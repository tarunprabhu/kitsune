//
//===- llvm-cuda.cpp - Kitsune ABI runtime target CUDA support    ---------===//
//
// TODO:
//     - Need to update LANL/Triad Copyright notice.
//
// Copyright (c) 2021, Los Alamos National Security, LLC.
// All rights reserved.
//
//  Copyright 2021. Los Alamos National Security, LLC. This software was
//  produced under U.S. Government contract DE-AC52-06NA25396 for Los
//  Alamos National Laboratory (LANL), which is operated by Los Alamos
//  National Security, LLC for the U.S. Department of Energy. The
//  U.S. Government has rights to use, reproduce, and distribute this
//  software.  NEITHER THE GOVERNMENT NOR LOS ALAMOS NATIONAL SECURITY,
//  LLC MAKES ANY WARRANTY, EXPRESS OR IMPLIED, OR ASSUMES ANY LIABILITY
//  FOR THE USE OF THIS SOFTWARE.  If software is modified to produce
//  derivative works, such modified software should be clearly marked,
//  so as not to confuse it with the version available from LANL.
//
//  Additionally, redistribution and use in source and binary forms,
//  with or without modification, are permitted provided that the
//  following conditions are met:
//
//    * Redistributions of source code must retain the above copyright
//      notice, this list of conditions and the following disclaimer.
//
//    * Redistributions in binary form must reproduce the above
//      copyright notice, this list of conditions and the following
//      disclaimer in the documentation and/or other materials provided
//      with the distribution.
//
//    * Neither the name of Los Alamos National Security, LLC, Los
//      Alamos National Laboratory, LANL, the U.S. Government, nor the
//      names of its contributors may be used to endorse or promote
//      products derived from this software without specific prior
//      written permission.
//
//  THIS SOFTWARE IS PROVIDED BY LOS ALAMOS NATIONAL SECURITY, LLC AND
//  CONTRIBUTORS "AS IS" AND ANY EXPRESS OR IMPLIED WARRANTIES,
//  INCLUDING, BUT NOT LIMITED TO, THE IMPLIED WARRANTIES OF
//  MERCHANTABILITY AND FITNESS FOR A PARTICULAR PURPOSE ARE
//  DISCLAIMED. IN NO EVENT SHALL LOS ALAMOS NATIONAL SECURITY, LLC OR
//  CONTRIBUTORS BE LIABLE FOR ANY DIRECT, INDIRECT, INCIDENTAL,
//  SPECIAL, EXEMPLARY, OR CONSEQUENTIAL DAMAGES (INCLUDING, BUT NOT
//  LIMITED TO, PROCUREMENT OF SUBSTITUTE GOODS OR SERVICES; LOSS OF
//  USE, DATA, OR PROFITS; OR BUSINESS INTERRUPTION) HOWEVER CAUSED AND
//  ON ANY THEORY OF LIABILITY, WHETHER IN CONTRACT, STRICT LIABILITY,
//  OR TORT (INCLUDING NEGLIGENCE OR OTHERWISE) ARISING IN ANY WAY OUT
//  OF THE USE OF THIS SOFTWARE, EVEN IF ADVISED OF THE POSSIBILITY OF
//  SUCH DAMAGE.
//
//===----------------------------------------------------------------------===//


// TODO:
//   * Need to do a better job tracking and freeing resources as necessary.
//   * Need to ponder a path for better stream usage (probably related to
//     more complex code generation on the compiler side).
//
//

#include "kitrt-debug.h"
#include "llvm-cuda.h"
#include "kitrt-cuda.h"
#include <cstdio>
#include <cstdlib>
#include <cstring>
#include <dlfcn.h>
#include <iostream>
#include <sstream>
#include <stdbool.h>

// Has the runtime been initialized (successfully)?
static bool _kitrtIsInitialized = false;
static bool _kitrtEnableTiming = false;
static unsigned _kitrtDefaultThreadsPerBlock = 256;
static unsigned _kitrtDefaultBlocksPerGrid = 0;
static bool _kitrtUseCustomLaunchParameters = false;
static CUdevice  _kitrtCUdevice = -1;
static CUcontext _kitrtCUcontext = nullptr;

static bool   _kitrtReportTiming = false;
static double _kitrtLastEventTime = 0.0f;

<<<<<<< HEAD
=======

>>>>>>> 56b47224
// NOTE: Over a series of CUDA releases it is worthwhile to
// check in on the header files for replacement versioned
// entry points into the driver API.  These are typically
// denoted with a '*_vN' naming scheme and don't always
// play well with older entry points.  If you suddenly
// start to see context errors this is certainly worth
// digging into.  We are vulnerable to this issue because
// we are loading dynamic symbols by name and must therefore
// match version details explicity in the code.
#define declare(name) extern decltype(name) *name##_p = NULL;

declare(cuInit);
declare(cuDeviceGetCount);
declare(cuDeviceGet);
declare(cuCtxCreate_v2);
declare(cuDevicePrimaryCtxRetain);
declare(cuDevicePrimaryCtxRelease_v2);
declare(cuDevicePrimaryCtxReset_v2);
declare(cuCtxDestroy_v2);
declare(cuCtxSetCurrent);
declare(cuCtxPushCurrent_v2);
declare(cuCtxPopCurrent_v2);
declare(cuCtxGetCurrent);
declare(cuStreamCreate);
declare(cuStreamDestroy_v2);
declare(cuStreamSynchronize);
declare(cuLaunchKernel);
declare(cuEventCreate);
declare(cuEventRecord);
declare(cuEventSynchronize);
declare(cuEventElapsedTime);
declare(cuEventDestroy_v2);
declare(cuGetErrorName);
declare(cuGetErrorString);
declare(cuModuleLoadDataEx);
declare(cuModuleLoadData);
declare(cuModuleLoadFatBinary);
declare(cuModuleGetFunction);
declare(cuModuleUnload);

declare(cuMemAllocManaged);
declare(cuMemFree_v2);
declare(cuMemPrefetchAsync);
declare(cuMemAdvise);
declare(cuPointerGetAttribute);
declare(cuDeviceGetAttribute);
declare(cuCtxSynchronize);
declare(cuModuleGetGlobal_v2);
declare(cuMemcpy);
declare(cuMemcpyHtoD_v2);

#define CU_SAFE_CALL(x)                                      \
  {                                                          \
    CUresult result = x;                                     \
    if (result != CUDA_SUCCESS) {                            \
      const char *msg;                                       \
      cuGetErrorName_p(result, &msg);                        \
      fprintf(stderr, "kitrt %s:%d:\n", __FILE__, __LINE__); \
      fprintf(stderr, "  %s failed ('%s')\n", #x, msg);      \
      cuGetErrorString_p(result, &msg);                      \
      fprintf(stderr, "  error: '%s'\n", msg);               \
      exit(1);                                               \
    }                                                        \
  }

typedef std::map<void *, size_t> KitRTAllocMap;
static KitRTAllocMap _kitrtAllocMap;

static void __kitrt_registerMemAlloc(void *addr, size_t size) {
  assert(addr != nullptr && "unexpected null pointer!");
  assert(_kitrtAllocMap.find(addr) == _kitrtAllocMap.end() && "insertion of existing mem alloc pointer!");
  _kitrtAllocMap[addr] = size;
}

static size_t __kitrt_getMemAllocSize(void *addr) {
  assert(addr != nullptr && "unexpected null pointer!");
  KitRTAllocMap::const_iterator cit = _kitrtAllocMap.find(addr);
  if (cit != _kitrtAllocMap.end())
    return cit->second;
  else
    return 0;
}

static bool __kitrt_unregisterMemAlloc(void *addr) {
  assert(addr != nullptr && "unexpected null pointer!");
  KitRTAllocMap::iterator it = _kitrtAllocMap.find(addr);
  if (it != _kitrtAllocMap.end()) {
    _kitrtAllocMap.erase(it);
    return true;
  } else {
    return false;
  }
}

static bool __kitrt_load_dlsyms() {

  #define DLSYM_LOAD(FN)                                       \
    if (! (FN##_p = (decltype(FN)*)dlsym(dlHandle, #FN))) {    \
      fprintf(stderr, "kitrt: failed to load dlsym 'FN##'.");  \
      return false;}

  static void *dlHandle = nullptr;
  if (dlHandle)
    return true;

  if (dlHandle = dlopen("libcuda.so", RTLD_LAZY)) {
    DLSYM_LOAD(cuInit);
    DLSYM_LOAD(cuGetErrorName);
    DLSYM_LOAD(cuGetErrorString);
    DLSYM_LOAD(cuDeviceGetCount);
    DLSYM_LOAD(cuDeviceGet);
    DLSYM_LOAD(cuDevicePrimaryCtxRetain);
    DLSYM_LOAD(cuDevicePrimaryCtxRelease_v2);
    DLSYM_LOAD(cuDevicePrimaryCtxReset_v2);
    DLSYM_LOAD(cuCtxCreate_v2);
    DLSYM_LOAD(cuCtxDestroy_v2);
    DLSYM_LOAD(cuCtxSetCurrent);
    DLSYM_LOAD(cuCtxPushCurrent_v2);
    DLSYM_LOAD(cuCtxPopCurrent_v2);
    DLSYM_LOAD(cuCtxGetCurrent);

    DLSYM_LOAD(cuMemAllocManaged);
    DLSYM_LOAD(cuMemFree_v2);
    DLSYM_LOAD(cuMemPrefetchAsync);
    DLSYM_LOAD(cuMemAdvise);

    DLSYM_LOAD(cuModuleLoadData);
    DLSYM_LOAD(cuModuleLoadDataEx);
    DLSYM_LOAD(cuModuleLoadFatBinary);
    DLSYM_LOAD(cuModuleGetFunction);
    DLSYM_LOAD(cuModuleGetGlobal_v2);
    DLSYM_LOAD(cuModuleUnload);

    DLSYM_LOAD(cuStreamCreate);
    DLSYM_LOAD(cuStreamDestroy_v2);
    DLSYM_LOAD(cuStreamSynchronize);
    DLSYM_LOAD(cuLaunchKernel);

    DLSYM_LOAD(cuEventCreate);
    DLSYM_LOAD(cuEventRecord);
    DLSYM_LOAD(cuEventSynchronize);
    DLSYM_LOAD(cuEventElapsedTime);
    DLSYM_LOAD(cuEventDestroy_v2);



    DLSYM_LOAD(cuPointerGetAttribute);
    DLSYM_LOAD(cuDeviceGetAttribute);
    DLSYM_LOAD(cuCtxSynchronize);

    DLSYM_LOAD(cuMemcpy);
    DLSYM_LOAD(cuMemcpyHtoD_v2);
    return true;
  } else {
    fprintf(stderr, "kitrt: Failed to load CUDA dynamic library.\n");
    fprintf(stderr, "kitrt: Is CUDA in your LD_LIBRARY_PATH?\n");
    return false;
  }
}

extern "C" {

bool __kitrt_cuInit() {
  if (_kitrtIsInitialized)
    return true;

  if (!__kitrt_load_dlsyms()) {
    fprintf(stderr, "kitrt: Unable to resolve dynamic symbols for CUDA.\n");
    fprintf(stderr, "kitrt: Check your enviornment settings and CUDA installation.\n");
    fprintf(stderr, "kitrt: aborting...\n");
    abort();
  }

  int deviceCount = 0;

  CU_SAFE_CALL(cuInit_p(0 /*, __CUDA_API_VERSION*/));
  CU_SAFE_CALL(cuDeviceGetCount_p(&deviceCount));
  if (deviceCount == 0) {
    fprintf(stderr, "kitrt: no CUDA devices were found. aborting...\n");
    exit(1);
  }
  CU_SAFE_CALL(cuDeviceGet_p(&_kitrtCUdevice, 0));
  CU_SAFE_CALL(cuDevicePrimaryCtxRetain_p(&_kitrtCUcontext, _kitrtCUdevice));
  // NOTE: It seems we have to explicitly set the context but that seems
  // to be different than what the driver API docs suggest...
  CU_SAFE_CALL(cuCtxSetCurrent_p(_kitrtCUcontext));
  _kitrtIsInitialized = true;
  return _kitrtIsInitialized;
}

void __kitrt_cuDestroy() {
  // Note that this call will destroy the context regardless of how many
  // threads might be using it.  It is also assumed there will be no calls
  // using the context when destroy is called -- thus when we transition to
  // supporting more complex streams we will need to revisit the details
  // here.
  //
  if ( _kitrtIsInitialized) {
    for(auto &AM: _kitrtAllocMap) {
      cuMemFree_v2_p((CUdeviceptr)AM.first);
    }

    // Note that all resources associated with the context will be destroyed.
    CU_SAFE_CALL(cuDevicePrimaryCtxRelease_v2_p(_kitrtCUdevice));
    // This might be unfriendly in the grand scheme of things so be careful
    // how and when you call this...
    CU_SAFE_CALL(cuDevicePrimaryCtxReset_v2_p(_kitrtCUdevice));

    // We can't destroy the primary context...
    //CU_SAFE_CALL(cuCtxDestroy_v2_p(_kitrtCUcontext));

     _kitrtIsInitialized = false;
  }
}

void __kitrt_cuSetCustomLaunchParameters(unsigned BlocksPerGrid,
                                         unsigned ThreadsPerBlock) {
  _kitrtUseCustomLaunchParameters = true;
  _kitrtDefaultBlocksPerGrid = BlocksPerGrid;
  _kitrtDefaultThreadsPerBlock = ThreadsPerBlock;
}

void __kitrt_cuSetDefaultThreadsPerBlock(unsigned ThreadsPerBlock) {
  _kitrtDefaultThreadsPerBlock = ThreadsPerBlock;
}

<<<<<<< HEAD
void __kitrt_cuEnableEventTiming() {
=======
void __kitrt_cuEnableEventTiming(unsigned report) {
>>>>>>> 56b47224
  _kitrtEnableTiming = true;
  _kitrtReportTiming = report > 0;
}

void __kitrt_cuDisableEventTiming() {
  _kitrtEnableTiming = false;
  _kitrtReportTiming = false;
  _kitrtLastEventTime = 0.0;
}

void __kitrt_cuToggleEventTiming() {
  _kitrtEnableTiming = _kitrtEnableTiming ? false : true;
  _kitrtLastEventTime = 0.0;
}

<<<<<<< HEAD
=======
double __kitrt_cuGetLastEventTime() {
  return _kitrtLastEventTime;
}

>>>>>>> 56b47224
void* __kitrt_cuCreateEvent() {
  CUevent e;
  CU_SAFE_CALL(cuEventCreate_p(&e, CU_EVENT_DEFAULT));
  return (void*)e;
}

void __kitrt_cuRecordEvent(void *E) {
  assert(E && "__kitrt_cuRecordEvent() null event!");
  CU_SAFE_CALL(cuEventRecord_p((CUevent)E, 0));
}

void __kitrt_cuSynchronizeEvent(void *E) {
  assert(E && "__kitrt_cuSynchronizeEvent() null event!");
  CU_SAFE_CALL(cuEventSynchronize_p((CUevent)E));
}

void __kitrt_cuDestroyEvent(void *E) {
  assert(E && "__kitrt_cuEventDestroy() null event!");
  CU_SAFE_CALL(cuEventDestroy_v2_p((CUevent)E));
}

float __kitrt_cuElapsedEventTime(void *start, void *stop) {
  assert(start && "__kitrt_cuElapsedEventTime() null starting event");
  float msecs;
  CU_SAFE_CALL(cuEventElapsedTime_p(&msecs, (CUevent)start, (CUevent)stop));
  return(msecs/1000.0f);
}

bool __kitrt_cuIsMemManaged(void *vp) {
  assert(vp && "__kitrt_cuIsMemManaged() null data pointer!");
  CUdeviceptr devp = (CUdeviceptr)vp;

  /* For a tad bit of flexiblity we don't wrap this call in a
   * safe call -- we want to return false if the given pointer
   * is "junk" as far as CUDA is concerned.
   */
  unsigned int is_managed;
  CUresult r = cuPointerGetAttribute_p(&is_managed,
                                       CU_POINTER_ATTRIBUTE_IS_MANAGED, devp);
  if (r == CUDA_SUCCESS)
    return is_managed ? true : false;
  else
    return false;
}

void __kitrt_cuMemPrefetchIfManaged(void *vp, size_t size) {
  if (__kitrt_cuIsMemManaged(vp))
    __kitrt_cuMemPrefetchAsync(vp, size);
}

void __kitrt_cuMemPrefetchAsync(void *vp, size_t size) {
  assert(vp && "__kitrt_cuMemPrefetchAsync() null data pointer!");
  CUdeviceptr devp = (CUdeviceptr)vp;
  CU_SAFE_CALL(cuMemPrefetchAsync_p(devp, size, _kitrtCUdevice, NULL));
}

void __kitrt_cuMemPrefetch(void *vp) {
  assert(vp && "__kitrt_cmMemPrefetch() null data pointer!");
  size_t size = __kitrt_getMemAllocSize(vp);
  // TODO: In theory -- but perhaps not practice -- we should only get a
  // non-zero size back for data that has been allocated as managed memory.
  // So only prefetch with that in mind...
  if (size > 0)
    __kitrt_cuMemPrefetchAsync(vp, size);
  else
    fprintf(stderr,
            "__kitrt: warning, prefetch requested for an unregistered "
            "pointer.\n");
}

void *__kitrt_cuMemAllocManaged(size_t size) {
  //(void)__kitrt_cuInit();
  CUdeviceptr devp;
  CU_SAFE_CALL(cuMemAllocManaged_p(&devp, size, CU_MEM_ATTACH_HOST));
  __kitrt_registerMemAlloc((void*)devp, size);
  return (void *)devp;
}

void __kitrt_cuMemFree(void *vp) {
    assert(vp && "__kitrt_cuMemFree() null data pointer!");
    if (__kitrt_unregisterMemAlloc(vp)) {
      // TODO: we shold probably do something more here than ignore a 'false' unregister call.
      CUdeviceptr devp = (CUdeviceptr)vp;
      CU_SAFE_CALL(cuMemFree_v2_p(devp));
    }
}

void __kitrt_cuAdviseRead(void *vp, size_t size) {
  CUdeviceptr devp = (CUdeviceptr)vp;
  CU_SAFE_CALL(cuMemAdvise_p(devp, size, CU_MEM_ADVISE_SET_READ_MOSTLY, _kitrtCUdevice));
  CU_SAFE_CALL(cuMemAdvise_p(devp, size, CU_MEM_ADVISE_SET_PREFERRED_LOCATION, _kitrtCUdevice));
}


void __kitrt_cuMemcpySymbolToDevice(void *hostPtr,
                                    uint64_t devPtr,
                                    size_t size) {
  assert(devPtr != 0 &&
         "__kitrt_cuMemcpySymbolToDevice() -- null device pointer!");
  assert(hostPtr != nullptr &&
         "__kitrt_cuMemcpySymbolToDevice() -- null host pointer!");
  assert(size != 0 &&
         "__kitrt_cuMemcpySymbolToDevice() -- requested a 0 byte copy!");
  CU_SAFE_CALL(cuMemcpyHtoD_v2_p(devPtr, hostPtr, size));
}

static void __kitrt_cuGetLaunchParameters(size_t &threadsPerBlock,
                                          size_t &blocksPerGrid,
                                          size_t numElements) {
  if (_kitrtUseCustomLaunchParameters) {
    threadsPerBlock = _kitrtDefaultThreadsPerBlock;
    blocksPerGrid = _kitrtDefaultBlocksPerGrid;
    // reset after the launch.
    _kitrtUseCustomLaunchParameters = false;
  } else {
    int warpSize;
    CU_SAFE_CALL(cuDeviceGetAttribute_p(&warpSize,
                                        CU_DEVICE_ATTRIBUTE_WARP_SIZE,
                                        _kitrtCUdevice));
    unsigned blockSize = 4 * warpSize;
    //assert(numElements % blockSize == 0);
    // TODO: There is likely quite a bit of improvement to be had here
    // in terms of connecting the compiler and runtime components for a
    // better set of launch parameters.   Might be best to combine code
    // analysis from codegen time with runtime calls to bind parameters
    // to a specific launch...
    threadsPerBlock = _kitrtDefaultThreadsPerBlock;
    blocksPerGrid = (numElements + threadsPerBlock - 1) / threadsPerBlock;
  }
}


void *__kitrt_cuCreateFBModule(const void *fatBin) {
  assert(fatBin && "request to create module from null fatbinary!");
  CUmodule module;
  CU_SAFE_CALL(cuModuleLoadData_p(&module, fatBin));
  //CU_SAFE_CALL(cuModuleLoadFatBinary_p(&module, fatBin));
  return (void*)module;
}

uint64_t __kitrt_cuGetGlobalSymbol(const char *SN, void *CM) {
  assert(SN && "null symbol name (SN)!");
  assert(CM && "null (opaque) CUDA module");
  CUmodule Module = (CUmodule)CM;
  // NOTE: The device pointer and size ('bytes') parameters for
  // cuModuleGetGlobal are optional.  To simplify our code gen
  // work we ignore the size parameter (which is NULL below).
  CUdeviceptr DevPtr;
  size_t bytes;
  CU_SAFE_CALL(cuModuleGetGlobal_v2_p(&DevPtr, &bytes, Module, SN));
  return DevPtr;
}


void *__kitrt_cuLaunchModuleKernel(void *mod,
                                   const char *kernelName,
                                   void **fatBinArgs,
                                   uint64_t numElements) {
  // TODO: we probably want to calculate the launch compilers during code
  // generation (when we have some more information about the actual kernel
  // code -- in that case, we should pass launch parameters to this call.
  size_t threadsPerBlock, blocksPerGrid;
  __kitrt_cuGetLaunchParameters(threadsPerBlock, blocksPerGrid, numElements);

  CUfunction kFunc;
  CUmodule module = (CUmodule)mod;
  CU_SAFE_CALL(cuModuleGetFunction_p(&kFunc, module, kernelName));

  CUevent start, stop;
  if (_kitrtEnableTiming) {
    // Recall that we have to take a bit of care about how we time the
    // launched kernel's execution time.  The problme with using host-device
    // synchronization points is that they can potentially stall the entire
    // GPU pipeline, which we want to avoid to enable asynchronous data
    // movement and the execution of other kernels on the GPU.
    //
    // A nice overview for measuring performance in CUDA:
    //
    //   https://developer.nvidia.com/blog/how-implement-performance-metrics-cuda-cc/
    //
    // TODO: What event creation flags do we really want here?   See:
    //
    //   https://docs.nvidia.com/cuda/cuda-driver-api/group__CUDA__EVENT.html
    //
    cuEventCreate_p(&start, CU_EVENT_DEFAULT);
    cuEventCreate_p(&stop, CU_EVENT_DEFAULT);
    cuEventRecord_p(start, 0);
  }

  CU_SAFE_CALL(cuLaunchKernel_p(kFunc, blocksPerGrid, 1, 1, threadsPerBlock, 1,
                                1, 0, nullptr, fatBinArgs, NULL));

  if (_kitrtEnableTiming) {
    cuEventRecord_p(stop, 0);
    cuEventSynchronize_p(stop);
    float msecs = 0;
    cuEventElapsedTime_p(&msecs, start, stop);
<<<<<<< HEAD
    printf("%.8lg\n", msecs / 1000.0);
=======
    if (_kitrtReportTiming)
      printf("%.8lg\n", msecs / 1000.0);
    _kitrtLastEventTime = msecs / 1000.0;
>>>>>>> 56b47224
    cuEventDestroy_v2_p(start);
    cuEventDestroy_v2_p(stop);
  }

  return nullptr;
}


void *__kitrt_cuStreamLaunchFBKernel(const void *fatBin,
                                     const char *kernelName,
                                     void **fatBinArgs,
                                     uint64_t numElements) {
  assert(fatBin && "request to launch null fat binary image!");
  assert(kernelName && "request to launch kernel w/ null name!");

  // TODO: we probably want to calculate the launch compilers during code
  // generation (when we have some more information about the actual kernel
  // code -- in that case, we should pass launch parameters to this call.
  size_t threadsPerBlock, blocksPerGrid;
  __kitrt_cuGetLaunchParameters(threadsPerBlock, blocksPerGrid, numElements);

  // TODO: We need a better path here for binding and tracking
  // allcoated CUDA resources -- as it stands we will "leak"
  // modules, streams, and functions...
  CUmodule module;
  CU_SAFE_CALL(cuModuleLoadData_p(&module, fatBin));
  CUfunction kFunc;
  CU_SAFE_CALL(cuModuleGetFunction_p(&kFunc, module, kernelName));
  CUstream stream = nullptr;
  CU_SAFE_CALL(cuStreamCreate_p(&stream, 0));

  CUevent start, stop;
  if (_kitrtEnableTiming) {
    // Recall that we have to take a bit of care about how we time the
    // launched kernel's execution time.  The problem with using host-device
    // synchronization points is that they can potentially stall the entire
    // GPU pipeline, which we want to avoid to enable asynchronous data
    // movement and the execution of other kernels on the GPU.
    //
    // A nice overview for measuring performance in CUDA:
    //
    //   https://developer.nvidia.com/blog/how-implement-performance-metrics-cuda-cc/
    //
    // TODO: What event creation flags do we really want here?   See:
    //
    //   https://docs.nvidia.com/cuda/cuda-driver-api/group__CUDA__EVENT.html
    //
    cuEventCreate_p(&start, CU_EVENT_DEFAULT);
    cuEventCreate_p(&stop, CU_EVENT_DEFAULT);
    cuEventRecord_p(start, stream);
  }

  CU_SAFE_CALL(cuLaunchKernel_p(kFunc, blocksPerGrid, 1, 1, threadsPerBlock,
                                1, 1, 0, stream, fatBinArgs, NULL));

  if (_kitrtEnableTiming) {
    cuEventRecord_p(stop, stream);
    cuEventSynchronize_p(stop);
    float msecs = 0;
    cuEventElapsedTime_p(&msecs, start, stop);
<<<<<<< HEAD
    printf("%.8lg\n", msecs / 1000.0);
=======
    if (_kitrtReportTiming)
      printf("%.8lg\n", msecs / 1000.0);
    _kitrtLastEventTime = msecs / 1000.0;
>>>>>>> 56b47224
    cuEventDestroy_v2_p(start);
    cuEventDestroy_v2_p(stop);
  }

  return (void *)stream;
}

void *__kitrt_cuLaunchFBKernel(const void *fatBin,
                                          const char *kernelName,
                                          void **fatBinArgs,
                                          uint64_t numElements) {
  assert(fatBin && "request to launch null fat binary image!");
  assert(kernelName && "request to launch kernel w/ null name!");

  size_t threadsPerBlock, blocksPerGrid;
  __kitrt_cuGetLaunchParameters(threadsPerBlock, blocksPerGrid, numElements);

  // TODO: We need a better path here for binding and tracking
  // allcoated CUDA resources -- as it stands we will "leak"
  // modules, streams, and functions...
  CUmodule module;
  CU_SAFE_CALL(cuModuleLoadData_p(&module, fatBin));
  CUfunction kFunc;
  CU_SAFE_CALL(cuModuleGetFunction_p(&kFunc, module, kernelName));

  CUevent start, stop;
  if (_kitrtEnableTiming) {
    // Recall that we have to take a bit of care about how we time the
    // launched kernel's execution time.  The problem with using host-device
    // synchronization points is that they can potentially stall the entire
    // GPU pipeline, which we want to avoid to enable asynchronous data
    // movement and the execution of other kernels on the GPU.
    //
    // A nice overview for measuring performance in CUDA:
    //
    // https://developer.nvidia.com/blog/how-implement-performance-metrics-cuda-cc/
    //
    // In the non-stream kernel launch we use the default stream and thus
    // some behaviors related to timing could vary...
    //
    // TODO: What event creation flags do we really want here?   See:
    //
    //   https://docs.nvidia.com/cuda/cuda-driver-api/group__CUDA__EVENT.html
    //
    cuEventCreate_p(&start, CU_EVENT_DEFAULT);
    cuEventCreate_p(&stop, CU_EVENT_DEFAULT);

    // Kick off an event prior to kernel launch...
    cuEventRecord_p(start, 0);
  }

  CU_SAFE_CALL(cuLaunchKernel_p(kFunc, blocksPerGrid, 1, 1, threadsPerBlock, 1,
                                1, 0, nullptr, fatBinArgs, NULL));

  if (_kitrtEnableTiming) {
    // This might seem counterintuitive at first glance but we record the
    // 'stop' event prior to synchronization...
    // priot to sychronizing execution.
    cuEventRecord_p(stop, 0);
    cuEventSynchronize_p(stop);

    float msecs = 0;
    cuEventElapsedTime_p(&msecs, start, stop);
<<<<<<< HEAD
    printf("%.8lg\n", msecs / 1000.0);
=======
    if (_kitrtReportTiming)
      printf("%.8lg\n", msecs / 1000.0);
    _kitrtLastEventTime = msecs / 1000.0;
>>>>>>> 56b47224
    cuEventDestroy_v2_p(start);
    cuEventDestroy_v2_p(stop);
  }

  return nullptr;
}


// TODO: This call currently uses a hard-coded kernel name in the
// launch.  Once that is fixed in the ABI code, we can repalce this
// call with the FB ("fat binary") launch call above...
void *__kitrt_cuLaunchELFKernel(const void *elf,
                                void **args,
                                size_t numElements) {
  CUmodule module;
  CUfunction kernel;
  CU_SAFE_CALL(cuModuleLoadDataEx_p(&module, elf, 0, 0, 0));
  CU_SAFE_CALL(cuModuleGetFunction_p(&kernel, module, "kitsune_kernel"));
  CUstream stream = nullptr;
  CU_SAFE_CALL(cuStreamCreate_p(&stream, 0));
  size_t threadsPerBlock, blocksPerGrid;
  __kitrt_cuGetLaunchParameters(threadsPerBlock, blocksPerGrid, numElements);
  CU_SAFE_CALL(cuLaunchKernel_p(kernel, blocksPerGrid, 1, 1, // grid dim
                                threadsPerBlock, 1, 1,       // block dim
                                0, stream,    // shared mem and stream
                                args, NULL)); // arguments
  return stream;
}

void *__kitrt_cuLaunchKernel(llvm::Module &m, void **args, size_t n) {
  std::string ptx = __kitrt_cuLLVMtoPTX(m, _kitrtCUdevice);
  void *elf = __kitrt_cuPTXtoELF(ptx.c_str());
  assert(elf && "failed to compile PTX kernel to ELF image!");
  return __kitrt_cuLaunchELFKernel(elf, args, n);
}

void __kitrt_cuStreamSynchronize(void *vs) {
  if (_kitrtEnableTiming)
    return; // TODO: In theory we sync'ed at kernel launch to time
            // the execution.  So, we don't need this... ???

  // TODO: we can probably just stream sync on the default
  // stream here but let's be a bit more 'precise' (not sure
  // if it matters so we should look into it more).
  if (vs != nullptr) {
    CU_SAFE_CALL(cuStreamSynchronize_p((CUstream)vs));
  } else {
    CU_SAFE_CALL(cuStreamSynchronize_p(0));
  }
}

void __kitrt_cuCheckCtxState() {
  if (_kitrtIsInitialized) {
    CUcontext c;
    CU_SAFE_CALL(cuCtxGetCurrent_p(&c));
    if (c != _kitrtCUcontext) {
      fprintf(stderr, "kitrt: warning! current cuda context mismatch!\n");
    } else {
      fprintf(stderr, "kitrt: ok - current cuda context as expected!\n");
    }
  } else {
    fprintf(stderr,
	    "kitrt: context check encountered uninitialized CUDA state!\n");
  }
}

} // extern "C"<|MERGE_RESOLUTION|>--- conflicted
+++ resolved
@@ -83,10 +83,6 @@
 static bool   _kitrtReportTiming = false;
 static double _kitrtLastEventTime = 0.0f;
 
-<<<<<<< HEAD
-=======
-
->>>>>>> 56b47224
 // NOTE: Over a series of CUDA releases it is worthwhile to
 // check in on the header files for replacement versioned
 // entry points into the driver API.  These are typically
@@ -313,11 +309,7 @@
   _kitrtDefaultThreadsPerBlock = ThreadsPerBlock;
 }
 
-<<<<<<< HEAD
 void __kitrt_cuEnableEventTiming() {
-=======
-void __kitrt_cuEnableEventTiming(unsigned report) {
->>>>>>> 56b47224
   _kitrtEnableTiming = true;
   _kitrtReportTiming = report > 0;
 }
@@ -333,13 +325,6 @@
   _kitrtLastEventTime = 0.0;
 }
 
-<<<<<<< HEAD
-=======
-double __kitrt_cuGetLastEventTime() {
-  return _kitrtLastEventTime;
-}
-
->>>>>>> 56b47224
 void* __kitrt_cuCreateEvent() {
   CUevent e;
   CU_SAFE_CALL(cuEventCreate_p(&e, CU_EVENT_DEFAULT));
@@ -537,13 +522,7 @@
     cuEventSynchronize_p(stop);
     float msecs = 0;
     cuEventElapsedTime_p(&msecs, start, stop);
-<<<<<<< HEAD
     printf("%.8lg\n", msecs / 1000.0);
-=======
-    if (_kitrtReportTiming)
-      printf("%.8lg\n", msecs / 1000.0);
-    _kitrtLastEventTime = msecs / 1000.0;
->>>>>>> 56b47224
     cuEventDestroy_v2_p(start);
     cuEventDestroy_v2_p(stop);
   }
@@ -604,13 +583,7 @@
     cuEventSynchronize_p(stop);
     float msecs = 0;
     cuEventElapsedTime_p(&msecs, start, stop);
-<<<<<<< HEAD
     printf("%.8lg\n", msecs / 1000.0);
-=======
-    if (_kitrtReportTiming)
-      printf("%.8lg\n", msecs / 1000.0);
-    _kitrtLastEventTime = msecs / 1000.0;
->>>>>>> 56b47224
     cuEventDestroy_v2_p(start);
     cuEventDestroy_v2_p(stop);
   }
@@ -674,13 +647,7 @@
 
     float msecs = 0;
     cuEventElapsedTime_p(&msecs, start, stop);
-<<<<<<< HEAD
     printf("%.8lg\n", msecs / 1000.0);
-=======
-    if (_kitrtReportTiming)
-      printf("%.8lg\n", msecs / 1000.0);
-    _kitrtLastEventTime = msecs / 1000.0;
->>>>>>> 56b47224
     cuEventDestroy_v2_p(start);
     cuEventDestroy_v2_p(stop);
   }
