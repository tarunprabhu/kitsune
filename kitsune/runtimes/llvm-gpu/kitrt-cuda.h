--- conflicted
+++ resolved
@@ -80,16 +80,9 @@
   /// Provide the number of threads per block to use as part of the
   /// parameters for the next kernel launch.
   void  __kitrt_cuSetDefaultThreadsPerBlock(unsigned tpb);
-<<<<<<< HEAD
   void  __kitrt_cuEnableEventTiming();
   void  __kitrt_cuDisableEventTiming();
   void  __kitrt_cuToggleEventTiming();
-=======
-  void  __kitrt_cuEnableEventTiming(unsigned report);
-  void  __kitrt_cuDisableEventTiming();
-  void  __kitrt_cuToggleEventTiming();
-  double __kitrt_cuGetLastEventTime();
->>>>>>> 56b47224
   void *__kitrt_cuCreateEvent();
   void  __kitrt_cuRecordEvent(void*);
   void  __kitrt_cuSynchronizeEvent(void*);
@@ -125,4 +118,4 @@
 } // extern "C"
 #endif
 
-#endif // __KITRT_CUDA_H__
+#endif // __KITRT_CUDA_H__