--- conflicted
+++ resolved
@@ -127,16 +127,10 @@
   "Enable Realm runtime backend target." ${Realm_FOUND})
 if (Realm_FOUND)
   message(STATUS "Realm runtime target enabled.")
-<<<<<<< HEAD
   set(REALM_EXTRA_LINK_LIBS "-ldl -lrt"
     CACHE
     STRING "Additional libraries needed by Realm backend runtime."
     )
-=======
-  option(REALM_EXTRA_LINK_LIBS
-    "Additional libraries needed by Realm runtime target."
-    "-ldl -lrt")
->>>>>>> 5a915d5a
   add_subdirectory(lib/Realm)
 endif()
 
