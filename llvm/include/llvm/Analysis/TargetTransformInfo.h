//===- TargetTransformInfo.h ------------------------------------*- C++ -*-===//
//
// Part of the LLVM Project, under the Apache License v2.0 with LLVM Exceptions.
// See https://llvm.org/LICENSE.txt for license information.
// SPDX-License-Identifier: Apache-2.0 WITH LLVM-exception
//
//===----------------------------------------------------------------------===//
/// \file
/// This pass exposes codegen information to IR-level passes. Every
/// transformation that uses codegen information is broken into three parts:
/// 1. The IR-level analysis pass.
/// 2. The IR-level transformation interface which provides the needed
///    information.
/// 3. Codegen-level implementation which uses target-specific hooks.
///
/// This file defines #2, which is the interface that IR-level transformations
/// use for querying the codegen.
///
//===----------------------------------------------------------------------===//

#ifndef LLVM_ANALYSIS_TARGETTRANSFORMINFO_H
#define LLVM_ANALYSIS_TARGETTRANSFORMINFO_H

#include "llvm/ADT/SmallBitVector.h"
#include "llvm/IR/FMF.h"
#include "llvm/IR/InstrTypes.h"
#include "llvm/IR/PassManager.h"
#include "llvm/Pass.h"
#include "llvm/Support/AtomicOrdering.h"
#include "llvm/Support/BranchProbability.h"
#include "llvm/Support/InstructionCost.h"
#include <functional>
#include <optional>
#include <utility>

namespace llvm {

namespace Intrinsic {
typedef unsigned ID;
}

class AssumptionCache;
class BlockFrequencyInfo;
class DominatorTree;
class BranchInst;
class CallBase;
class Function;
class GlobalValue;
class InstCombiner;
class OptimizationRemarkEmitter;
class InterleavedAccessInfo;
class IntrinsicInst;
class LoadInst;
class Loop;
class LoopInfo;
class LoopVectorizationLegality;
class ProfileSummaryInfo;
class RecurrenceDescriptor;
class SCEV;
class ScalarEvolution;
class StoreInst;
class SwitchInst;
class TargetLibraryInfo;
class Type;
class User;
class Value;
class VPIntrinsic;
struct KnownBits;

/// Information about a load/store intrinsic defined by the target.
struct MemIntrinsicInfo {
  /// This is the pointer that the intrinsic is loading from or storing to.
  /// If this is non-null, then analysis/optimization passes can assume that
  /// this intrinsic is functionally equivalent to a load/store from this
  /// pointer.
  Value *PtrVal = nullptr;

  // Ordering for atomic operations.
  AtomicOrdering Ordering = AtomicOrdering::NotAtomic;

  // Same Id is set by the target for corresponding load/store intrinsics.
  unsigned short MatchingId = 0;

  bool ReadMem = false;
  bool WriteMem = false;
  bool IsVolatile = false;

  bool isUnordered() const {
    return (Ordering == AtomicOrdering::NotAtomic ||
            Ordering == AtomicOrdering::Unordered) &&
           !IsVolatile;
  }
};

/// Attributes of a target dependent hardware loop.
struct HardwareLoopInfo {
  HardwareLoopInfo() = delete;
  HardwareLoopInfo(Loop *L) : L(L) {}
  Loop *L = nullptr;
  BasicBlock *ExitBlock = nullptr;
  BranchInst *ExitBranch = nullptr;
  const SCEV *ExitCount = nullptr;
  IntegerType *CountType = nullptr;
  Value *LoopDecrement = nullptr; // Decrement the loop counter by this
                                  // value in every iteration.
  bool IsNestingLegal = false;    // Can a hardware loop be a parent to
                                  // another hardware loop?
  bool CounterInReg = false;      // Should loop counter be updated in
                                  // the loop via a phi?
  bool PerformEntryTest = false;  // Generate the intrinsic which also performs
                                  // icmp ne zero on the loop counter value and
                                  // produces an i1 to guard the loop entry.
  bool isHardwareLoopCandidate(ScalarEvolution &SE, LoopInfo &LI,
                               DominatorTree &DT, bool ForceNestedLoop = false,
                               bool ForceHardwareLoopPHI = false);
  bool canAnalyze(LoopInfo &LI);
};

class IntrinsicCostAttributes {
  const IntrinsicInst *II = nullptr;
  Type *RetTy = nullptr;
  Intrinsic::ID IID;
  SmallVector<Type *, 4> ParamTys;
  SmallVector<const Value *, 4> Arguments;
  FastMathFlags FMF;
  // If ScalarizationCost is UINT_MAX, the cost of scalarizing the
  // arguments and the return value will be computed based on types.
  InstructionCost ScalarizationCost = InstructionCost::getInvalid();

public:
  IntrinsicCostAttributes(
      Intrinsic::ID Id, const CallBase &CI,
      InstructionCost ScalarCost = InstructionCost::getInvalid(),
      bool TypeBasedOnly = false);

  IntrinsicCostAttributes(
      Intrinsic::ID Id, Type *RTy, ArrayRef<Type *> Tys,
      FastMathFlags Flags = FastMathFlags(), const IntrinsicInst *I = nullptr,
      InstructionCost ScalarCost = InstructionCost::getInvalid());

  IntrinsicCostAttributes(Intrinsic::ID Id, Type *RTy,
                          ArrayRef<const Value *> Args);

  IntrinsicCostAttributes(
      Intrinsic::ID Id, Type *RTy, ArrayRef<const Value *> Args,
      ArrayRef<Type *> Tys, FastMathFlags Flags = FastMathFlags(),
      const IntrinsicInst *I = nullptr,
      InstructionCost ScalarCost = InstructionCost::getInvalid());

  Intrinsic::ID getID() const { return IID; }
  const IntrinsicInst *getInst() const { return II; }
  Type *getReturnType() const { return RetTy; }
  FastMathFlags getFlags() const { return FMF; }
  InstructionCost getScalarizationCost() const { return ScalarizationCost; }
  const SmallVectorImpl<const Value *> &getArgs() const { return Arguments; }
  const SmallVectorImpl<Type *> &getArgTypes() const { return ParamTys; }

  bool isTypeBasedOnly() const {
    return Arguments.empty();
  }

  bool skipScalarizationCost() const { return ScalarizationCost.isValid(); }
};

enum class PredicationStyle { None, Data, DataAndControlFlow };

class TargetTransformInfo;
typedef TargetTransformInfo TTI;

/// This pass provides access to the codegen interfaces that are needed
/// for IR-level transformations.
class TargetTransformInfo {
public:
  /// Construct a TTI object using a type implementing the \c Concept
  /// API below.
  ///
  /// This is used by targets to construct a TTI wrapping their target-specific
  /// implementation that encodes appropriate costs for their target.
  template <typename T> TargetTransformInfo(T Impl);

  /// Construct a baseline TTI object using a minimal implementation of
  /// the \c Concept API below.
  ///
  /// The TTI implementation will reflect the information in the DataLayout
  /// provided if non-null.
  explicit TargetTransformInfo(const DataLayout &DL);

  // Provide move semantics.
  TargetTransformInfo(TargetTransformInfo &&Arg);
  TargetTransformInfo &operator=(TargetTransformInfo &&RHS);

  // We need to define the destructor out-of-line to define our sub-classes
  // out-of-line.
  ~TargetTransformInfo();

  /// Handle the invalidation of this information.
  ///
  /// When used as a result of \c TargetIRAnalysis this method will be called
  /// when the function this was computed for changes. When it returns false,
  /// the information is preserved across those changes.
  bool invalidate(Function &, const PreservedAnalyses &,
                  FunctionAnalysisManager::Invalidator &) {
    // FIXME: We should probably in some way ensure that the subtarget
    // information for a function hasn't changed.
    return false;
  }

  /// \name Generic Target Information
  /// @{

  /// The kind of cost model.
  ///
  /// There are several different cost models that can be customized by the
  /// target. The normalization of each cost model may be target specific.
  /// e.g. TCK_SizeAndLatency should be comparable to target thresholds such as
  /// those derived from MCSchedModel::LoopMicroOpBufferSize etc.
  enum TargetCostKind {
    TCK_RecipThroughput, ///< Reciprocal throughput.
    TCK_Latency,         ///< The latency of instruction.
    TCK_CodeSize,        ///< Instruction code size.
    TCK_SizeAndLatency   ///< The weighted sum of size and latency.
  };

  /// Underlying constants for 'cost' values in this interface.
  ///
  /// Many APIs in this interface return a cost. This enum defines the
  /// fundamental values that should be used to interpret (and produce) those
  /// costs. The costs are returned as an int rather than a member of this
  /// enumeration because it is expected that the cost of one IR instruction
  /// may have a multiplicative factor to it or otherwise won't fit directly
  /// into the enum. Moreover, it is common to sum or average costs which works
  /// better as simple integral values. Thus this enum only provides constants.
  /// Also note that the returned costs are signed integers to make it natural
  /// to add, subtract, and test with zero (a common boundary condition). It is
  /// not expected that 2^32 is a realistic cost to be modeling at any point.
  ///
  /// Note that these costs should usually reflect the intersection of code-size
  /// cost and execution cost. A free instruction is typically one that folds
  /// into another instruction. For example, reg-to-reg moves can often be
  /// skipped by renaming the registers in the CPU, but they still are encoded
  /// and thus wouldn't be considered 'free' here.
  enum TargetCostConstants {
    TCC_Free = 0,     ///< Expected to fold away in lowering.
    TCC_Basic = 1,    ///< The cost of a typical 'add' instruction.
    TCC_Expensive = 4 ///< The cost of a 'div' instruction on x86.
  };

  /// Estimate the cost of a GEP operation when lowered.
  InstructionCost
  getGEPCost(Type *PointeeType, const Value *Ptr,
             ArrayRef<const Value *> Operands,
             TargetCostKind CostKind = TCK_SizeAndLatency) const;

  /// \returns A value by which our inlining threshold should be multiplied.
  /// This is primarily used to bump up the inlining threshold wholesale on
  /// targets where calls are unusually expensive.
  ///
  /// TODO: This is a rather blunt instrument.  Perhaps altering the costs of
  /// individual classes of instructions would be better.
  unsigned getInliningThresholdMultiplier() const;

  /// \returns A value to be added to the inlining threshold.
  unsigned adjustInliningThreshold(const CallBase *CB) const;

  /// \returns Vector bonus in percent.
  ///
  /// Vector bonuses: We want to more aggressively inline vector-dense kernels
  /// and apply this bonus based on the percentage of vector instructions. A
  /// bonus is applied if the vector instructions exceed 50% and half that
  /// amount is applied if it exceeds 10%. Note that these bonuses are some what
  /// arbitrary and evolved over time by accident as much as because they are
  /// principled bonuses.
  /// FIXME: It would be nice to base the bonus values on something more
  /// scientific. A target may has no bonus on vector instructions.
  int getInlinerVectorBonusPercent() const;

  /// \return the expected cost of a memcpy, which could e.g. depend on the
  /// source/destination type and alignment and the number of bytes copied.
  InstructionCost getMemcpyCost(const Instruction *I) const;

  /// \return The estimated number of case clusters when lowering \p 'SI'.
  /// \p JTSize Set a jump table size only when \p SI is suitable for a jump
  /// table.
  unsigned getEstimatedNumberOfCaseClusters(const SwitchInst &SI,
                                            unsigned &JTSize,
                                            ProfileSummaryInfo *PSI,
                                            BlockFrequencyInfo *BFI) const;

  /// Estimate the cost of a given IR user when lowered.
  ///
  /// This can estimate the cost of either a ConstantExpr or Instruction when
  /// lowered.
  ///
  /// \p Operands is a list of operands which can be a result of transformations
  /// of the current operands. The number of the operands on the list must equal
  /// to the number of the current operands the IR user has. Their order on the
  /// list must be the same as the order of the current operands the IR user
  /// has.
  ///
  /// The returned cost is defined in terms of \c TargetCostConstants, see its
  /// comments for a detailed explanation of the cost values.
  InstructionCost getInstructionCost(const User *U,
                                     ArrayRef<const Value *> Operands,
                                     TargetCostKind CostKind) const;

  /// This is a helper function which calls the three-argument
  /// getInstructionCost with \p Operands which are the current operands U has.
  InstructionCost getInstructionCost(const User *U,
                                     TargetCostKind CostKind) const {
    SmallVector<const Value *, 4> Operands(U->operand_values());
    return getInstructionCost(U, Operands, CostKind);
  }

  /// If a branch or a select condition is skewed in one direction by more than
  /// this factor, it is very likely to be predicted correctly.
  BranchProbability getPredictableBranchThreshold() const;

  /// Return true if branch divergence exists.
  ///
  /// Branch divergence has a significantly negative impact on GPU performance
  /// when threads in the same wavefront take different paths due to conditional
  /// branches.
  bool hasBranchDivergence() const;

  /// Return true if the target prefers to use GPU divergence analysis to
  /// replace the legacy version.
  bool useGPUDivergenceAnalysis() const;

  /// Returns whether V is a source of divergence.
  ///
  /// This function provides the target-dependent information for
  /// the target-independent LegacyDivergenceAnalysis. LegacyDivergenceAnalysis
  /// first builds the dependency graph, and then runs the reachability
  /// algorithm starting with the sources of divergence.
  bool isSourceOfDivergence(const Value *V) const;

  // Returns true for the target specific
  // set of operations which produce uniform result
  // even taking non-uniform arguments
  bool isAlwaysUniform(const Value *V) const;

  /// Returns the address space ID for a target's 'flat' address space. Note
  /// this is not necessarily the same as addrspace(0), which LLVM sometimes
  /// refers to as the generic address space. The flat address space is a
  /// generic address space that can be used access multiple segments of memory
  /// with different address spaces. Access of a memory location through a
  /// pointer with this address space is expected to be legal but slower
  /// compared to the same memory location accessed through a pointer with a
  /// different address space.
  //
  /// This is for targets with different pointer representations which can
  /// be converted with the addrspacecast instruction. If a pointer is converted
  /// to this address space, optimizations should attempt to replace the access
  /// with the source address space.
  ///
  /// \returns ~0u if the target does not have such a flat address space to
  /// optimize away.
  unsigned getFlatAddressSpace() const;

  /// Return any intrinsic address operand indexes which may be rewritten if
  /// they use a flat address space pointer.
  ///
  /// \returns true if the intrinsic was handled.
  bool collectFlatAddressOperands(SmallVectorImpl<int> &OpIndexes,
                                  Intrinsic::ID IID) const;

  bool isNoopAddrSpaceCast(unsigned FromAS, unsigned ToAS) const;

  /// Return true if globals in this address space can have initializers other
  /// than `undef`.
  bool canHaveNonUndefGlobalInitializerInAddressSpace(unsigned AS) const;

  unsigned getAssumedAddrSpace(const Value *V) const;

  bool isSingleThreaded() const;

  std::pair<const Value *, unsigned>
  getPredicatedAddrSpace(const Value *V) const;

  /// Rewrite intrinsic call \p II such that \p OldV will be replaced with \p
  /// NewV, which has a different address space. This should happen for every
  /// operand index that collectFlatAddressOperands returned for the intrinsic.
  /// \returns nullptr if the intrinsic was not handled. Otherwise, returns the
  /// new value (which may be the original \p II with modified operands).
  Value *rewriteIntrinsicWithAddressSpace(IntrinsicInst *II, Value *OldV,
                                          Value *NewV) const;

  /// Test whether calls to a function lower to actual program function
  /// calls.
  ///
  /// The idea is to test whether the program is likely to require a 'call'
  /// instruction or equivalent in order to call the given function.
  ///
  /// FIXME: It's not clear that this is a good or useful query API. Client's
  /// should probably move to simpler cost metrics using the above.
  /// Alternatively, we could split the cost interface into distinct code-size
  /// and execution-speed costs. This would allow modelling the core of this
  /// query more accurately as a call is a single small instruction, but
  /// incurs significant execution cost.
  bool isLoweredToCall(const Function *F) const;

  struct LSRCost {
    /// TODO: Some of these could be merged. Also, a lexical ordering
    /// isn't always optimal.
    unsigned Insns;
    unsigned NumRegs;
    unsigned AddRecCost;
    unsigned NumIVMuls;
    unsigned NumBaseAdds;
    unsigned ImmCost;
    unsigned SetupCost;
    unsigned ScaleCost;
  };

  /// Parameters that control the generic loop unrolling transformation.
  struct UnrollingPreferences {
    /// The cost threshold for the unrolled loop. Should be relative to the
    /// getInstructionCost values returned by this API, and the expectation is
    /// that the unrolled loop's instructions when run through that interface
    /// should not exceed this cost. However, this is only an estimate. Also,
    /// specific loops may be unrolled even with a cost above this threshold if
    /// deemed profitable. Set this to UINT_MAX to disable the loop body cost
    /// restriction.
    unsigned Threshold;
    /// If complete unrolling will reduce the cost of the loop, we will boost
    /// the Threshold by a certain percent to allow more aggressive complete
    /// unrolling. This value provides the maximum boost percentage that we
    /// can apply to Threshold (The value should be no less than 100).
    /// BoostedThreshold = Threshold * min(RolledCost / UnrolledCost,
    ///                                    MaxPercentThresholdBoost / 100)
    /// E.g. if complete unrolling reduces the loop execution time by 50%
    /// then we boost the threshold by the factor of 2x. If unrolling is not
    /// expected to reduce the running time, then we do not increase the
    /// threshold.
    unsigned MaxPercentThresholdBoost;
    /// The cost threshold for the unrolled loop when optimizing for size (set
    /// to UINT_MAX to disable).
    unsigned OptSizeThreshold;
    /// The cost threshold for the unrolled loop, like Threshold, but used
    /// for partial/runtime unrolling (set to UINT_MAX to disable).
    unsigned PartialThreshold;
    /// The cost threshold for the unrolled loop when optimizing for size, like
    /// OptSizeThreshold, but used for partial/runtime unrolling (set to
    /// UINT_MAX to disable).
    unsigned PartialOptSizeThreshold;
    /// A forced unrolling factor (the number of concatenated bodies of the
    /// original loop in the unrolled loop body). When set to 0, the unrolling
    /// transformation will select an unrolling factor based on the current cost
    /// threshold and other factors.
    unsigned Count;
    /// Default unroll count for loops with run-time trip count.
    unsigned DefaultUnrollRuntimeCount;
    // Set the maximum unrolling factor. The unrolling factor may be selected
    // using the appropriate cost threshold, but may not exceed this number
    // (set to UINT_MAX to disable). This does not apply in cases where the
    // loop is being fully unrolled.
    unsigned MaxCount;
    /// Set the maximum unrolling factor for full unrolling. Like MaxCount, but
    /// applies even if full unrolling is selected. This allows a target to fall
    /// back to Partial unrolling if full unrolling is above FullUnrollMaxCount.
    unsigned FullUnrollMaxCount;
    // Represents number of instructions optimized when "back edge"
    // becomes "fall through" in unrolled loop.
    // For now we count a conditional branch on a backedge and a comparison
    // feeding it.
    unsigned BEInsns;
    /// Allow partial unrolling (unrolling of loops to expand the size of the
    /// loop body, not only to eliminate small constant-trip-count loops).
    bool Partial;
    /// Allow runtime unrolling (unrolling of loops to expand the size of the
    /// loop body even when the number of loop iterations is not known at
    /// compile time).
    bool Runtime;
    /// Allow generation of a loop remainder (extra iterations after unroll).
    bool AllowRemainder;
    /// Allow emitting expensive instructions (such as divisions) when computing
    /// the trip count of a loop for runtime unrolling.
    bool AllowExpensiveTripCount;
    /// Apply loop unroll on any kind of loop
    /// (mainly to loops that fail runtime unrolling).
    bool Force;
    /// Allow using trip count upper bound to unroll loops.
    bool UpperBound;
    /// Allow unrolling of all the iterations of the runtime loop remainder.
    bool UnrollRemainder;
    /// Allow unroll and jam. Used to enable unroll and jam for the target.
    bool UnrollAndJam;
    /// Threshold for unroll and jam, for inner loop size. The 'Threshold'
    /// value above is used during unroll and jam for the outer loop size.
    /// This value is used in the same manner to limit the size of the inner
    /// loop.
    unsigned UnrollAndJamInnerLoopThreshold;
    /// Don't allow loop unrolling to simulate more than this number of
    /// iterations when checking full unroll profitability
    unsigned MaxIterationsCountToAnalyze;
  };

  /// Get target-customized preferences for the generic loop unrolling
  /// transformation. The caller will initialize UP with the current
  /// target-independent defaults.
  void getUnrollingPreferences(Loop *L, ScalarEvolution &,
                               UnrollingPreferences &UP,
                               OptimizationRemarkEmitter *ORE) const;

  /// Query the target whether it would be profitable to convert the given loop
  /// into a hardware loop.
  bool isHardwareLoopProfitable(Loop *L, ScalarEvolution &SE,
                                AssumptionCache &AC, TargetLibraryInfo *LibInfo,
                                HardwareLoopInfo &HWLoopInfo) const;

  /// Query the target whether it would be prefered to create a predicated
  /// vector loop, which can avoid the need to emit a scalar epilogue loop.
  bool preferPredicateOverEpilogue(Loop *L, LoopInfo *LI, ScalarEvolution &SE,
                                   AssumptionCache &AC, TargetLibraryInfo *TLI,
                                   DominatorTree *DT,
                                   LoopVectorizationLegality *LVL,
                                   InterleavedAccessInfo *IAI) const;

  /// Parameters that control the generic loop stripmining transformation.
  struct StripMiningPreferences {
    /// A forced stripmining factor (the number of iterations of the original
    /// loop in the stripmined inner-loop body). When set to 0, the stripmining
    /// transformation will select an stripmining factor based on the current
    /// cost threshold and other factors.
    unsigned Count;
    /// Allow emitting expensive instructions (such as divisions) when computing
    /// the trip count of a loop for runtime unrolling.
    bool AllowExpensiveTripCount;
    /// Default factor for coarsening a task to amortize the cost of creating
    /// it.
    unsigned DefaultCoarseningFactor;
    /// Allow unrolling of all the iterations of the runtime loop remainder.
    bool UnrollRemainder;
  };

  /// Get target-customized preferences for the generic Tapir loop stripmining
  /// transformation. The caller will initialize SMP with the current
  /// target-independent defaults.
  void getStripMiningPreferences(Loop *L, ScalarEvolution &,
<<<<<<< HEAD
	                             StripMiningPreferences &SMP) const;
=======
                                 StripMiningPreferences &SMP) const;
>>>>>>> 9c235e1d

  /// Query the target whether lowering of the llvm.get.active.lane.mask
  /// intrinsic is supported and how the mask should be used. A return value
  /// of PredicationStyle::Data indicates the mask is used as data only,
  /// whereas PredicationStyle::DataAndControlFlow indicates we should also use
  /// the mask for control flow in the loop. If unsupported the return value is
  /// PredicationStyle::None.
  PredicationStyle emitGetActiveLaneMask() const;

  // Parameters that control the loop peeling transformation
  struct PeelingPreferences {
    /// A forced peeling factor (the number of bodied of the original loop
    /// that should be peeled off before the loop body). When set to 0, the
    /// a peeling factor based on profile information and other factors.
    unsigned PeelCount;
    /// Allow peeling off loop iterations.
    bool AllowPeeling;
    /// Allow peeling off loop iterations for loop nests.
    bool AllowLoopNestsPeeling;
    /// Allow peeling basing on profile. Uses to enable peeling off all
    /// iterations basing on provided profile.
    /// If the value is true the peeling cost model can decide to peel only
    /// some iterations and in this case it will set this to false.
    bool PeelProfiledIterations;
  };

  /// Get target-customized preferences for the generic loop peeling
  /// transformation. The caller will initialize \p PP with the current
  /// target-independent defaults with information from \p L and \p SE.
  void getPeelingPreferences(Loop *L, ScalarEvolution &SE,
                             PeelingPreferences &PP) const;

  /// Targets can implement their own combinations for target-specific
  /// intrinsics. This function will be called from the InstCombine pass every
  /// time a target-specific intrinsic is encountered.
  ///
  /// \returns std::nullopt to not do anything target specific or a value that
  /// will be returned from the InstCombiner. It is possible to return null and
  /// stop further processing of the intrinsic by returning nullptr.
  std::optional<Instruction *> instCombineIntrinsic(InstCombiner & IC,
                                                    IntrinsicInst & II) const;
  /// Can be used to implement target-specific instruction combining.
  /// \see instCombineIntrinsic
  std::optional<Value *> simplifyDemandedUseBitsIntrinsic(
      InstCombiner & IC, IntrinsicInst & II, APInt DemandedMask,
      KnownBits & Known, bool &KnownBitsComputed) const;
  /// Can be used to implement target-specific instruction combining.
  /// \see instCombineIntrinsic
  std::optional<Value *> simplifyDemandedVectorEltsIntrinsic(
      InstCombiner & IC, IntrinsicInst & II, APInt DemandedElts,
      APInt & UndefElts, APInt & UndefElts2, APInt & UndefElts3,
      std::function<void(Instruction *, unsigned, APInt, APInt &)>
          SimplifyAndSetOp) const;
  /// @}

  /// \name Scalar Target Information
  /// @{

  /// Flags indicating the kind of support for population count.
  ///
  /// Compared to the SW implementation, HW support is supposed to
  /// significantly boost the performance when the population is dense, and it
  /// may or may not degrade performance if the population is sparse. A HW
  /// support is considered as "Fast" if it can outperform, or is on a par
  /// with, SW implementation when the population is sparse; otherwise, it is
  /// considered as "Slow".
  enum PopcntSupportKind { PSK_Software, PSK_SlowHardware, PSK_FastHardware };

  /// Return true if the specified immediate is legal add immediate, that
  /// is the target has add instructions which can add a register with the
  /// immediate without having to materialize the immediate into a register.
  bool isLegalAddImmediate(int64_t Imm) const;

  /// Return true if the specified immediate is legal icmp immediate,
  /// that is the target has icmp instructions which can compare a register
  /// against the immediate without having to materialize the immediate into a
  /// register.
  bool isLegalICmpImmediate(int64_t Imm) const;

  /// Return true if the addressing mode represented by AM is legal for
  /// this target, for a load/store of the specified type.
  /// The type may be VoidTy, in which case only return true if the addressing
  /// mode is legal for a load/store of any legal type.
  /// If target returns true in LSRWithInstrQueries(), I may be valid.
  /// TODO: Handle pre/postinc as well.
  bool isLegalAddressingMode(Type *Ty, GlobalValue *BaseGV, int64_t BaseOffset,
                             bool HasBaseReg, int64_t Scale,
                             unsigned AddrSpace = 0,
                             Instruction *I = nullptr) const;

  /// Return true if LSR cost of C1 is lower than C2.
  bool isLSRCostLess(const TargetTransformInfo::LSRCost &C1,
                     const TargetTransformInfo::LSRCost &C2) const;

  /// Return true if LSR major cost is number of registers. Targets which
  /// implement their own isLSRCostLess and unset number of registers as major
  /// cost should return false, otherwise return true.
  bool isNumRegsMajorCostOfLSR() const;

  /// \returns true if LSR should not optimize a chain that includes \p I.
  bool isProfitableLSRChainElement(Instruction *I) const;

  /// Return true if the target can fuse a compare and branch.
  /// Loop-strength-reduction (LSR) uses that knowledge to adjust its cost
  /// calculation for the instructions in a loop.
  bool canMacroFuseCmp() const;

  /// Return true if the target can save a compare for loop count, for example
  /// hardware loop saves a compare.
  bool canSaveCmp(Loop *L, BranchInst **BI, ScalarEvolution *SE, LoopInfo *LI,
                  DominatorTree *DT, AssumptionCache *AC,
                  TargetLibraryInfo *LibInfo) const;

  enum AddressingModeKind {
    AMK_PreIndexed,
    AMK_PostIndexed,
    AMK_None
  };

  /// Return the preferred addressing mode LSR should make efforts to generate.
  AddressingModeKind getPreferredAddressingMode(const Loop *L,
                                                ScalarEvolution *SE) const;

  /// Return true if the target supports masked store.
  bool isLegalMaskedStore(Type *DataType, Align Alignment) const;
  /// Return true if the target supports masked load.
  bool isLegalMaskedLoad(Type *DataType, Align Alignment) const;

  /// Return true if the target supports nontemporal store.
  bool isLegalNTStore(Type *DataType, Align Alignment) const;
  /// Return true if the target supports nontemporal load.
  bool isLegalNTLoad(Type *DataType, Align Alignment) const;

  /// \Returns true if the target supports broadcasting a load to a vector of
  /// type <NumElements x ElementTy>.
  bool isLegalBroadcastLoad(Type *ElementTy, ElementCount NumElements) const;

  /// Return true if the target supports masked scatter.
  bool isLegalMaskedScatter(Type *DataType, Align Alignment) const;
  /// Return true if the target supports masked gather.
  bool isLegalMaskedGather(Type *DataType, Align Alignment) const;
  /// Return true if the target forces scalarizing of llvm.masked.gather
  /// intrinsics.
  bool forceScalarizeMaskedGather(VectorType *Type, Align Alignment) const;
  /// Return true if the target forces scalarizing of llvm.masked.scatter
  /// intrinsics.
  bool forceScalarizeMaskedScatter(VectorType *Type, Align Alignment) const;

  /// Return true if the target supports masked compress store.
  bool isLegalMaskedCompressStore(Type *DataType) const;
  /// Return true if the target supports masked expand load.
  bool isLegalMaskedExpandLoad(Type *DataType) const;

  /// Return true if this is an alternating opcode pattern that can be lowered
  /// to a single instruction on the target. In X86 this is for the addsub
  /// instruction which corrsponds to a Shuffle + Fadd + FSub pattern in IR.
  /// This function expectes two opcodes: \p Opcode1 and \p Opcode2 being
  /// selected by \p OpcodeMask. The mask contains one bit per lane and is a `0`
  /// when \p Opcode0 is selected and `1` when Opcode1 is selected.
  /// \p VecTy is the vector type of the instruction to be generated.
  bool isLegalAltInstr(VectorType *VecTy, unsigned Opcode0, unsigned Opcode1,
                       const SmallBitVector &OpcodeMask) const;

  /// Return true if we should be enabling ordered reductions for the target.
  bool enableOrderedReductions() const;

  /// Return true if the target has a unified operation to calculate division
  /// and remainder. If so, the additional implicit multiplication and
  /// subtraction required to calculate a remainder from division are free. This
  /// can enable more aggressive transformations for division and remainder than
  /// would typically be allowed using throughput or size cost models.
  bool hasDivRemOp(Type *DataType, bool IsSigned) const;

  /// Return true if the given instruction (assumed to be a memory access
  /// instruction) has a volatile variant. If that's the case then we can avoid
  /// addrspacecast to generic AS for volatile loads/stores. Default
  /// implementation returns false, which prevents address space inference for
  /// volatile loads/stores.
  bool hasVolatileVariant(Instruction *I, unsigned AddrSpace) const;

  /// Return true if target doesn't mind addresses in vectors.
  bool prefersVectorizedAddressing() const;

  /// Return the cost of the scaling factor used in the addressing
  /// mode represented by AM for this target, for a load/store
  /// of the specified type.
  /// If the AM is supported, the return value must be >= 0.
  /// If the AM is not supported, it returns a negative value.
  /// TODO: Handle pre/postinc as well.
  InstructionCost getScalingFactorCost(Type *Ty, GlobalValue *BaseGV,
                                       int64_t BaseOffset, bool HasBaseReg,
                                       int64_t Scale,
                                       unsigned AddrSpace = 0) const;

  /// Return true if the loop strength reduce pass should make
  /// Instruction* based TTI queries to isLegalAddressingMode(). This is
  /// needed on SystemZ, where e.g. a memcpy can only have a 12 bit unsigned
  /// immediate offset and no index register.
  bool LSRWithInstrQueries() const;

  /// Return true if it's free to truncate a value of type Ty1 to type
  /// Ty2. e.g. On x86 it's free to truncate a i32 value in register EAX to i16
  /// by referencing its sub-register AX.
  bool isTruncateFree(Type *Ty1, Type *Ty2) const;

  /// Return true if it is profitable to hoist instruction in the
  /// then/else to before if.
  bool isProfitableToHoist(Instruction *I) const;

  bool useAA() const;

  /// Return true if this type is legal.
  bool isTypeLegal(Type *Ty) const;

  /// Returns the estimated number of registers required to represent \p Ty.
  unsigned getRegUsageForType(Type *Ty) const;

  /// Return true if switches should be turned into lookup tables for the
  /// target.
  bool shouldBuildLookupTables() const;

  /// Return true if switches should be turned into lookup tables
  /// containing this constant value for the target.
  bool shouldBuildLookupTablesForConstant(Constant *C) const;

  /// Return true if lookup tables should be turned into relative lookup tables.
  bool shouldBuildRelLookupTables() const;

  /// Return true if the input function which is cold at all call sites,
  ///  should use coldcc calling convention.
  bool useColdCCForColdCall(Function &F) const;

  /// Estimate the overhead of scalarizing an instruction. Insert and Extract
  /// are set if the demanded result elements need to be inserted and/or
  /// extracted from vectors.
  InstructionCost getScalarizationOverhead(VectorType *Ty,
                                           const APInt &DemandedElts,
                                           bool Insert, bool Extract,
                                           TTI::TargetCostKind CostKind) const;

  /// Estimate the overhead of scalarizing an instructions unique
  /// non-constant operands. The (potentially vector) types to use for each of
  /// argument are passes via Tys.
  InstructionCost
  getOperandsScalarizationOverhead(ArrayRef<const Value *> Args,
                                   ArrayRef<Type *> Tys,
                                   TTI::TargetCostKind CostKind) const;

  /// If target has efficient vector element load/store instructions, it can
  /// return true here so that insertion/extraction costs are not added to
  /// the scalarization cost of a load/store.
  bool supportsEfficientVectorElementLoadStore() const;

  /// If the target supports tail calls.
  bool supportsTailCalls() const;

  /// If target supports tail call on \p CB
  bool supportsTailCallFor(const CallBase *CB) const;

  /// Don't restrict interleaved unrolling to small loops.
  bool enableAggressiveInterleaving(bool LoopHasReductions) const;

  /// Returns options for expansion of memcmp. IsZeroCmp is
  // true if this is the expansion of memcmp(p1, p2, s) == 0.
  struct MemCmpExpansionOptions {
    // Return true if memcmp expansion is enabled.
    operator bool() const { return MaxNumLoads > 0; }

    // Maximum number of load operations.
    unsigned MaxNumLoads = 0;

    // The list of available load sizes (in bytes), sorted in decreasing order.
    SmallVector<unsigned, 8> LoadSizes;

    // For memcmp expansion when the memcmp result is only compared equal or
    // not-equal to 0, allow up to this number of load pairs per block. As an
    // example, this may allow 'memcmp(a, b, 3) == 0' in a single block:
    //   a0 = load2bytes &a[0]
    //   b0 = load2bytes &b[0]
    //   a2 = load1byte  &a[2]
    //   b2 = load1byte  &b[2]
    //   r  = cmp eq (a0 ^ b0 | a2 ^ b2), 0
    unsigned NumLoadsPerBlock = 1;

    // Set to true to allow overlapping loads. For example, 7-byte compares can
    // be done with two 4-byte compares instead of 4+2+1-byte compares. This
    // requires all loads in LoadSizes to be doable in an unaligned way.
    bool AllowOverlappingLoads = false;
  };
  MemCmpExpansionOptions enableMemCmpExpansion(bool OptSize,
                                               bool IsZeroCmp) const;

  /// Should the Select Optimization pass be enabled and ran.
  bool enableSelectOptimize() const;

  /// Enable matching of interleaved access groups.
  bool enableInterleavedAccessVectorization() const;

  /// Enable matching of interleaved access groups that contain predicated
  /// accesses or gaps and therefore vectorized using masked
  /// vector loads/stores.
  bool enableMaskedInterleavedAccessVectorization() const;

  /// Indicate that it is potentially unsafe to automatically vectorize
  /// floating-point operations because the semantics of vector and scalar
  /// floating-point semantics may differ. For example, ARM NEON v7 SIMD math
  /// does not support IEEE-754 denormal numbers, while depending on the
  /// platform, scalar floating-point math does.
  /// This applies to floating-point math operations and calls, not memory
  /// operations, shuffles, or casts.
  bool isFPVectorizationPotentiallyUnsafe() const;

  /// Determine if the target supports unaligned memory accesses.
  bool allowsMisalignedMemoryAccesses(LLVMContext &Context, unsigned BitWidth,
                                      unsigned AddressSpace = 0,
                                      Align Alignment = Align(1),
                                      unsigned *Fast = nullptr) const;

  /// Return hardware support for population count.
  PopcntSupportKind getPopcntSupport(unsigned IntTyWidthInBit) const;

  /// Return true if the hardware has a fast square-root instruction.
  bool haveFastSqrt(Type *Ty) const;

  /// Return true if the cost of the instruction is too high to speculatively
  /// execute and should be kept behind a branch.
  /// This normally just wraps around a getInstructionCost() call, but some
  /// targets might report a low TCK_SizeAndLatency value that is incompatible
  /// with the fixed TCC_Expensive value.
  /// NOTE: This assumes the instruction passes isSafeToSpeculativelyExecute().
  bool isExpensiveToSpeculativelyExecute(const Instruction *I) const;

  /// Return true if it is faster to check if a floating-point value is NaN
  /// (or not-NaN) versus a comparison against a constant FP zero value.
  /// Targets should override this if materializing a 0.0 for comparison is
  /// generally as cheap as checking for ordered/unordered.
  bool isFCmpOrdCheaperThanFCmpZero(Type *Ty) const;

  /// Return the expected cost of supporting the floating point operation
  /// of the specified type.
  InstructionCost getFPOpCost(Type *Ty) const;

  /// Return the expected cost of materializing for the given integer
  /// immediate of the specified type.
  InstructionCost getIntImmCost(const APInt &Imm, Type *Ty,
                                TargetCostKind CostKind) const;

  /// Return the expected cost of materialization for the given integer
  /// immediate of the specified type for a given instruction. The cost can be
  /// zero if the immediate can be folded into the specified instruction.
  InstructionCost getIntImmCostInst(unsigned Opc, unsigned Idx,
                                    const APInt &Imm, Type *Ty,
                                    TargetCostKind CostKind,
                                    Instruction *Inst = nullptr) const;
  InstructionCost getIntImmCostIntrin(Intrinsic::ID IID, unsigned Idx,
                                      const APInt &Imm, Type *Ty,
                                      TargetCostKind CostKind) const;

  /// Return the expected cost for the given integer when optimising
  /// for size. This is different than the other integer immediate cost
  /// functions in that it is subtarget agnostic. This is useful when you e.g.
  /// target one ISA such as Aarch32 but smaller encodings could be possible
  /// with another such as Thumb. This return value is used as a penalty when
  /// the total costs for a constant is calculated (the bigger the cost, the
  /// more beneficial constant hoisting is).
  InstructionCost getIntImmCodeSizeCost(unsigned Opc, unsigned Idx,
                                        const APInt &Imm, Type *Ty) const;
  /// @}

  /// \name Vector Target Information
  /// @{

  /// The various kinds of shuffle patterns for vector queries.
  enum ShuffleKind {
    SK_Broadcast,        ///< Broadcast element 0 to all other elements.
    SK_Reverse,          ///< Reverse the order of the vector.
    SK_Select,           ///< Selects elements from the corresponding lane of
                         ///< either source operand. This is equivalent to a
                         ///< vector select with a constant condition operand.
    SK_Transpose,        ///< Transpose two vectors.
    SK_InsertSubvector,  ///< InsertSubvector. Index indicates start offset.
    SK_ExtractSubvector, ///< ExtractSubvector Index indicates start offset.
    SK_PermuteTwoSrc,    ///< Merge elements from two source vectors into one
                         ///< with any shuffle mask.
    SK_PermuteSingleSrc, ///< Shuffle elements of single source vector with any
                         ///< shuffle mask.
    SK_Splice            ///< Concatenates elements from the first input vector
                         ///< with elements of the second input vector. Returning
                         ///< a vector of the same type as the input vectors.
                         ///< Index indicates start offset in first input vector.
  };

  /// Additional information about an operand's possible values.
  enum OperandValueKind {
    OK_AnyValue,               // Operand can have any value.
    OK_UniformValue,           // Operand is uniform (splat of a value).
    OK_UniformConstantValue,   // Operand is uniform constant.
    OK_NonUniformConstantValue // Operand is a non uniform constant value.
  };

  /// Additional properties of an operand's values.
  enum OperandValueProperties {
    OP_None = 0,
    OP_PowerOf2 = 1,
    OP_NegatedPowerOf2 = 2,
  };

  // Describe the values an operand can take.  We're in the process
  // of migrating uses of OperandValueKind and OperandValueProperties
  // to use this class, and then will change the internal representation.
  struct OperandValueInfo {
    OperandValueKind Kind = OK_AnyValue;
    OperandValueProperties Properties = OP_None;

    bool isConstant() const {
      return Kind == OK_UniformConstantValue || Kind == OK_NonUniformConstantValue;
    }
    bool isUniform() const {
      return Kind == OK_UniformConstantValue || Kind == OK_UniformValue;
    }
    bool isPowerOf2() const {
      return Properties == OP_PowerOf2;
    }
    bool isNegatedPowerOf2() const {
      return Properties == OP_NegatedPowerOf2;
    }

    OperandValueInfo getNoProps() const {
      return {Kind, OP_None};
    }
  };

  /// \return the number of registers in the target-provided register class.
  unsigned getNumberOfRegisters(unsigned ClassID) const;

  /// \return the target-provided register class ID for the provided type,
  /// accounting for type promotion and other type-legalization techniques that
  /// the target might apply. However, it specifically does not account for the
  /// scalarization or splitting of vector types. Should a vector type require
  /// scalarization or splitting into multiple underlying vector registers, that
  /// type should be mapped to a register class containing no registers.
  /// Specifically, this is designed to provide a simple, high-level view of the
  /// register allocation later performed by the backend. These register classes
  /// don't necessarily map onto the register classes used by the backend.
  /// FIXME: It's not currently possible to determine how many registers
  /// are used by the provided type.
  unsigned getRegisterClassForType(bool Vector, Type *Ty = nullptr) const;

  /// \return the target-provided register class name
  const char *getRegisterClassName(unsigned ClassID) const;

  enum RegisterKind { RGK_Scalar, RGK_FixedWidthVector, RGK_ScalableVector };

  /// \return The width of the largest scalar or vector register type.
  TypeSize getRegisterBitWidth(RegisterKind K) const;

  /// \return The width of the smallest vector register type.
  unsigned getMinVectorRegisterBitWidth() const;

  /// \return The maximum value of vscale if the target specifies an
  ///  architectural maximum vector length, and std::nullopt otherwise.
  std::optional<unsigned> getMaxVScale() const;

  /// \return the value of vscale to tune the cost model for.
  std::optional<unsigned> getVScaleForTuning() const;

  /// \return True if the vectorization factor should be chosen to
  /// make the vector of the smallest element type match the size of a
  /// vector register. For wider element types, this could result in
  /// creating vectors that span multiple vector registers.
  /// If false, the vectorization factor will be chosen based on the
  /// size of the widest element type.
  /// \p K Register Kind for vectorization.
  bool shouldMaximizeVectorBandwidth(TargetTransformInfo::RegisterKind K) const;

  /// \return The minimum vectorization factor for types of given element
  /// bit width, or 0 if there is no minimum VF. The returned value only
  /// applies when shouldMaximizeVectorBandwidth returns true.
  /// If IsScalable is true, the returned ElementCount must be a scalable VF.
  ElementCount getMinimumVF(unsigned ElemWidth, bool IsScalable) const;

  /// \return The maximum vectorization factor for types of given element
  /// bit width and opcode, or 0 if there is no maximum VF.
  /// Currently only used by the SLP vectorizer.
  unsigned getMaximumVF(unsigned ElemWidth, unsigned Opcode) const;

  /// \return The minimum vectorization factor for the store instruction. Given
  /// the initial estimation of the minimum vector factor and store value type,
  /// it tries to find possible lowest VF, which still might be profitable for
  /// the vectorization.
  /// \param VF Initial estimation of the minimum vector factor.
  /// \param ScalarMemTy Scalar memory type of the store operation.
  /// \param ScalarValTy Scalar type of the stored value.
  /// Currently only used by the SLP vectorizer.
  unsigned getStoreMinimumVF(unsigned VF, Type *ScalarMemTy,
                             Type *ScalarValTy) const;

  /// \return True if it should be considered for address type promotion.
  /// \p AllowPromotionWithoutCommonHeader Set true if promoting \p I is
  /// profitable without finding other extensions fed by the same input.
  bool shouldConsiderAddressTypePromotion(
      const Instruction &I, bool &AllowPromotionWithoutCommonHeader) const;

  /// \return The size of a cache line in bytes.
  unsigned getCacheLineSize() const;

  /// The possible cache levels
  enum class CacheLevel {
    L1D, // The L1 data cache
    L2D, // The L2 data cache

    // We currently do not model L3 caches, as their sizes differ widely between
    // microarchitectures. Also, we currently do not have a use for L3 cache
    // size modeling yet.
  };

  /// \return The size of the cache level in bytes, if available.
  std::optional<unsigned> getCacheSize(CacheLevel Level) const;

  /// \return The associativity of the cache level, if available.
  std::optional<unsigned> getCacheAssociativity(CacheLevel Level) const;

  /// \return How much before a load we should place the prefetch
  /// instruction.  This is currently measured in number of
  /// instructions.
  unsigned getPrefetchDistance() const;

  /// Some HW prefetchers can handle accesses up to a certain constant stride.
  /// Sometimes prefetching is beneficial even below the HW prefetcher limit,
  /// and the arguments provided are meant to serve as a basis for deciding this
  /// for a particular loop.
  ///
  /// \param NumMemAccesses        Number of memory accesses in the loop.
  /// \param NumStridedMemAccesses Number of the memory accesses that
  ///                              ScalarEvolution could find a known stride
  ///                              for.
  /// \param NumPrefetches         Number of software prefetches that will be
  ///                              emitted as determined by the addresses
  ///                              involved and the cache line size.
  /// \param HasCall               True if the loop contains a call.
  ///
  /// \return This is the minimum stride in bytes where it makes sense to start
  ///         adding SW prefetches. The default is 1, i.e. prefetch with any
  ///         stride.
  unsigned getMinPrefetchStride(unsigned NumMemAccesses,
                                unsigned NumStridedMemAccesses,
                                unsigned NumPrefetches, bool HasCall) const;

  /// \return The maximum number of iterations to prefetch ahead.  If
  /// the required number of iterations is more than this number, no
  /// prefetching is performed.
  unsigned getMaxPrefetchIterationsAhead() const;

  /// \return True if prefetching should also be done for writes.
  bool enableWritePrefetching() const;

  /// \return if target want to issue a prefetch in address space \p AS.
  bool shouldPrefetchAddressSpace(unsigned AS) const;

  /// \return The maximum interleave factor that any transform should try to
  /// perform for this target. This number depends on the level of parallelism
  /// and the number of execution units in the CPU.
  unsigned getMaxInterleaveFactor(unsigned VF) const;

  /// Collect properties of V used in cost analysis, e.g. OP_PowerOf2.
  static OperandValueInfo getOperandInfo(const Value *V);

  /// This is an approximation of reciprocal throughput of a math/logic op.
  /// A higher cost indicates less expected throughput.
  /// From Agner Fog's guides, reciprocal throughput is "the average number of
  /// clock cycles per instruction when the instructions are not part of a
  /// limiting dependency chain."
  /// Therefore, costs should be scaled to account for multiple execution units
  /// on the target that can process this type of instruction. For example, if
  /// there are 5 scalar integer units and 2 vector integer units that can
  /// calculate an 'add' in a single cycle, this model should indicate that the
  /// cost of the vector add instruction is 2.5 times the cost of the scalar
  /// add instruction.
  /// \p Args is an optional argument which holds the instruction operands
  /// values so the TTI can analyze those values searching for special
  /// cases or optimizations based on those values.
  /// \p CxtI is the optional original context instruction, if one exists, to
  /// provide even more information.
  InstructionCost getArithmeticInstrCost(
      unsigned Opcode, Type *Ty,
      TTI::TargetCostKind CostKind = TTI::TCK_RecipThroughput,
      TTI::OperandValueInfo Opd1Info = {TTI::OK_AnyValue, TTI::OP_None},
      TTI::OperandValueInfo Opd2Info = {TTI::OK_AnyValue, TTI::OP_None},
      ArrayRef<const Value *> Args = ArrayRef<const Value *>(),
      const Instruction *CxtI = nullptr) const;

  /// \return The cost of a shuffle instruction of kind Kind and of type Tp.
  /// The exact mask may be passed as Mask, or else the array will be empty.
  /// The index and subtype parameters are used by the subvector insertion and
  /// extraction shuffle kinds to show the insert/extract point and the type of
  /// the subvector being inserted/extracted. The operands of the shuffle can be
  /// passed through \p Args, which helps improve the cost estimation in some
  /// cases, like in broadcast loads.
  /// NOTE: For subvector extractions Tp represents the source type.
  InstructionCost
  getShuffleCost(ShuffleKind Kind, VectorType *Tp,
                 ArrayRef<int> Mask = std::nullopt,
                 TTI::TargetCostKind CostKind = TTI::TCK_RecipThroughput,
                 int Index = 0, VectorType *SubTp = nullptr,
                 ArrayRef<const Value *> Args = std::nullopt) const;

  /// Represents a hint about the context in which a cast is used.
  ///
  /// For zext/sext, the context of the cast is the operand, which must be a
  /// load of some kind. For trunc, the context is of the cast is the single
  /// user of the instruction, which must be a store of some kind.
  ///
  /// This enum allows the vectorizer to give getCastInstrCost an idea of the
  /// type of cast it's dealing with, as not every cast is equal. For instance,
  /// the zext of a load may be free, but the zext of an interleaving load can
  //// be (very) expensive!
  ///
  /// See \c getCastContextHint to compute a CastContextHint from a cast
  /// Instruction*. Callers can use it if they don't need to override the
  /// context and just want it to be calculated from the instruction.
  ///
  /// FIXME: This handles the types of load/store that the vectorizer can
  /// produce, which are the cases where the context instruction is most
  /// likely to be incorrect. There are other situations where that can happen
  /// too, which might be handled here but in the long run a more general
  /// solution of costing multiple instructions at the same times may be better.
  enum class CastContextHint : uint8_t {
    None,          ///< The cast is not used with a load/store of any kind.
    Normal,        ///< The cast is used with a normal load/store.
    Masked,        ///< The cast is used with a masked load/store.
    GatherScatter, ///< The cast is used with a gather/scatter.
    Interleave,    ///< The cast is used with an interleaved load/store.
    Reversed,      ///< The cast is used with a reversed load/store.
  };

  /// Calculates a CastContextHint from \p I.
  /// This should be used by callers of getCastInstrCost if they wish to
  /// determine the context from some instruction.
  /// \returns the CastContextHint for ZExt/SExt/Trunc, None if \p I is nullptr,
  /// or if it's another type of cast.
  static CastContextHint getCastContextHint(const Instruction *I);

  /// \return The expected cost of cast instructions, such as bitcast, trunc,
  /// zext, etc. If there is an existing instruction that holds Opcode, it
  /// may be passed in the 'I' parameter.
  InstructionCost
  getCastInstrCost(unsigned Opcode, Type *Dst, Type *Src,
                   TTI::CastContextHint CCH,
                   TTI::TargetCostKind CostKind = TTI::TCK_SizeAndLatency,
                   const Instruction *I = nullptr) const;

  /// \return The expected cost of a sign- or zero-extended vector extract. Use
  /// Index = -1 to indicate that there is no information about the index value.
  InstructionCost getExtractWithExtendCost(unsigned Opcode, Type *Dst,
                                           VectorType *VecTy,
                                           unsigned Index) const;

  /// \return The expected cost of control-flow related instructions such as
  /// Phi, Ret, Br, Switch.
  InstructionCost
  getCFInstrCost(unsigned Opcode,
                 TTI::TargetCostKind CostKind = TTI::TCK_SizeAndLatency,
                 const Instruction *I = nullptr) const;

  /// \returns The expected cost of compare and select instructions. If there
  /// is an existing instruction that holds Opcode, it may be passed in the
  /// 'I' parameter. The \p VecPred parameter can be used to indicate the select
  /// is using a compare with the specified predicate as condition. When vector
  /// types are passed, \p VecPred must be used for all lanes.
  InstructionCost
  getCmpSelInstrCost(unsigned Opcode, Type *ValTy, Type *CondTy,
                     CmpInst::Predicate VecPred,
                     TTI::TargetCostKind CostKind = TTI::TCK_RecipThroughput,
                     const Instruction *I = nullptr) const;

  /// \return The expected cost of vector Insert and Extract.
  /// Use -1 to indicate that there is no information on the index value.
  /// This is used when the instruction is not available; a typical use
  /// case is to provision the cost of vectorization/scalarization in
  /// vectorizer passes.
  InstructionCost getVectorInstrCost(unsigned Opcode, Type *Val,
                                     TTI::TargetCostKind CostKind,
                                     unsigned Index = -1, Value *Op0 = nullptr,
                                     Value *Op1 = nullptr) const;

  /// \return The expected cost of vector Insert and Extract.
  /// This is used when instruction is available, and implementation
  /// asserts 'I' is not nullptr.
  ///
  /// A typical suitable use case is cost estimation when vector instruction
  /// exists (e.g., from basic blocks during transformation).
  InstructionCost getVectorInstrCost(const Instruction &I, Type *Val,
                                     TTI::TargetCostKind CostKind,
                                     unsigned Index = -1) const;

  /// \return The cost of replication shuffle of \p VF elements typed \p EltTy
  /// \p ReplicationFactor times.
  ///
  /// For example, the mask for \p ReplicationFactor=3 and \p VF=4 is:
  ///   <0,0,0,1,1,1,2,2,2,3,3,3>
  InstructionCost getReplicationShuffleCost(Type *EltTy, int ReplicationFactor,
                                            int VF,
                                            const APInt &DemandedDstElts,
                                            TTI::TargetCostKind CostKind);

  /// \return The cost of Load and Store instructions.
  InstructionCost
  getMemoryOpCost(unsigned Opcode, Type *Src, Align Alignment,
                  unsigned AddressSpace,
                  TTI::TargetCostKind CostKind = TTI::TCK_RecipThroughput,
                  OperandValueInfo OpdInfo = {OK_AnyValue, OP_None},
                  const Instruction *I = nullptr) const;

  /// \return The cost of VP Load and Store instructions.
  InstructionCost
  getVPMemoryOpCost(unsigned Opcode, Type *Src, Align Alignment,
                    unsigned AddressSpace,
                    TTI::TargetCostKind CostKind = TTI::TCK_RecipThroughput,
                    const Instruction *I = nullptr) const;

  /// \return The cost of masked Load and Store instructions.
  InstructionCost getMaskedMemoryOpCost(
      unsigned Opcode, Type *Src, Align Alignment, unsigned AddressSpace,
      TTI::TargetCostKind CostKind = TTI::TCK_RecipThroughput) const;

  /// \return The cost of Gather or Scatter operation
  /// \p Opcode - is a type of memory access Load or Store
  /// \p DataTy - a vector type of the data to be loaded or stored
  /// \p Ptr - pointer [or vector of pointers] - address[es] in memory
  /// \p VariableMask - true when the memory access is predicated with a mask
  ///                   that is not a compile-time constant
  /// \p Alignment - alignment of single element
  /// \p I - the optional original context instruction, if one exists, e.g. the
  ///        load/store to transform or the call to the gather/scatter intrinsic
  InstructionCost getGatherScatterOpCost(
      unsigned Opcode, Type *DataTy, const Value *Ptr, bool VariableMask,
      Align Alignment, TTI::TargetCostKind CostKind = TTI::TCK_RecipThroughput,
      const Instruction *I = nullptr) const;

  /// \return The cost of the interleaved memory operation.
  /// \p Opcode is the memory operation code
  /// \p VecTy is the vector type of the interleaved access.
  /// \p Factor is the interleave factor
  /// \p Indices is the indices for interleaved load members (as interleaved
  ///    load allows gaps)
  /// \p Alignment is the alignment of the memory operation
  /// \p AddressSpace is address space of the pointer.
  /// \p UseMaskForCond indicates if the memory access is predicated.
  /// \p UseMaskForGaps indicates if gaps should be masked.
  InstructionCost getInterleavedMemoryOpCost(
      unsigned Opcode, Type *VecTy, unsigned Factor, ArrayRef<unsigned> Indices,
      Align Alignment, unsigned AddressSpace,
      TTI::TargetCostKind CostKind = TTI::TCK_RecipThroughput,
      bool UseMaskForCond = false, bool UseMaskForGaps = false) const;

  /// A helper function to determine the type of reduction algorithm used
  /// for a given \p Opcode and set of FastMathFlags \p FMF.
  static bool requiresOrderedReduction(std::optional<FastMathFlags> FMF) {
    return FMF && !(*FMF).allowReassoc();
  }

  /// Calculate the cost of vector reduction intrinsics.
  ///
  /// This is the cost of reducing the vector value of type \p Ty to a scalar
  /// value using the operation denoted by \p Opcode. The FastMathFlags
  /// parameter \p FMF indicates what type of reduction we are performing:
  ///   1. Tree-wise. This is the typical 'fast' reduction performed that
  ///   involves successively splitting a vector into half and doing the
  ///   operation on the pair of halves until you have a scalar value. For
  ///   example:
  ///     (v0, v1, v2, v3)
  ///     ((v0+v2), (v1+v3), undef, undef)
  ///     ((v0+v2+v1+v3), undef, undef, undef)
  ///   This is the default behaviour for integer operations, whereas for
  ///   floating point we only do this if \p FMF indicates that
  ///   reassociation is allowed.
  ///   2. Ordered. For a vector with N elements this involves performing N
  ///   operations in lane order, starting with an initial scalar value, i.e.
  ///     result = InitVal + v0
  ///     result = result + v1
  ///     result = result + v2
  ///     result = result + v3
  ///   This is only the case for FP operations and when reassociation is not
  ///   allowed.
  ///
  InstructionCost getArithmeticReductionCost(
      unsigned Opcode, VectorType *Ty, std::optional<FastMathFlags> FMF,
      TTI::TargetCostKind CostKind = TTI::TCK_RecipThroughput) const;

  InstructionCost getMinMaxReductionCost(
      VectorType *Ty, VectorType *CondTy, bool IsUnsigned,
      TTI::TargetCostKind CostKind = TTI::TCK_RecipThroughput) const;

  /// Calculate the cost of an extended reduction pattern, similar to
  /// getArithmeticReductionCost of an Add reduction with multiply and optional
  /// extensions. This is the cost of as:
  /// ResTy vecreduce.add(mul (A, B)).
  /// ResTy vecreduce.add(mul(ext(Ty A), ext(Ty B)).
  InstructionCost getMulAccReductionCost(
      bool IsUnsigned, Type *ResTy, VectorType *Ty,
      TTI::TargetCostKind CostKind = TTI::TCK_RecipThroughput) const;

  /// Calculate the cost of an extended reduction pattern, similar to
  /// getArithmeticReductionCost of a reduction with an extension.
  /// This is the cost of as:
  /// ResTy vecreduce.opcode(ext(Ty A)).
  InstructionCost getExtendedReductionCost(
      unsigned Opcode, bool IsUnsigned, Type *ResTy, VectorType *Ty,
      std::optional<FastMathFlags> FMF,
      TTI::TargetCostKind CostKind = TTI::TCK_RecipThroughput) const;

  /// \returns The cost of Intrinsic instructions. Analyses the real arguments.
  /// Three cases are handled: 1. scalar instruction 2. vector instruction
  /// 3. scalar instruction which is to be vectorized.
  InstructionCost getIntrinsicInstrCost(const IntrinsicCostAttributes &ICA,
                                        TTI::TargetCostKind CostKind) const;

  /// \returns The cost of Call instructions.
  InstructionCost getCallInstrCost(
      Function *F, Type *RetTy, ArrayRef<Type *> Tys,
      TTI::TargetCostKind CostKind = TTI::TCK_SizeAndLatency) const;

  /// \returns The number of pieces into which the provided type must be
  /// split during legalization. Zero is returned when the answer is unknown.
  unsigned getNumberOfParts(Type *Tp) const;

  /// \returns The cost of the address computation. For most targets this can be
  /// merged into the instruction indexing mode. Some targets might want to
  /// distinguish between address computation for memory operations on vector
  /// types and scalar types. Such targets should override this function.
  /// The 'SE' parameter holds pointer for the scalar evolution object which
  /// is used in order to get the Ptr step value in case of constant stride.
  /// The 'Ptr' parameter holds SCEV of the access pointer.
  InstructionCost getAddressComputationCost(Type *Ty,
                                            ScalarEvolution *SE = nullptr,
                                            const SCEV *Ptr = nullptr) const;

  /// \returns The cost, if any, of keeping values of the given types alive
  /// over a callsite.
  ///
  /// Some types may require the use of register classes that do not have
  /// any callee-saved registers, so would require a spill and fill.
  InstructionCost getCostOfKeepingLiveOverCall(ArrayRef<Type *> Tys) const;

  /// \returns True if the intrinsic is a supported memory intrinsic.  Info
  /// will contain additional information - whether the intrinsic may write
  /// or read to memory, volatility and the pointer.  Info is undefined
  /// if false is returned.
  bool getTgtMemIntrinsic(IntrinsicInst *Inst, MemIntrinsicInfo &Info) const;

  /// \returns The maximum element size, in bytes, for an element
  /// unordered-atomic memory intrinsic.
  unsigned getAtomicMemIntrinsicMaxElementSize() const;

  /// \returns A value which is the result of the given memory intrinsic.  New
  /// instructions may be created to extract the result from the given intrinsic
  /// memory operation.  Returns nullptr if the target cannot create a result
  /// from the given intrinsic.
  Value *getOrCreateResultFromMemIntrinsic(IntrinsicInst *Inst,
                                           Type *ExpectedType) const;

  /// \returns The type to use in a loop expansion of a memcpy call.
  Type *getMemcpyLoopLoweringType(
      LLVMContext &Context, Value *Length, unsigned SrcAddrSpace,
      unsigned DestAddrSpace, unsigned SrcAlign, unsigned DestAlign,
      std::optional<uint32_t> AtomicElementSize = std::nullopt) const;

  /// \param[out] OpsOut The operand types to copy RemainingBytes of memory.
  /// \param RemainingBytes The number of bytes to copy.
  ///
  /// Calculates the operand types to use when copying \p RemainingBytes of
  /// memory, where source and destination alignments are \p SrcAlign and
  /// \p DestAlign respectively.
  void getMemcpyLoopResidualLoweringType(
      SmallVectorImpl<Type *> &OpsOut, LLVMContext &Context,
      unsigned RemainingBytes, unsigned SrcAddrSpace, unsigned DestAddrSpace,
      unsigned SrcAlign, unsigned DestAlign,
      std::optional<uint32_t> AtomicCpySize = std::nullopt) const;

  /// \returns True if the two functions have compatible attributes for inlining
  /// purposes.
  bool areInlineCompatible(const Function *Caller,
                           const Function *Callee) const;

  /// \returns True if the caller and callee agree on how \p Types will be
  /// passed to or returned from the callee.
  /// to the callee.
  /// \param Types List of types to check.
  bool areTypesABICompatible(const Function *Caller, const Function *Callee,
                             const ArrayRef<Type *> &Types) const;

  /// The type of load/store indexing.
  enum MemIndexedMode {
    MIM_Unindexed, ///< No indexing.
    MIM_PreInc,    ///< Pre-incrementing.
    MIM_PreDec,    ///< Pre-decrementing.
    MIM_PostInc,   ///< Post-incrementing.
    MIM_PostDec    ///< Post-decrementing.
  };

  /// \returns True if the specified indexed load for the given type is legal.
  bool isIndexedLoadLegal(enum MemIndexedMode Mode, Type *Ty) const;

  /// \returns True if the specified indexed store for the given type is legal.
  bool isIndexedStoreLegal(enum MemIndexedMode Mode, Type *Ty) const;

  /// \returns The bitwidth of the largest vector type that should be used to
  /// load/store in the given address space.
  unsigned getLoadStoreVecRegBitWidth(unsigned AddrSpace) const;

  /// \returns True if the load instruction is legal to vectorize.
  bool isLegalToVectorizeLoad(LoadInst *LI) const;

  /// \returns True if the store instruction is legal to vectorize.
  bool isLegalToVectorizeStore(StoreInst *SI) const;

  /// \returns True if it is legal to vectorize the given load chain.
  bool isLegalToVectorizeLoadChain(unsigned ChainSizeInBytes, Align Alignment,
                                   unsigned AddrSpace) const;

  /// \returns True if it is legal to vectorize the given store chain.
  bool isLegalToVectorizeStoreChain(unsigned ChainSizeInBytes, Align Alignment,
                                    unsigned AddrSpace) const;

  /// \returns True if it is legal to vectorize the given reduction kind.
  bool isLegalToVectorizeReduction(const RecurrenceDescriptor &RdxDesc,
                                   ElementCount VF) const;

  /// \returns True if the given type is supported for scalable vectors
  bool isElementTypeLegalForScalableVector(Type *Ty) const;

  /// \returns The new vector factor value if the target doesn't support \p
  /// SizeInBytes loads or has a better vector factor.
  unsigned getLoadVectorFactor(unsigned VF, unsigned LoadSize,
                               unsigned ChainSizeInBytes,
                               VectorType *VecTy) const;

  /// \returns The new vector factor value if the target doesn't support \p
  /// SizeInBytes stores or has a better vector factor.
  unsigned getStoreVectorFactor(unsigned VF, unsigned StoreSize,
                                unsigned ChainSizeInBytes,
                                VectorType *VecTy) const;

  /// Flags describing the kind of vector reduction.
  struct ReductionFlags {
    ReductionFlags() = default;
    bool IsMaxOp =
        false; ///< If the op a min/max kind, true if it's a max operation.
    bool IsSigned = false; ///< Whether the operation is a signed int reduction.
    bool NoNaN =
        false; ///< If op is an fp min/max, whether NaNs may be present.
  };

  /// \returns True if the target prefers reductions in loop.
  bool preferInLoopReduction(unsigned Opcode, Type *Ty,
                             ReductionFlags Flags) const;

  /// \returns True if the target prefers reductions select kept in the loop
  /// when tail folding. i.e.
  /// loop:
  ///   p = phi (0, s)
  ///   a = add (p, x)
  ///   s = select (mask, a, p)
  /// vecreduce.add(s)
  ///
  /// As opposed to the normal scheme of p = phi (0, a) which allows the select
  /// to be pulled out of the loop. If the select(.., add, ..) can be predicated
  /// by the target, this can lead to cleaner code generation.
  bool preferPredicatedReductionSelect(unsigned Opcode, Type *Ty,
                                       ReductionFlags Flags) const;

  /// Return true if the loop vectorizer should consider vectorizing an
  /// otherwise scalar epilogue loop.
  bool preferEpilogueVectorization() const;

  /// \returns True if the target wants to expand the given reduction intrinsic
  /// into a shuffle sequence.
  bool shouldExpandReduction(const IntrinsicInst *II) const;

  /// \returns the size cost of rematerializing a GlobalValue address relative
  /// to a stack reload.
  unsigned getGISelRematGlobalCost() const;

  /// \returns the lower bound of a trip count to decide on vectorization
  /// while tail-folding.
  unsigned getMinTripCountTailFoldingThreshold() const;

  /// \returns True if the target supports scalable vectors.
  bool supportsScalableVectors() const;

  /// \return true when scalable vectorization is preferred.
  bool enableScalableVectorization() const;

  /// \name Vector Predication Information
  /// @{
  /// Whether the target supports the %evl parameter of VP intrinsic efficiently
  /// in hardware, for the given opcode and type/alignment. (see LLVM Language
  /// Reference - "Vector Predication Intrinsics").
  /// Use of %evl is discouraged when that is not the case.
  bool hasActiveVectorLength(unsigned Opcode, Type *DataType,
                             Align Alignment) const;

  struct VPLegalization {
    enum VPTransform {
      // keep the predicating parameter
      Legal = 0,
      // where legal, discard the predicate parameter
      Discard = 1,
      // transform into something else that is also predicating
      Convert = 2
    };

    // How to transform the EVL parameter.
    // Legal:   keep the EVL parameter as it is.
    // Discard: Ignore the EVL parameter where it is safe to do so.
    // Convert: Fold the EVL into the mask parameter.
    VPTransform EVLParamStrategy;

    // How to transform the operator.
    // Legal:   The target supports this operator.
    // Convert: Convert this to a non-VP operation.
    // The 'Discard' strategy is invalid.
    VPTransform OpStrategy;

    bool shouldDoNothing() const {
      return (EVLParamStrategy == Legal) && (OpStrategy == Legal);
    }
    VPLegalization(VPTransform EVLParamStrategy, VPTransform OpStrategy)
        : EVLParamStrategy(EVLParamStrategy), OpStrategy(OpStrategy) {}
  };

  /// \returns How the target needs this vector-predicated operation to be
  /// transformed.
  VPLegalization getVPLegalizationStrategy(const VPIntrinsic &PI) const;
  /// @}

  /// @}

private:
  /// The abstract base class used to type erase specific TTI
  /// implementations.
  class Concept;

  /// The template model for the base class which wraps a concrete
  /// implementation in a type erased interface.
  template <typename T> class Model;

  std::unique_ptr<Concept> TTIImpl;
};

class TargetTransformInfo::Concept {
public:
  virtual ~Concept() = 0;
  virtual const DataLayout &getDataLayout() const = 0;
  virtual InstructionCost getGEPCost(Type *PointeeType, const Value *Ptr,
                                     ArrayRef<const Value *> Operands,
                                     TTI::TargetCostKind CostKind) = 0;
  virtual unsigned getInliningThresholdMultiplier() = 0;
  virtual unsigned adjustInliningThreshold(const CallBase *CB) = 0;
  virtual int getInlinerVectorBonusPercent() = 0;
  virtual InstructionCost getMemcpyCost(const Instruction *I) = 0;
  virtual unsigned
  getEstimatedNumberOfCaseClusters(const SwitchInst &SI, unsigned &JTSize,
                                   ProfileSummaryInfo *PSI,
                                   BlockFrequencyInfo *BFI) = 0;
  virtual InstructionCost getInstructionCost(const User *U,
                                             ArrayRef<const Value *> Operands,
                                             TargetCostKind CostKind) = 0;
  virtual BranchProbability getPredictableBranchThreshold() = 0;
  virtual bool hasBranchDivergence() = 0;
  virtual bool useGPUDivergenceAnalysis() = 0;
  virtual bool isSourceOfDivergence(const Value *V) = 0;
  virtual bool isAlwaysUniform(const Value *V) = 0;
  virtual unsigned getFlatAddressSpace() = 0;
  virtual bool collectFlatAddressOperands(SmallVectorImpl<int> &OpIndexes,
                                          Intrinsic::ID IID) const = 0;
  virtual bool isNoopAddrSpaceCast(unsigned FromAS, unsigned ToAS) const = 0;
  virtual bool
  canHaveNonUndefGlobalInitializerInAddressSpace(unsigned AS) const = 0;
  virtual unsigned getAssumedAddrSpace(const Value *V) const = 0;
  virtual bool isSingleThreaded() const = 0;
  virtual std::pair<const Value *, unsigned>
  getPredicatedAddrSpace(const Value *V) const = 0;
  virtual Value *rewriteIntrinsicWithAddressSpace(IntrinsicInst *II,
                                                  Value *OldV,
                                                  Value *NewV) const = 0;
  virtual bool isLoweredToCall(const Function *F) = 0;
  virtual void getUnrollingPreferences(Loop *L, ScalarEvolution &,
                                       UnrollingPreferences &UP,
                                       OptimizationRemarkEmitter *ORE) = 0;
  virtual void getPeelingPreferences(Loop *L, ScalarEvolution &SE,
                                     PeelingPreferences &PP) = 0;
  virtual bool isHardwareLoopProfitable(Loop *L, ScalarEvolution &SE,
                                        AssumptionCache &AC,
                                        TargetLibraryInfo *LibInfo,
                                        HardwareLoopInfo &HWLoopInfo) = 0;
  virtual bool
  preferPredicateOverEpilogue(Loop *L, LoopInfo *LI, ScalarEvolution &SE,
                              AssumptionCache &AC, TargetLibraryInfo *TLI,
                              DominatorTree *DT, LoopVectorizationLegality *LVL,
                              InterleavedAccessInfo *IAI) = 0;
  virtual void getStripMiningPreferences(Loop *L, ScalarEvolution &,
                                         StripMiningPreferences &SMP) = 0;
  virtual PredicationStyle emitGetActiveLaneMask() = 0;
  virtual void getStripMiningPreferences(Loop *L, ScalarEvolution &,
                                         StripMiningPreferences &SMP) = 0;
  virtual std::optional<Instruction *> instCombineIntrinsic(
      InstCombiner &IC, IntrinsicInst &II) = 0;
  virtual std::optional<Value *> simplifyDemandedUseBitsIntrinsic(
      InstCombiner &IC, IntrinsicInst &II, APInt DemandedMask,
      KnownBits & Known, bool &KnownBitsComputed) = 0;
  virtual std::optional<Value *> simplifyDemandedVectorEltsIntrinsic(
      InstCombiner &IC, IntrinsicInst &II, APInt DemandedElts,
      APInt &UndefElts, APInt &UndefElts2, APInt &UndefElts3,
      std::function<void(Instruction *, unsigned, APInt, APInt &)>
          SimplifyAndSetOp) = 0;
  virtual bool isLegalAddImmediate(int64_t Imm) = 0;
  virtual bool isLegalICmpImmediate(int64_t Imm) = 0;
  virtual bool isLegalAddressingMode(Type *Ty, GlobalValue *BaseGV,
                                     int64_t BaseOffset, bool HasBaseReg,
                                     int64_t Scale, unsigned AddrSpace,
                                     Instruction *I) = 0;
  virtual bool isLSRCostLess(const TargetTransformInfo::LSRCost &C1,
                             const TargetTransformInfo::LSRCost &C2) = 0;
  virtual bool isNumRegsMajorCostOfLSR() = 0;
  virtual bool isProfitableLSRChainElement(Instruction *I) = 0;
  virtual bool canMacroFuseCmp() = 0;
  virtual bool canSaveCmp(Loop *L, BranchInst **BI, ScalarEvolution *SE,
                          LoopInfo *LI, DominatorTree *DT, AssumptionCache *AC,
                          TargetLibraryInfo *LibInfo) = 0;
  virtual AddressingModeKind
    getPreferredAddressingMode(const Loop *L, ScalarEvolution *SE) const = 0;
  virtual bool isLegalMaskedStore(Type *DataType, Align Alignment) = 0;
  virtual bool isLegalMaskedLoad(Type *DataType, Align Alignment) = 0;
  virtual bool isLegalNTStore(Type *DataType, Align Alignment) = 0;
  virtual bool isLegalNTLoad(Type *DataType, Align Alignment) = 0;
  virtual bool isLegalBroadcastLoad(Type *ElementTy,
                                    ElementCount NumElements) const = 0;
  virtual bool isLegalMaskedScatter(Type *DataType, Align Alignment) = 0;
  virtual bool isLegalMaskedGather(Type *DataType, Align Alignment) = 0;
  virtual bool forceScalarizeMaskedGather(VectorType *DataType,
                                          Align Alignment) = 0;
  virtual bool forceScalarizeMaskedScatter(VectorType *DataType,
                                           Align Alignment) = 0;
  virtual bool isLegalMaskedCompressStore(Type *DataType) = 0;
  virtual bool isLegalMaskedExpandLoad(Type *DataType) = 0;
  virtual bool isLegalAltInstr(VectorType *VecTy, unsigned Opcode0,
                               unsigned Opcode1,
                               const SmallBitVector &OpcodeMask) const = 0;
  virtual bool enableOrderedReductions() = 0;
  virtual bool hasDivRemOp(Type *DataType, bool IsSigned) = 0;
  virtual bool hasVolatileVariant(Instruction *I, unsigned AddrSpace) = 0;
  virtual bool prefersVectorizedAddressing() = 0;
  virtual InstructionCost getScalingFactorCost(Type *Ty, GlobalValue *BaseGV,
                                               int64_t BaseOffset,
                                               bool HasBaseReg, int64_t Scale,
                                               unsigned AddrSpace) = 0;
  virtual bool LSRWithInstrQueries() = 0;
  virtual bool isTruncateFree(Type *Ty1, Type *Ty2) = 0;
  virtual bool isProfitableToHoist(Instruction *I) = 0;
  virtual bool useAA() = 0;
  virtual bool isTypeLegal(Type *Ty) = 0;
  virtual unsigned getRegUsageForType(Type *Ty) = 0;
  virtual bool shouldBuildLookupTables() = 0;
  virtual bool shouldBuildLookupTablesForConstant(Constant *C) = 0;
  virtual bool shouldBuildRelLookupTables() = 0;
  virtual bool useColdCCForColdCall(Function &F) = 0;
  virtual InstructionCost getScalarizationOverhead(VectorType *Ty,
                                                   const APInt &DemandedElts,
                                                   bool Insert, bool Extract,
                                                   TargetCostKind CostKind) = 0;
  virtual InstructionCost
  getOperandsScalarizationOverhead(ArrayRef<const Value *> Args,
                                   ArrayRef<Type *> Tys,
                                   TargetCostKind CostKind) = 0;
  virtual bool supportsEfficientVectorElementLoadStore() = 0;
  virtual bool supportsTailCalls() = 0;
  virtual bool supportsTailCallFor(const CallBase *CB) = 0;
  virtual bool enableAggressiveInterleaving(bool LoopHasReductions) = 0;
  virtual MemCmpExpansionOptions
  enableMemCmpExpansion(bool OptSize, bool IsZeroCmp) const = 0;
  virtual bool enableSelectOptimize() = 0;
  virtual bool enableInterleavedAccessVectorization() = 0;
  virtual bool enableMaskedInterleavedAccessVectorization() = 0;
  virtual bool isFPVectorizationPotentiallyUnsafe() = 0;
  virtual bool allowsMisalignedMemoryAccesses(LLVMContext &Context,
                                              unsigned BitWidth,
                                              unsigned AddressSpace,
                                              Align Alignment,
                                              unsigned *Fast) = 0;
  virtual PopcntSupportKind getPopcntSupport(unsigned IntTyWidthInBit) = 0;
  virtual bool haveFastSqrt(Type *Ty) = 0;
  virtual bool isExpensiveToSpeculativelyExecute(const Instruction *I) = 0;
  virtual bool isFCmpOrdCheaperThanFCmpZero(Type *Ty) = 0;
  virtual InstructionCost getFPOpCost(Type *Ty) = 0;
  virtual InstructionCost getIntImmCodeSizeCost(unsigned Opc, unsigned Idx,
                                                const APInt &Imm, Type *Ty) = 0;
  virtual InstructionCost getIntImmCost(const APInt &Imm, Type *Ty,
                                        TargetCostKind CostKind) = 0;
  virtual InstructionCost getIntImmCostInst(unsigned Opc, unsigned Idx,
                                            const APInt &Imm, Type *Ty,
                                            TargetCostKind CostKind,
                                            Instruction *Inst = nullptr) = 0;
  virtual InstructionCost getIntImmCostIntrin(Intrinsic::ID IID, unsigned Idx,
                                              const APInt &Imm, Type *Ty,
                                              TargetCostKind CostKind) = 0;
  virtual unsigned getNumberOfRegisters(unsigned ClassID) const = 0;
  virtual unsigned getRegisterClassForType(bool Vector,
                                           Type *Ty = nullptr) const = 0;
  virtual const char *getRegisterClassName(unsigned ClassID) const = 0;
  virtual TypeSize getRegisterBitWidth(RegisterKind K) const = 0;
  virtual unsigned getMinVectorRegisterBitWidth() const = 0;
  virtual std::optional<unsigned> getMaxVScale() const = 0;
  virtual std::optional<unsigned> getVScaleForTuning() const = 0;
  virtual bool
  shouldMaximizeVectorBandwidth(TargetTransformInfo::RegisterKind K) const = 0;
  virtual ElementCount getMinimumVF(unsigned ElemWidth,
                                    bool IsScalable) const = 0;
  virtual unsigned getMaximumVF(unsigned ElemWidth, unsigned Opcode) const = 0;
  virtual unsigned getStoreMinimumVF(unsigned VF, Type *ScalarMemTy,
                                     Type *ScalarValTy) const = 0;
  virtual bool shouldConsiderAddressTypePromotion(
      const Instruction &I, bool &AllowPromotionWithoutCommonHeader) = 0;
  virtual unsigned getCacheLineSize() const = 0;
  virtual std::optional<unsigned> getCacheSize(CacheLevel Level) const = 0;
  virtual std::optional<unsigned> getCacheAssociativity(CacheLevel Level)
      const = 0;

  /// \return How much before a load we should place the prefetch
  /// instruction.  This is currently measured in number of
  /// instructions.
  virtual unsigned getPrefetchDistance() const = 0;

  /// \return Some HW prefetchers can handle accesses up to a certain
  /// constant stride.  This is the minimum stride in bytes where it
  /// makes sense to start adding SW prefetches.  The default is 1,
  /// i.e. prefetch with any stride.  Sometimes prefetching is beneficial
  /// even below the HW prefetcher limit, and the arguments provided are
  /// meant to serve as a basis for deciding this for a particular loop.
  virtual unsigned getMinPrefetchStride(unsigned NumMemAccesses,
                                        unsigned NumStridedMemAccesses,
                                        unsigned NumPrefetches,
                                        bool HasCall) const = 0;

  /// \return The maximum number of iterations to prefetch ahead.  If
  /// the required number of iterations is more than this number, no
  /// prefetching is performed.
  virtual unsigned getMaxPrefetchIterationsAhead() const = 0;

  /// \return True if prefetching should also be done for writes.
  virtual bool enableWritePrefetching() const = 0;

  /// \return if target want to issue a prefetch in address space \p AS.
  virtual bool shouldPrefetchAddressSpace(unsigned AS) const = 0;

  virtual unsigned getMaxInterleaveFactor(unsigned VF) = 0;
  virtual InstructionCost getArithmeticInstrCost(
      unsigned Opcode, Type *Ty, TTI::TargetCostKind CostKind,
      OperandValueInfo Opd1Info, OperandValueInfo Opd2Info,
      ArrayRef<const Value *> Args, const Instruction *CxtI = nullptr) = 0;

  virtual InstructionCost getShuffleCost(ShuffleKind Kind, VectorType *Tp,
                                         ArrayRef<int> Mask,
                                         TTI::TargetCostKind CostKind,
                                         int Index, VectorType *SubTp,
                                         ArrayRef<const Value *> Args) = 0;
  virtual InstructionCost getCastInstrCost(unsigned Opcode, Type *Dst,
                                           Type *Src, CastContextHint CCH,
                                           TTI::TargetCostKind CostKind,
                                           const Instruction *I) = 0;
  virtual InstructionCost getExtractWithExtendCost(unsigned Opcode, Type *Dst,
                                                   VectorType *VecTy,
                                                   unsigned Index) = 0;
  virtual InstructionCost getCFInstrCost(unsigned Opcode,
                                         TTI::TargetCostKind CostKind,
                                         const Instruction *I = nullptr) = 0;
  virtual InstructionCost getCmpSelInstrCost(unsigned Opcode, Type *ValTy,
                                             Type *CondTy,
                                             CmpInst::Predicate VecPred,
                                             TTI::TargetCostKind CostKind,
                                             const Instruction *I) = 0;
  virtual InstructionCost getVectorInstrCost(unsigned Opcode, Type *Val,
                                             TTI::TargetCostKind CostKind,
                                             unsigned Index, Value *Op0,
                                             Value *Op1) = 0;
  virtual InstructionCost getVectorInstrCost(const Instruction &I, Type *Val,
                                             TTI::TargetCostKind CostKind,
                                             unsigned Index) = 0;

  virtual InstructionCost
  getReplicationShuffleCost(Type *EltTy, int ReplicationFactor, int VF,
                            const APInt &DemandedDstElts,
                            TTI::TargetCostKind CostKind) = 0;

  virtual InstructionCost
  getMemoryOpCost(unsigned Opcode, Type *Src, Align Alignment,
                  unsigned AddressSpace, TTI::TargetCostKind CostKind,
                  OperandValueInfo OpInfo, const Instruction *I) = 0;
  virtual InstructionCost getVPMemoryOpCost(unsigned Opcode, Type *Src,
                                            Align Alignment,
                                            unsigned AddressSpace,
                                            TTI::TargetCostKind CostKind,
                                            const Instruction *I) = 0;
  virtual InstructionCost
  getMaskedMemoryOpCost(unsigned Opcode, Type *Src, Align Alignment,
                        unsigned AddressSpace,
                        TTI::TargetCostKind CostKind) = 0;
  virtual InstructionCost
  getGatherScatterOpCost(unsigned Opcode, Type *DataTy, const Value *Ptr,
                         bool VariableMask, Align Alignment,
                         TTI::TargetCostKind CostKind,
                         const Instruction *I = nullptr) = 0;

  virtual InstructionCost getInterleavedMemoryOpCost(
      unsigned Opcode, Type *VecTy, unsigned Factor, ArrayRef<unsigned> Indices,
      Align Alignment, unsigned AddressSpace, TTI::TargetCostKind CostKind,
      bool UseMaskForCond = false, bool UseMaskForGaps = false) = 0;
  virtual InstructionCost
  getArithmeticReductionCost(unsigned Opcode, VectorType *Ty,
                             std::optional<FastMathFlags> FMF,
                             TTI::TargetCostKind CostKind) = 0;
  virtual InstructionCost
  getMinMaxReductionCost(VectorType *Ty, VectorType *CondTy, bool IsUnsigned,
                         TTI::TargetCostKind CostKind) = 0;
  virtual InstructionCost getExtendedReductionCost(
      unsigned Opcode, bool IsUnsigned, Type *ResTy, VectorType *Ty,
      std::optional<FastMathFlags> FMF,
      TTI::TargetCostKind CostKind = TTI::TCK_RecipThroughput) = 0;
  virtual InstructionCost getMulAccReductionCost(
      bool IsUnsigned, Type *ResTy, VectorType *Ty,
      TTI::TargetCostKind CostKind = TTI::TCK_RecipThroughput) = 0;
  virtual InstructionCost
  getIntrinsicInstrCost(const IntrinsicCostAttributes &ICA,
                        TTI::TargetCostKind CostKind) = 0;
  virtual InstructionCost getCallInstrCost(Function *F, Type *RetTy,
                                           ArrayRef<Type *> Tys,
                                           TTI::TargetCostKind CostKind) = 0;
  virtual unsigned getNumberOfParts(Type *Tp) = 0;
  virtual InstructionCost
  getAddressComputationCost(Type *Ty, ScalarEvolution *SE, const SCEV *Ptr) = 0;
  virtual InstructionCost
  getCostOfKeepingLiveOverCall(ArrayRef<Type *> Tys) = 0;
  virtual bool getTgtMemIntrinsic(IntrinsicInst *Inst,
                                  MemIntrinsicInfo &Info) = 0;
  virtual unsigned getAtomicMemIntrinsicMaxElementSize() const = 0;
  virtual Value *getOrCreateResultFromMemIntrinsic(IntrinsicInst *Inst,
                                                   Type *ExpectedType) = 0;
  virtual Type *getMemcpyLoopLoweringType(
      LLVMContext &Context, Value *Length, unsigned SrcAddrSpace,
      unsigned DestAddrSpace, unsigned SrcAlign, unsigned DestAlign,
      std::optional<uint32_t> AtomicElementSize) const = 0;

  virtual void getMemcpyLoopResidualLoweringType(
      SmallVectorImpl<Type *> &OpsOut, LLVMContext &Context,
      unsigned RemainingBytes, unsigned SrcAddrSpace, unsigned DestAddrSpace,
      unsigned SrcAlign, unsigned DestAlign,
      std::optional<uint32_t> AtomicCpySize) const = 0;
  virtual bool areInlineCompatible(const Function *Caller,
                                   const Function *Callee) const = 0;
  virtual bool areTypesABICompatible(const Function *Caller,
                                     const Function *Callee,
                                     const ArrayRef<Type *> &Types) const = 0;
  virtual bool isIndexedLoadLegal(MemIndexedMode Mode, Type *Ty) const = 0;
  virtual bool isIndexedStoreLegal(MemIndexedMode Mode, Type *Ty) const = 0;
  virtual unsigned getLoadStoreVecRegBitWidth(unsigned AddrSpace) const = 0;
  virtual bool isLegalToVectorizeLoad(LoadInst *LI) const = 0;
  virtual bool isLegalToVectorizeStore(StoreInst *SI) const = 0;
  virtual bool isLegalToVectorizeLoadChain(unsigned ChainSizeInBytes,
                                           Align Alignment,
                                           unsigned AddrSpace) const = 0;
  virtual bool isLegalToVectorizeStoreChain(unsigned ChainSizeInBytes,
                                            Align Alignment,
                                            unsigned AddrSpace) const = 0;
  virtual bool isLegalToVectorizeReduction(const RecurrenceDescriptor &RdxDesc,
                                           ElementCount VF) const = 0;
  virtual bool isElementTypeLegalForScalableVector(Type *Ty) const = 0;
  virtual unsigned getLoadVectorFactor(unsigned VF, unsigned LoadSize,
                                       unsigned ChainSizeInBytes,
                                       VectorType *VecTy) const = 0;
  virtual unsigned getStoreVectorFactor(unsigned VF, unsigned StoreSize,
                                        unsigned ChainSizeInBytes,
                                        VectorType *VecTy) const = 0;
  virtual bool preferInLoopReduction(unsigned Opcode, Type *Ty,
                                     ReductionFlags) const = 0;
  virtual bool preferPredicatedReductionSelect(unsigned Opcode, Type *Ty,
                                               ReductionFlags) const = 0;
  virtual bool preferEpilogueVectorization() const = 0;

  virtual bool shouldExpandReduction(const IntrinsicInst *II) const = 0;
  virtual unsigned getGISelRematGlobalCost() const = 0;
  virtual unsigned getMinTripCountTailFoldingThreshold() const = 0;
  virtual bool enableScalableVectorization() const = 0;
  virtual bool supportsScalableVectors() const = 0;
  virtual bool hasActiveVectorLength(unsigned Opcode, Type *DataType,
                                     Align Alignment) const = 0;
  virtual VPLegalization
  getVPLegalizationStrategy(const VPIntrinsic &PI) const = 0;
};

template <typename T>
class TargetTransformInfo::Model final : public TargetTransformInfo::Concept {
  T Impl;

public:
  Model(T Impl) : Impl(std::move(Impl)) {}
  ~Model() override = default;

  const DataLayout &getDataLayout() const override {
    return Impl.getDataLayout();
  }

  InstructionCost
  getGEPCost(Type *PointeeType, const Value *Ptr,
             ArrayRef<const Value *> Operands,
             TargetTransformInfo::TargetCostKind CostKind) override {
    return Impl.getGEPCost(PointeeType, Ptr, Operands, CostKind);
  }
  unsigned getInliningThresholdMultiplier() override {
    return Impl.getInliningThresholdMultiplier();
  }
  unsigned adjustInliningThreshold(const CallBase *CB) override {
    return Impl.adjustInliningThreshold(CB);
  }
  int getInlinerVectorBonusPercent() override {
    return Impl.getInlinerVectorBonusPercent();
  }
  InstructionCost getMemcpyCost(const Instruction *I) override {
    return Impl.getMemcpyCost(I);
  }
  InstructionCost getInstructionCost(const User *U,
                                     ArrayRef<const Value *> Operands,
                                     TargetCostKind CostKind) override {
    return Impl.getInstructionCost(U, Operands, CostKind);
  }
  BranchProbability getPredictableBranchThreshold() override {
    return Impl.getPredictableBranchThreshold();
  }
  bool hasBranchDivergence() override { return Impl.hasBranchDivergence(); }
  bool useGPUDivergenceAnalysis() override {
    return Impl.useGPUDivergenceAnalysis();
  }
  bool isSourceOfDivergence(const Value *V) override {
    return Impl.isSourceOfDivergence(V);
  }

  bool isAlwaysUniform(const Value *V) override {
    return Impl.isAlwaysUniform(V);
  }

  unsigned getFlatAddressSpace() override { return Impl.getFlatAddressSpace(); }

  bool collectFlatAddressOperands(SmallVectorImpl<int> &OpIndexes,
                                  Intrinsic::ID IID) const override {
    return Impl.collectFlatAddressOperands(OpIndexes, IID);
  }

  bool isNoopAddrSpaceCast(unsigned FromAS, unsigned ToAS) const override {
    return Impl.isNoopAddrSpaceCast(FromAS, ToAS);
  }

  bool
  canHaveNonUndefGlobalInitializerInAddressSpace(unsigned AS) const override {
    return Impl.canHaveNonUndefGlobalInitializerInAddressSpace(AS);
  }

  unsigned getAssumedAddrSpace(const Value *V) const override {
    return Impl.getAssumedAddrSpace(V);
  }

  bool isSingleThreaded() const override { return Impl.isSingleThreaded(); }

  std::pair<const Value *, unsigned>
  getPredicatedAddrSpace(const Value *V) const override {
    return Impl.getPredicatedAddrSpace(V);
  }

  Value *rewriteIntrinsicWithAddressSpace(IntrinsicInst *II, Value *OldV,
                                          Value *NewV) const override {
    return Impl.rewriteIntrinsicWithAddressSpace(II, OldV, NewV);
  }

  bool isLoweredToCall(const Function *F) override {
    return Impl.isLoweredToCall(F);
  }
  void getUnrollingPreferences(Loop *L, ScalarEvolution &SE,
                               UnrollingPreferences &UP,
                               OptimizationRemarkEmitter *ORE) override {
    return Impl.getUnrollingPreferences(L, SE, UP, ORE);
  }
  void getPeelingPreferences(Loop *L, ScalarEvolution &SE,
                             PeelingPreferences &PP) override {
    return Impl.getPeelingPreferences(L, SE, PP);
  }
  bool isHardwareLoopProfitable(Loop *L, ScalarEvolution &SE,
                                AssumptionCache &AC, TargetLibraryInfo *LibInfo,
                                HardwareLoopInfo &HWLoopInfo) override {
    return Impl.isHardwareLoopProfitable(L, SE, AC, LibInfo, HWLoopInfo);
  }
  bool preferPredicateOverEpilogue(Loop *L, LoopInfo *LI, ScalarEvolution &SE,
                                   AssumptionCache &AC, TargetLibraryInfo *TLI,
                                   DominatorTree *DT,
                                   LoopVectorizationLegality *LVL,
                                   InterleavedAccessInfo *IAI) override {
    return Impl.preferPredicateOverEpilogue(L, LI, SE, AC, TLI, DT, LVL, IAI);
  }
  void getStripMiningPreferences(Loop *L, ScalarEvolution &SE,
                                 StripMiningPreferences &SMP) override {
    return Impl.getStripMiningPreferences(L, SE, SMP);
  }
  PredicationStyle emitGetActiveLaneMask() override {
    return Impl.emitGetActiveLaneMask();
  }
  void getStripMiningPreferences(Loop *L, ScalarEvolution &SE,
                                 StripMiningPreferences &SMP) override {
    return Impl.getStripMiningPreferences(L, SE, SMP);
  }
  std::optional<Instruction *>
  instCombineIntrinsic(InstCombiner &IC, IntrinsicInst &II) override {
    return Impl.instCombineIntrinsic(IC, II);
  }
  std::optional<Value *>
  simplifyDemandedUseBitsIntrinsic(InstCombiner &IC, IntrinsicInst &II,
                                   APInt DemandedMask, KnownBits &Known,
                                   bool &KnownBitsComputed) override {
    return Impl.simplifyDemandedUseBitsIntrinsic(IC, II, DemandedMask, Known,
                                                 KnownBitsComputed);
  }
  std::optional<Value *> simplifyDemandedVectorEltsIntrinsic(
      InstCombiner &IC, IntrinsicInst &II, APInt DemandedElts, APInt &UndefElts,
      APInt &UndefElts2, APInt &UndefElts3,
      std::function<void(Instruction *, unsigned, APInt, APInt &)>
          SimplifyAndSetOp) override {
    return Impl.simplifyDemandedVectorEltsIntrinsic(
        IC, II, DemandedElts, UndefElts, UndefElts2, UndefElts3,
        SimplifyAndSetOp);
  }
  bool isLegalAddImmediate(int64_t Imm) override {
    return Impl.isLegalAddImmediate(Imm);
  }
  bool isLegalICmpImmediate(int64_t Imm) override {
    return Impl.isLegalICmpImmediate(Imm);
  }
  bool isLegalAddressingMode(Type *Ty, GlobalValue *BaseGV, int64_t BaseOffset,
                             bool HasBaseReg, int64_t Scale, unsigned AddrSpace,
                             Instruction *I) override {
    return Impl.isLegalAddressingMode(Ty, BaseGV, BaseOffset, HasBaseReg, Scale,
                                      AddrSpace, I);
  }
  bool isLSRCostLess(const TargetTransformInfo::LSRCost &C1,
                     const TargetTransformInfo::LSRCost &C2) override {
    return Impl.isLSRCostLess(C1, C2);
  }
  bool isNumRegsMajorCostOfLSR() override {
    return Impl.isNumRegsMajorCostOfLSR();
  }
  bool isProfitableLSRChainElement(Instruction *I) override {
    return Impl.isProfitableLSRChainElement(I);
  }
  bool canMacroFuseCmp() override { return Impl.canMacroFuseCmp(); }
  bool canSaveCmp(Loop *L, BranchInst **BI, ScalarEvolution *SE, LoopInfo *LI,
                  DominatorTree *DT, AssumptionCache *AC,
                  TargetLibraryInfo *LibInfo) override {
    return Impl.canSaveCmp(L, BI, SE, LI, DT, AC, LibInfo);
  }
  AddressingModeKind
    getPreferredAddressingMode(const Loop *L,
                               ScalarEvolution *SE) const override {
    return Impl.getPreferredAddressingMode(L, SE);
  }
  bool isLegalMaskedStore(Type *DataType, Align Alignment) override {
    return Impl.isLegalMaskedStore(DataType, Alignment);
  }
  bool isLegalMaskedLoad(Type *DataType, Align Alignment) override {
    return Impl.isLegalMaskedLoad(DataType, Alignment);
  }
  bool isLegalNTStore(Type *DataType, Align Alignment) override {
    return Impl.isLegalNTStore(DataType, Alignment);
  }
  bool isLegalNTLoad(Type *DataType, Align Alignment) override {
    return Impl.isLegalNTLoad(DataType, Alignment);
  }
  bool isLegalBroadcastLoad(Type *ElementTy,
                            ElementCount NumElements) const override {
    return Impl.isLegalBroadcastLoad(ElementTy, NumElements);
  }
  bool isLegalMaskedScatter(Type *DataType, Align Alignment) override {
    return Impl.isLegalMaskedScatter(DataType, Alignment);
  }
  bool isLegalMaskedGather(Type *DataType, Align Alignment) override {
    return Impl.isLegalMaskedGather(DataType, Alignment);
  }
  bool forceScalarizeMaskedGather(VectorType *DataType,
                                  Align Alignment) override {
    return Impl.forceScalarizeMaskedGather(DataType, Alignment);
  }
  bool forceScalarizeMaskedScatter(VectorType *DataType,
                                   Align Alignment) override {
    return Impl.forceScalarizeMaskedScatter(DataType, Alignment);
  }
  bool isLegalMaskedCompressStore(Type *DataType) override {
    return Impl.isLegalMaskedCompressStore(DataType);
  }
  bool isLegalMaskedExpandLoad(Type *DataType) override {
    return Impl.isLegalMaskedExpandLoad(DataType);
  }
  bool isLegalAltInstr(VectorType *VecTy, unsigned Opcode0, unsigned Opcode1,
                       const SmallBitVector &OpcodeMask) const override {
    return Impl.isLegalAltInstr(VecTy, Opcode0, Opcode1, OpcodeMask);
  }
  bool enableOrderedReductions() override {
    return Impl.enableOrderedReductions();
  }
  bool hasDivRemOp(Type *DataType, bool IsSigned) override {
    return Impl.hasDivRemOp(DataType, IsSigned);
  }
  bool hasVolatileVariant(Instruction *I, unsigned AddrSpace) override {
    return Impl.hasVolatileVariant(I, AddrSpace);
  }
  bool prefersVectorizedAddressing() override {
    return Impl.prefersVectorizedAddressing();
  }
  InstructionCost getScalingFactorCost(Type *Ty, GlobalValue *BaseGV,
                                       int64_t BaseOffset, bool HasBaseReg,
                                       int64_t Scale,
                                       unsigned AddrSpace) override {
    return Impl.getScalingFactorCost(Ty, BaseGV, BaseOffset, HasBaseReg, Scale,
                                     AddrSpace);
  }
  bool LSRWithInstrQueries() override { return Impl.LSRWithInstrQueries(); }
  bool isTruncateFree(Type *Ty1, Type *Ty2) override {
    return Impl.isTruncateFree(Ty1, Ty2);
  }
  bool isProfitableToHoist(Instruction *I) override {
    return Impl.isProfitableToHoist(I);
  }
  bool useAA() override { return Impl.useAA(); }
  bool isTypeLegal(Type *Ty) override { return Impl.isTypeLegal(Ty); }
  unsigned getRegUsageForType(Type *Ty) override {
    return Impl.getRegUsageForType(Ty);
  }
  bool shouldBuildLookupTables() override {
    return Impl.shouldBuildLookupTables();
  }
  bool shouldBuildLookupTablesForConstant(Constant *C) override {
    return Impl.shouldBuildLookupTablesForConstant(C);
  }
  bool shouldBuildRelLookupTables() override {
    return Impl.shouldBuildRelLookupTables();
  }
  bool useColdCCForColdCall(Function &F) override {
    return Impl.useColdCCForColdCall(F);
  }

  InstructionCost getScalarizationOverhead(VectorType *Ty,
                                           const APInt &DemandedElts,
                                           bool Insert, bool Extract,
                                           TargetCostKind CostKind) override {
    return Impl.getScalarizationOverhead(Ty, DemandedElts, Insert, Extract,
                                         CostKind);
  }
  InstructionCost
  getOperandsScalarizationOverhead(ArrayRef<const Value *> Args,
                                   ArrayRef<Type *> Tys,
                                   TargetCostKind CostKind) override {
    return Impl.getOperandsScalarizationOverhead(Args, Tys, CostKind);
  }

  bool supportsEfficientVectorElementLoadStore() override {
    return Impl.supportsEfficientVectorElementLoadStore();
  }

  bool supportsTailCalls() override { return Impl.supportsTailCalls(); }
  bool supportsTailCallFor(const CallBase *CB) override {
    return Impl.supportsTailCallFor(CB);
  }

  bool enableAggressiveInterleaving(bool LoopHasReductions) override {
    return Impl.enableAggressiveInterleaving(LoopHasReductions);
  }
  MemCmpExpansionOptions enableMemCmpExpansion(bool OptSize,
                                               bool IsZeroCmp) const override {
    return Impl.enableMemCmpExpansion(OptSize, IsZeroCmp);
  }
  bool enableInterleavedAccessVectorization() override {
    return Impl.enableInterleavedAccessVectorization();
  }
  bool enableSelectOptimize() override {
    return Impl.enableSelectOptimize();
  }
  bool enableMaskedInterleavedAccessVectorization() override {
    return Impl.enableMaskedInterleavedAccessVectorization();
  }
  bool isFPVectorizationPotentiallyUnsafe() override {
    return Impl.isFPVectorizationPotentiallyUnsafe();
  }
  bool allowsMisalignedMemoryAccesses(LLVMContext &Context, unsigned BitWidth,
                                      unsigned AddressSpace, Align Alignment,
                                      unsigned *Fast) override {
    return Impl.allowsMisalignedMemoryAccesses(Context, BitWidth, AddressSpace,
                                               Alignment, Fast);
  }
  PopcntSupportKind getPopcntSupport(unsigned IntTyWidthInBit) override {
    return Impl.getPopcntSupport(IntTyWidthInBit);
  }
  bool haveFastSqrt(Type *Ty) override { return Impl.haveFastSqrt(Ty); }

  bool isExpensiveToSpeculativelyExecute(const Instruction* I) override {
    return Impl.isExpensiveToSpeculativelyExecute(I);
  }

  bool isFCmpOrdCheaperThanFCmpZero(Type *Ty) override {
    return Impl.isFCmpOrdCheaperThanFCmpZero(Ty);
  }

  InstructionCost getFPOpCost(Type *Ty) override {
    return Impl.getFPOpCost(Ty);
  }

  InstructionCost getIntImmCodeSizeCost(unsigned Opc, unsigned Idx,
                                        const APInt &Imm, Type *Ty) override {
    return Impl.getIntImmCodeSizeCost(Opc, Idx, Imm, Ty);
  }
  InstructionCost getIntImmCost(const APInt &Imm, Type *Ty,
                                TargetCostKind CostKind) override {
    return Impl.getIntImmCost(Imm, Ty, CostKind);
  }
  InstructionCost getIntImmCostInst(unsigned Opc, unsigned Idx,
                                    const APInt &Imm, Type *Ty,
                                    TargetCostKind CostKind,
                                    Instruction *Inst = nullptr) override {
    return Impl.getIntImmCostInst(Opc, Idx, Imm, Ty, CostKind, Inst);
  }
  InstructionCost getIntImmCostIntrin(Intrinsic::ID IID, unsigned Idx,
                                      const APInt &Imm, Type *Ty,
                                      TargetCostKind CostKind) override {
    return Impl.getIntImmCostIntrin(IID, Idx, Imm, Ty, CostKind);
  }
  unsigned getNumberOfRegisters(unsigned ClassID) const override {
    return Impl.getNumberOfRegisters(ClassID);
  }
  unsigned getRegisterClassForType(bool Vector,
                                   Type *Ty = nullptr) const override {
    return Impl.getRegisterClassForType(Vector, Ty);
  }
  const char *getRegisterClassName(unsigned ClassID) const override {
    return Impl.getRegisterClassName(ClassID);
  }
  TypeSize getRegisterBitWidth(RegisterKind K) const override {
    return Impl.getRegisterBitWidth(K);
  }
  unsigned getMinVectorRegisterBitWidth() const override {
    return Impl.getMinVectorRegisterBitWidth();
  }
  std::optional<unsigned> getMaxVScale() const override {
    return Impl.getMaxVScale();
  }
  std::optional<unsigned> getVScaleForTuning() const override {
    return Impl.getVScaleForTuning();
  }
  bool shouldMaximizeVectorBandwidth(
      TargetTransformInfo::RegisterKind K) const override {
    return Impl.shouldMaximizeVectorBandwidth(K);
  }
  ElementCount getMinimumVF(unsigned ElemWidth,
                            bool IsScalable) const override {
    return Impl.getMinimumVF(ElemWidth, IsScalable);
  }
  unsigned getMaximumVF(unsigned ElemWidth, unsigned Opcode) const override {
    return Impl.getMaximumVF(ElemWidth, Opcode);
  }
  unsigned getStoreMinimumVF(unsigned VF, Type *ScalarMemTy,
                             Type *ScalarValTy) const override {
    return Impl.getStoreMinimumVF(VF, ScalarMemTy, ScalarValTy);
  }
  bool shouldConsiderAddressTypePromotion(
      const Instruction &I, bool &AllowPromotionWithoutCommonHeader) override {
    return Impl.shouldConsiderAddressTypePromotion(
        I, AllowPromotionWithoutCommonHeader);
  }
  unsigned getCacheLineSize() const override { return Impl.getCacheLineSize(); }
  std::optional<unsigned> getCacheSize(CacheLevel Level) const override {
    return Impl.getCacheSize(Level);
  }
  std::optional<unsigned>
  getCacheAssociativity(CacheLevel Level) const override {
    return Impl.getCacheAssociativity(Level);
  }

  /// Return the preferred prefetch distance in terms of instructions.
  ///
  unsigned getPrefetchDistance() const override {
    return Impl.getPrefetchDistance();
  }

  /// Return the minimum stride necessary to trigger software
  /// prefetching.
  ///
  unsigned getMinPrefetchStride(unsigned NumMemAccesses,
                                unsigned NumStridedMemAccesses,
                                unsigned NumPrefetches,
                                bool HasCall) const override {
    return Impl.getMinPrefetchStride(NumMemAccesses, NumStridedMemAccesses,
                                     NumPrefetches, HasCall);
  }

  /// Return the maximum prefetch distance in terms of loop
  /// iterations.
  ///
  unsigned getMaxPrefetchIterationsAhead() const override {
    return Impl.getMaxPrefetchIterationsAhead();
  }

  /// \return True if prefetching should also be done for writes.
  bool enableWritePrefetching() const override {
    return Impl.enableWritePrefetching();
  }

  /// \return if target want to issue a prefetch in address space \p AS.
  bool shouldPrefetchAddressSpace(unsigned AS) const override {
    return Impl.shouldPrefetchAddressSpace(AS);
  }

  unsigned getMaxInterleaveFactor(unsigned VF) override {
    return Impl.getMaxInterleaveFactor(VF);
  }
  unsigned getEstimatedNumberOfCaseClusters(const SwitchInst &SI,
                                            unsigned &JTSize,
                                            ProfileSummaryInfo *PSI,
                                            BlockFrequencyInfo *BFI) override {
    return Impl.getEstimatedNumberOfCaseClusters(SI, JTSize, PSI, BFI);
  }
  InstructionCost getArithmeticInstrCost(
      unsigned Opcode, Type *Ty, TTI::TargetCostKind CostKind,
      OperandValueInfo Opd1Info, OperandValueInfo Opd2Info,
      ArrayRef<const Value *> Args,
      const Instruction *CxtI = nullptr) override {
    return Impl.getArithmeticInstrCost(Opcode, Ty, CostKind, Opd1Info, Opd2Info,
                                       Args, CxtI);
  }

  InstructionCost getShuffleCost(ShuffleKind Kind, VectorType *Tp,
                                 ArrayRef<int> Mask,
                                 TTI::TargetCostKind CostKind, int Index,
                                 VectorType *SubTp,
                                 ArrayRef<const Value *> Args) override {
    return Impl.getShuffleCost(Kind, Tp, Mask, CostKind, Index, SubTp, Args);
  }
  InstructionCost getCastInstrCost(unsigned Opcode, Type *Dst, Type *Src,
                                   CastContextHint CCH,
                                   TTI::TargetCostKind CostKind,
                                   const Instruction *I) override {
    return Impl.getCastInstrCost(Opcode, Dst, Src, CCH, CostKind, I);
  }
  InstructionCost getExtractWithExtendCost(unsigned Opcode, Type *Dst,
                                           VectorType *VecTy,
                                           unsigned Index) override {
    return Impl.getExtractWithExtendCost(Opcode, Dst, VecTy, Index);
  }
  InstructionCost getCFInstrCost(unsigned Opcode, TTI::TargetCostKind CostKind,
                                 const Instruction *I = nullptr) override {
    return Impl.getCFInstrCost(Opcode, CostKind, I);
  }
  InstructionCost getCmpSelInstrCost(unsigned Opcode, Type *ValTy, Type *CondTy,
                                     CmpInst::Predicate VecPred,
                                     TTI::TargetCostKind CostKind,
                                     const Instruction *I) override {
    return Impl.getCmpSelInstrCost(Opcode, ValTy, CondTy, VecPred, CostKind, I);
  }
  InstructionCost getVectorInstrCost(unsigned Opcode, Type *Val,
                                     TTI::TargetCostKind CostKind,
                                     unsigned Index, Value *Op0,
                                     Value *Op1) override {
    return Impl.getVectorInstrCost(Opcode, Val, CostKind, Index, Op0, Op1);
  }
  InstructionCost getVectorInstrCost(const Instruction &I, Type *Val,
                                     TTI::TargetCostKind CostKind,
                                     unsigned Index) override {
    return Impl.getVectorInstrCost(I, Val, CostKind, Index);
  }
  InstructionCost
  getReplicationShuffleCost(Type *EltTy, int ReplicationFactor, int VF,
                            const APInt &DemandedDstElts,
                            TTI::TargetCostKind CostKind) override {
    return Impl.getReplicationShuffleCost(EltTy, ReplicationFactor, VF,
                                          DemandedDstElts, CostKind);
  }
  InstructionCost getMemoryOpCost(unsigned Opcode, Type *Src, Align Alignment,
                                  unsigned AddressSpace,
                                  TTI::TargetCostKind CostKind,
                                  OperandValueInfo OpInfo,
                                  const Instruction *I) override {
    return Impl.getMemoryOpCost(Opcode, Src, Alignment, AddressSpace, CostKind,
                                OpInfo, I);
  }
  InstructionCost getVPMemoryOpCost(unsigned Opcode, Type *Src, Align Alignment,
                                    unsigned AddressSpace,
                                    TTI::TargetCostKind CostKind,
                                    const Instruction *I) override {
    return Impl.getVPMemoryOpCost(Opcode, Src, Alignment, AddressSpace,
                                  CostKind, I);
  }
  InstructionCost getMaskedMemoryOpCost(unsigned Opcode, Type *Src,
                                        Align Alignment, unsigned AddressSpace,
                                        TTI::TargetCostKind CostKind) override {
    return Impl.getMaskedMemoryOpCost(Opcode, Src, Alignment, AddressSpace,
                                      CostKind);
  }
  InstructionCost
  getGatherScatterOpCost(unsigned Opcode, Type *DataTy, const Value *Ptr,
                         bool VariableMask, Align Alignment,
                         TTI::TargetCostKind CostKind,
                         const Instruction *I = nullptr) override {
    return Impl.getGatherScatterOpCost(Opcode, DataTy, Ptr, VariableMask,
                                       Alignment, CostKind, I);
  }
  InstructionCost getInterleavedMemoryOpCost(
      unsigned Opcode, Type *VecTy, unsigned Factor, ArrayRef<unsigned> Indices,
      Align Alignment, unsigned AddressSpace, TTI::TargetCostKind CostKind,
      bool UseMaskForCond, bool UseMaskForGaps) override {
    return Impl.getInterleavedMemoryOpCost(Opcode, VecTy, Factor, Indices,
                                           Alignment, AddressSpace, CostKind,
                                           UseMaskForCond, UseMaskForGaps);
  }
  InstructionCost
  getArithmeticReductionCost(unsigned Opcode, VectorType *Ty,
                             std::optional<FastMathFlags> FMF,
                             TTI::TargetCostKind CostKind) override {
    return Impl.getArithmeticReductionCost(Opcode, Ty, FMF, CostKind);
  }
  InstructionCost
  getMinMaxReductionCost(VectorType *Ty, VectorType *CondTy, bool IsUnsigned,
                         TTI::TargetCostKind CostKind) override {
    return Impl.getMinMaxReductionCost(Ty, CondTy, IsUnsigned, CostKind);
  }
  InstructionCost getExtendedReductionCost(
      unsigned Opcode, bool IsUnsigned, Type *ResTy, VectorType *Ty,
      std::optional<FastMathFlags> FMF,
      TTI::TargetCostKind CostKind = TTI::TCK_RecipThroughput) override {
    return Impl.getExtendedReductionCost(Opcode, IsUnsigned, ResTy, Ty, FMF,
                                         CostKind);
  }
  InstructionCost getMulAccReductionCost(
      bool IsUnsigned, Type *ResTy, VectorType *Ty,
      TTI::TargetCostKind CostKind = TTI::TCK_RecipThroughput) override {
    return Impl.getMulAccReductionCost(IsUnsigned, ResTy, Ty, CostKind);
  }
  InstructionCost getIntrinsicInstrCost(const IntrinsicCostAttributes &ICA,
                                        TTI::TargetCostKind CostKind) override {
    return Impl.getIntrinsicInstrCost(ICA, CostKind);
  }
  InstructionCost getCallInstrCost(Function *F, Type *RetTy,
                                   ArrayRef<Type *> Tys,
                                   TTI::TargetCostKind CostKind) override {
    return Impl.getCallInstrCost(F, RetTy, Tys, CostKind);
  }
  unsigned getNumberOfParts(Type *Tp) override {
    return Impl.getNumberOfParts(Tp);
  }
  InstructionCost getAddressComputationCost(Type *Ty, ScalarEvolution *SE,
                                            const SCEV *Ptr) override {
    return Impl.getAddressComputationCost(Ty, SE, Ptr);
  }
  InstructionCost getCostOfKeepingLiveOverCall(ArrayRef<Type *> Tys) override {
    return Impl.getCostOfKeepingLiveOverCall(Tys);
  }
  bool getTgtMemIntrinsic(IntrinsicInst *Inst,
                          MemIntrinsicInfo &Info) override {
    return Impl.getTgtMemIntrinsic(Inst, Info);
  }
  unsigned getAtomicMemIntrinsicMaxElementSize() const override {
    return Impl.getAtomicMemIntrinsicMaxElementSize();
  }
  Value *getOrCreateResultFromMemIntrinsic(IntrinsicInst *Inst,
                                           Type *ExpectedType) override {
    return Impl.getOrCreateResultFromMemIntrinsic(Inst, ExpectedType);
  }
  Type *getMemcpyLoopLoweringType(
      LLVMContext &Context, Value *Length, unsigned SrcAddrSpace,
      unsigned DestAddrSpace, unsigned SrcAlign, unsigned DestAlign,
      std::optional<uint32_t> AtomicElementSize) const override {
    return Impl.getMemcpyLoopLoweringType(Context, Length, SrcAddrSpace,
                                          DestAddrSpace, SrcAlign, DestAlign,
                                          AtomicElementSize);
  }
  void getMemcpyLoopResidualLoweringType(
      SmallVectorImpl<Type *> &OpsOut, LLVMContext &Context,
      unsigned RemainingBytes, unsigned SrcAddrSpace, unsigned DestAddrSpace,
      unsigned SrcAlign, unsigned DestAlign,
      std::optional<uint32_t> AtomicCpySize) const override {
    Impl.getMemcpyLoopResidualLoweringType(OpsOut, Context, RemainingBytes,
                                           SrcAddrSpace, DestAddrSpace,
                                           SrcAlign, DestAlign, AtomicCpySize);
  }
  bool areInlineCompatible(const Function *Caller,
                           const Function *Callee) const override {
    return Impl.areInlineCompatible(Caller, Callee);
  }
  bool areTypesABICompatible(const Function *Caller, const Function *Callee,
                             const ArrayRef<Type *> &Types) const override {
    return Impl.areTypesABICompatible(Caller, Callee, Types);
  }
  bool isIndexedLoadLegal(MemIndexedMode Mode, Type *Ty) const override {
    return Impl.isIndexedLoadLegal(Mode, Ty, getDataLayout());
  }
  bool isIndexedStoreLegal(MemIndexedMode Mode, Type *Ty) const override {
    return Impl.isIndexedStoreLegal(Mode, Ty, getDataLayout());
  }
  unsigned getLoadStoreVecRegBitWidth(unsigned AddrSpace) const override {
    return Impl.getLoadStoreVecRegBitWidth(AddrSpace);
  }
  bool isLegalToVectorizeLoad(LoadInst *LI) const override {
    return Impl.isLegalToVectorizeLoad(LI);
  }
  bool isLegalToVectorizeStore(StoreInst *SI) const override {
    return Impl.isLegalToVectorizeStore(SI);
  }
  bool isLegalToVectorizeLoadChain(unsigned ChainSizeInBytes, Align Alignment,
                                   unsigned AddrSpace) const override {
    return Impl.isLegalToVectorizeLoadChain(ChainSizeInBytes, Alignment,
                                            AddrSpace);
  }
  bool isLegalToVectorizeStoreChain(unsigned ChainSizeInBytes, Align Alignment,
                                    unsigned AddrSpace) const override {
    return Impl.isLegalToVectorizeStoreChain(ChainSizeInBytes, Alignment,
                                             AddrSpace);
  }
  bool isLegalToVectorizeReduction(const RecurrenceDescriptor &RdxDesc,
                                   ElementCount VF) const override {
    return Impl.isLegalToVectorizeReduction(RdxDesc, VF);
  }
  bool isElementTypeLegalForScalableVector(Type *Ty) const override {
    return Impl.isElementTypeLegalForScalableVector(Ty);
  }
  unsigned getLoadVectorFactor(unsigned VF, unsigned LoadSize,
                               unsigned ChainSizeInBytes,
                               VectorType *VecTy) const override {
    return Impl.getLoadVectorFactor(VF, LoadSize, ChainSizeInBytes, VecTy);
  }
  unsigned getStoreVectorFactor(unsigned VF, unsigned StoreSize,
                                unsigned ChainSizeInBytes,
                                VectorType *VecTy) const override {
    return Impl.getStoreVectorFactor(VF, StoreSize, ChainSizeInBytes, VecTy);
  }
  bool preferInLoopReduction(unsigned Opcode, Type *Ty,
                             ReductionFlags Flags) const override {
    return Impl.preferInLoopReduction(Opcode, Ty, Flags);
  }
  bool preferPredicatedReductionSelect(unsigned Opcode, Type *Ty,
                                       ReductionFlags Flags) const override {
    return Impl.preferPredicatedReductionSelect(Opcode, Ty, Flags);
  }
  bool preferEpilogueVectorization() const override {
    return Impl.preferEpilogueVectorization();
  }

  bool shouldExpandReduction(const IntrinsicInst *II) const override {
    return Impl.shouldExpandReduction(II);
  }

  unsigned getGISelRematGlobalCost() const override {
    return Impl.getGISelRematGlobalCost();
  }

  unsigned getMinTripCountTailFoldingThreshold() const override {
    return Impl.getMinTripCountTailFoldingThreshold();
  }

  bool supportsScalableVectors() const override {
    return Impl.supportsScalableVectors();
  }

  bool enableScalableVectorization() const override {
    return Impl.enableScalableVectorization();
  }

  bool hasActiveVectorLength(unsigned Opcode, Type *DataType,
                             Align Alignment) const override {
    return Impl.hasActiveVectorLength(Opcode, DataType, Alignment);
  }

  VPLegalization
  getVPLegalizationStrategy(const VPIntrinsic &PI) const override {
    return Impl.getVPLegalizationStrategy(PI);
  }
};

template <typename T>
TargetTransformInfo::TargetTransformInfo(T Impl)
    : TTIImpl(new Model<T>(Impl)) {}

/// Analysis pass providing the \c TargetTransformInfo.
///
/// The core idea of the TargetIRAnalysis is to expose an interface through
/// which LLVM targets can analyze and provide information about the middle
/// end's target-independent IR. This supports use cases such as target-aware
/// cost modeling of IR constructs.
///
/// This is a function analysis because much of the cost modeling for targets
/// is done in a subtarget specific way and LLVM supports compiling different
/// functions targeting different subtargets in order to support runtime
/// dispatch according to the observed subtarget.
class TargetIRAnalysis : public AnalysisInfoMixin<TargetIRAnalysis> {
public:
  typedef TargetTransformInfo Result;

  /// Default construct a target IR analysis.
  ///
  /// This will use the module's datalayout to construct a baseline
  /// conservative TTI result.
  TargetIRAnalysis();

  /// Construct an IR analysis pass around a target-provide callback.
  ///
  /// The callback will be called with a particular function for which the TTI
  /// is needed and must return a TTI object for that function.
  TargetIRAnalysis(std::function<Result(const Function &)> TTICallback);

  // Value semantics. We spell out the constructors for MSVC.
  TargetIRAnalysis(const TargetIRAnalysis &Arg)
      : TTICallback(Arg.TTICallback) {}
  TargetIRAnalysis(TargetIRAnalysis &&Arg)
      : TTICallback(std::move(Arg.TTICallback)) {}
  TargetIRAnalysis &operator=(const TargetIRAnalysis &RHS) {
    TTICallback = RHS.TTICallback;
    return *this;
  }
  TargetIRAnalysis &operator=(TargetIRAnalysis &&RHS) {
    TTICallback = std::move(RHS.TTICallback);
    return *this;
  }

  Result run(const Function &F, FunctionAnalysisManager &);

private:
  friend AnalysisInfoMixin<TargetIRAnalysis>;
  static AnalysisKey Key;

  /// The callback used to produce a result.
  ///
  /// We use a completely opaque callback so that targets can provide whatever
  /// mechanism they desire for constructing the TTI for a given function.
  ///
  /// FIXME: Should we really use std::function? It's relatively inefficient.
  /// It might be possible to arrange for even stateful callbacks to outlive
  /// the analysis and thus use a function_ref which would be lighter weight.
  /// This may also be less error prone as the callback is likely to reference
  /// the external TargetMachine, and that reference needs to never dangle.
  std::function<Result(const Function &)> TTICallback;

  /// Helper function used as the callback in the default constructor.
  static Result getDefaultTTI(const Function &F);
};

/// Wrapper pass for TargetTransformInfo.
///
/// This pass can be constructed from a TTI object which it stores internally
/// and is queried by passes.
class TargetTransformInfoWrapperPass : public ImmutablePass {
  TargetIRAnalysis TIRA;
  std::optional<TargetTransformInfo> TTI;

  virtual void anchor();

public:
  static char ID;

  /// We must provide a default constructor for the pass but it should
  /// never be used.
  ///
  /// Use the constructor below or call one of the creation routines.
  TargetTransformInfoWrapperPass();

  explicit TargetTransformInfoWrapperPass(TargetIRAnalysis TIRA);

  TargetTransformInfo &getTTI(const Function &F);
};

/// Create an analysis pass wrapper around a TTI object.
///
/// This analysis pass just holds the TTI instance and makes it available to
/// clients.
ImmutablePass *createTargetTransformInfoWrapperPass(TargetIRAnalysis TIRA);

} // namespace llvm

#endif<|MERGE_RESOLUTION|>--- conflicted
+++ resolved
@@ -537,11 +537,7 @@
   /// transformation. The caller will initialize SMP with the current
   /// target-independent defaults.
   void getStripMiningPreferences(Loop *L, ScalarEvolution &,
-<<<<<<< HEAD
-	                             StripMiningPreferences &SMP) const;
-=======
                                  StripMiningPreferences &SMP) const;
->>>>>>> 9c235e1d
 
   /// Query the target whether lowering of the llvm.get.active.lane.mask
   /// intrinsic is supported and how the mask should be used. A return value
@@ -1646,8 +1642,6 @@
   virtual void getStripMiningPreferences(Loop *L, ScalarEvolution &,
                                          StripMiningPreferences &SMP) = 0;
   virtual PredicationStyle emitGetActiveLaneMask() = 0;
-  virtual void getStripMiningPreferences(Loop *L, ScalarEvolution &,
-                                         StripMiningPreferences &SMP) = 0;
   virtual std::optional<Instruction *> instCombineIntrinsic(
       InstCombiner &IC, IntrinsicInst &II) = 0;
   virtual std::optional<Value *> simplifyDemandedUseBitsIntrinsic(
@@ -2054,10 +2048,6 @@
   PredicationStyle emitGetActiveLaneMask() override {
     return Impl.emitGetActiveLaneMask();
   }
-  void getStripMiningPreferences(Loop *L, ScalarEvolution &SE,
-                                 StripMiningPreferences &SMP) override {
-    return Impl.getStripMiningPreferences(L, SE, SMP);
-  }
   std::optional<Instruction *>
   instCombineIntrinsic(InstCombiner &IC, IntrinsicInst &II) override {
     return Impl.instCombineIntrinsic(IC, II);
