--- conflicted
+++ resolved
@@ -288,7 +288,6 @@
   ///      alias(%p, %addr1) -> MayAlias !
   ///   store %l, ...
   bool MayBeCrossIteration = false;
-  bool AssumeSameSpindle = false;
 
   /// Whether the instructions corresponding with this query should be
   /// considered as part of the same spindle.
@@ -347,12 +346,9 @@
   /// alias analysis implementations.
   AliasResult alias(const MemoryLocation &LocA, const MemoryLocation &LocB);
 
-<<<<<<< HEAD
   AliasResult alias(const MemoryLocation &LocA, const MemoryLocation &LocB,
                     AAQueryInfo &AAQIP, bool AssumeSameSpindle);
 
-=======
->>>>>>> 9c235e1d
   /// Version of alias() method where the assumption is explicitly stated of
   /// whether the query applies to operations within the same spindle.
   AliasResult alias(const MemoryLocation &LocA, const MemoryLocation &LocB,
@@ -512,164 +508,6 @@
   /// This property corresponds to the GCC 'pure' attribute.
   bool onlyReadsMemory(const Function *F) {
     return getMemoryEffects(F).onlyReadsMemory();
-  }
-
-/*
-  /// Checks if functions with the specified behavior are known to read and
-  /// write at most from objects pointed to by their pointer-typed arguments
-  /// (with arbitrary offsets).
-  static bool onlyAccessesArgPointees(FunctionModRefBehavior MRB) {
-    return !((unsigned)MRB & FMRL_Anywhere & ~FMRL_ArgumentPointees);
-  }
-
-  /// Checks if functions with the specified behavior are known to potentially
-  /// read or write from objects pointed to be their pointer-typed arguments
-  /// (with arbitrary offsets).
-  static bool doesAccessArgPointees(FunctionModRefBehavior MRB) {
-    return isModOrRefSet(createModRefInfo(MRB)) &&
-           ((unsigned)MRB & FMRL_ArgumentPointees);
-  }
-
-  /// Checks if functions with the specified behavior are known to read and
-  /// write at most from memory that is inaccessible from LLVM IR.
-  static bool onlyAccessesInaccessibleMem(FunctionModRefBehavior MRB) {
-    return !((unsigned)MRB & FMRL_Anywhere & ~FMRL_InaccessibleMem);
-  }
-
-  /// Checks if functions with the specified behavior are known to potentially
-  /// read or write from memory that is inaccessible from LLVM IR.
-  static bool doesAccessInaccessibleMem(FunctionModRefBehavior MRB) {
-    return isModOrRefSet(createModRefInfo(MRB)) &&
-             ((unsigned)MRB & FMRL_InaccessibleMem);
-  }
-
-  /// Checks if functions with the specified behavior are known to read and
-  /// write at most from memory that is inaccessible from LLVM IR or objects
-  /// pointed to by their pointer-typed arguments (with arbitrary offsets).
-  static bool onlyAccessesInaccessibleOrArgMem(FunctionModRefBehavior MRB) {
-    return !((unsigned)MRB & FMRL_Anywhere &
-             ~(FMRL_InaccessibleMem | FMRL_ArgumentPointees));
-  }
-*/
-  /// getModRefInfo (for call sites) - Return information about whether
-  /// a particular call site modifies or reads the specified memory location.
-  ModRefInfo getModRefInfo(const CallBase *Call, const MemoryLocation &Loc,
-                           bool SameSpindle);
-
-  /// getModRefInfo (for call sites) - A convenience wrapper.
-  ModRefInfo getModRefInfo(const CallBase *Call, const Value *P,
-                           LocationSize Size, bool SameSpindle) {
-    return getModRefInfo(Call, MemoryLocation(P, Size), SameSpindle);
-  }
-
-  /// getModRefInfo (for call sites) - Return information about whether
-  /// a particular call site modifies or reads the specified memory location.
-  ModRefInfo getModRefInfo(const CallBase *Call, const MemoryLocation &Loc);
-
-  /// getModRefInfo (for call sites) - A convenience wrapper.
-  ModRefInfo getModRefInfo(const CallBase *Call, const Value *P,
-                           LocationSize Size) {
-    return getModRefInfo(Call, MemoryLocation(P, Size));
-  }
-
-  /// getModRefInfo (for detaches) - Return information about whether
-  /// a particular detach modifies or reads the specified memory location.
-  ModRefInfo getModRefInfo(const DetachInst *D, const MemoryLocation &Loc);
-
-  /// getModRefInfo (for detaches) - A convenience wrapper.
-  ModRefInfo getModRefInfo(const DetachInst *D, const Value *P,
-                           uint64_t Size) {
-    return getModRefInfo(D, MemoryLocation(P, Size));
-  }
-
-  /// getModRefInfo (for loads) - Return information about whether
-  /// a particular load modifies or reads the specified memory location.
-  ModRefInfo getModRefInfo(const LoadInst *L, const MemoryLocation &Loc);
-
-  /// getModRefInfo (for loads) - A convenience wrapper.
-  ModRefInfo getModRefInfo(const LoadInst *L, const Value *P,
-                           LocationSize Size) {
-    return getModRefInfo(L, MemoryLocation(P, Size));
-  }
-
-  /// getModRefInfo (for stores) - Return information about whether
-  /// a particular store modifies or reads the specified memory location.
-  ModRefInfo getModRefInfo(const StoreInst *S, const MemoryLocation &Loc);
-
-  /// getModRefInfo (for stores) - A convenience wrapper.
-  ModRefInfo getModRefInfo(const StoreInst *S, const Value *P,
-                           LocationSize Size) {
-    return getModRefInfo(S, MemoryLocation(P, Size));
-  }
-
-  /// getModRefInfo (for fences) - Return information about whether
-  /// a particular store modifies or reads the specified memory location.
-  ModRefInfo getModRefInfo(const FenceInst *S, const MemoryLocation &Loc);
-
-  /// getModRefInfo (for fences) - A convenience wrapper.
-  ModRefInfo getModRefInfo(const FenceInst *S, const Value *P,
-                           LocationSize Size) {
-    return getModRefInfo(S, MemoryLocation(P, Size));
-  }
-
-  /// getModRefInfo (for syncs) - Return information about whether
-  /// a particular store modifies or reads the specified memory location.
-  ModRefInfo getModRefInfo(const SyncInst *S, const MemoryLocation &Loc);
-
-  /// getModRefInfo (for syncs) - A convenience wrapper.
-  ModRefInfo getModRefInfo(const SyncInst *S, const Value *P, uint64_t Size) {
-    return getModRefInfo(S, MemoryLocation(P, Size));
-  }
-
-  /// getModRefInfo (for cmpxchges) - Return information about whether
-  /// a particular cmpxchg modifies or reads the specified memory location.
-  ModRefInfo getModRefInfo(const AtomicCmpXchgInst *CX,
-                           const MemoryLocation &Loc);
-
-  /// getModRefInfo (for cmpxchges) - A convenience wrapper.
-  ModRefInfo getModRefInfo(const AtomicCmpXchgInst *CX, const Value *P,
-                           LocationSize Size) {
-    return getModRefInfo(CX, MemoryLocation(P, Size));
-  }
-
-  /// getModRefInfo (for atomicrmws) - Return information about whether
-  /// a particular atomicrmw modifies or reads the specified memory location.
-  ModRefInfo getModRefInfo(const AtomicRMWInst *RMW, const MemoryLocation &Loc);
-
-  /// getModRefInfo (for atomicrmws) - A convenience wrapper.
-  ModRefInfo getModRefInfo(const AtomicRMWInst *RMW, const Value *P,
-                           LocationSize Size) {
-    return getModRefInfo(RMW, MemoryLocation(P, Size));
-  }
-
-  /// getModRefInfo (for va_args) - Return information about whether
-  /// a particular va_arg modifies or reads the specified memory location.
-  ModRefInfo getModRefInfo(const VAArgInst *I, const MemoryLocation &Loc);
-
-  /// getModRefInfo (for va_args) - A convenience wrapper.
-  ModRefInfo getModRefInfo(const VAArgInst *I, const Value *P,
-                           LocationSize Size) {
-    return getModRefInfo(I, MemoryLocation(P, Size));
-  }
-
-  /// getModRefInfo (for catchpads) - Return information about whether
-  /// a particular catchpad modifies or reads the specified memory location.
-  ModRefInfo getModRefInfo(const CatchPadInst *I, const MemoryLocation &Loc);
-
-  /// getModRefInfo (for catchpads) - A convenience wrapper.
-  ModRefInfo getModRefInfo(const CatchPadInst *I, const Value *P,
-                           LocationSize Size) {
-    return getModRefInfo(I, MemoryLocation(P, Size));
-  }
-
-  /// getModRefInfo (for catchrets) - Return information about whether
-  /// a particular catchret modifies or reads the specified memory location.
-  ModRefInfo getModRefInfo(const CatchReturnInst *I, const MemoryLocation &Loc);
-
-  /// getModRefInfo (for catchrets) - A convenience wrapper.
-  ModRefInfo getModRefInfo(const CatchReturnInst *I, const Value *P,
-                           LocationSize Size) {
-    return getModRefInfo(I, MemoryLocation(P, Size));
   }
 
   /// Check whether or not an instruction may read or write the optionally
@@ -696,7 +534,6 @@
 
   /// Return information about whether a call and an instruction may refer to
   /// the same memory locations.
-<<<<<<< HEAD
   ModRefInfo getModRefInfo(const Instruction *I, const CallBase *Call) {
     return getModRefInfo(I, Call, /*AssumeSameSpindle*/ false);
   }
@@ -718,11 +555,6 @@
   ///   http://llvm.org/docs/AliasAnalysis.html#ModRefInfo
   ModRefInfo getModRefInfo(const CallBase *Call1, const CallBase *Call2,
                            bool AssumeSameSpindle);
-=======
-  ModRefInfo getModRefInfo(const Instruction *I, const CallBase *Call);
-  ModRefInfo getModRefInfo(const Instruction *I, const CallBase *Call,
-                           bool AssumeSameSpindle);
->>>>>>> 9c235e1d
 
   /// Return information about whether a particular call site modifies
   /// or reads the specified memory location \p MemLoc before instruction \p I
