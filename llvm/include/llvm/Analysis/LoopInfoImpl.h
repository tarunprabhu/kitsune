//===- llvm/Analysis/LoopInfoImpl.h - Natural Loop Calculator ---*- C++ -*-===//
//
// Part of the LLVM Project, under the Apache License v2.0 with LLVM Exceptions.
// See https://llvm.org/LICENSE.txt for license information.
// SPDX-License-Identifier: Apache-2.0 WITH LLVM-exception
//
//===----------------------------------------------------------------------===//
//
// This is the generic implementation of LoopInfo used for both Loops and
// MachineLoops.
//
//===----------------------------------------------------------------------===//

#ifndef LLVM_ANALYSIS_LOOPINFOIMPL_H
#define LLVM_ANALYSIS_LOOPINFOIMPL_H

#include "llvm/ADT/PostOrderIterator.h"
#include "llvm/ADT/STLExtras.h"
#include "llvm/ADT/SetOperations.h"
#include "llvm/Analysis/LoopInfo.h"
#include "llvm/IR/Dominators.h"
#include "llvm/IR/Instructions.h"

namespace llvm {

//===----------------------------------------------------------------------===//
// APIs for simple analysis of the loop. See header notes.

/// getExitingBlocks - Return all blocks inside the loop that have successors
/// outside of the loop.  These are the blocks _inside of the current loop_
/// which branch out.  The returned list is always unique.
///
template <class BlockT, class LoopT>
void LoopBase<BlockT, LoopT>::getExitingBlocks(
    SmallVectorImpl<BlockT *> &ExitingBlocks, bool IgnoreDetachUnwind) const {
  assert(!isInvalid() && "Loop not in a valid state!");
  for (const auto BB : blocks())
    for (auto *Succ : children<BlockT *>(BB))
      if (!contains(Succ)) {
        // Not in current loop? It must be an exit block.
        ExitingBlocks.push_back(BB);
        break;
      }
}

/// getExitingBlock - If getExitingBlocks would return exactly one block,
/// return that block. Otherwise return null.
template <class BlockT, class LoopT>
<<<<<<< HEAD
BlockT *LoopBase<BlockT, LoopT>::getExitingBlock(
    bool IgnoreDetachUnwind) const {
=======
BlockT *
LoopBase<BlockT, LoopT>::getExitingBlock(bool IgnoreDetachUnwind) const {
>>>>>>> 9c235e1d
  assert(!isInvalid() && "Loop not in a valid state!");
  SmallVector<BlockT *, 8> ExitingBlocks;
  getExitingBlocks(ExitingBlocks, IgnoreDetachUnwind);
  if (ExitingBlocks.size() == 1)
    return ExitingBlocks[0];
  return nullptr;
}

/// getExitBlocks - Return all of the successor blocks of this loop.  These
/// are the blocks _outside of the current loop_ which are branched to.
///
template <class BlockT, class LoopT>
void LoopBase<BlockT, LoopT>::getExitBlocks(
    SmallVectorImpl<BlockT *> &ExitBlocks) const {
  assert(!isInvalid() && "Loop not in a valid state!");
  for (const auto BB : blocks())
    for (auto *Succ : children<BlockT *>(BB))
      if (!contains(Succ))
        // Not in current loop? It must be an exit block.
        ExitBlocks.push_back(Succ);
}

/// getExitBlock - If getExitBlocks would return exactly one block,
/// return that block. Otherwise return null.
template <class BlockT, class LoopT>
std::pair<BlockT *, bool> getExitBlockHelper(const LoopBase<BlockT, LoopT> *L,
                                             bool Unique) {
  assert(!L->isInvalid() && "Loop not in a valid state!");
  auto notInLoop = [&](BlockT *BB,
                       bool AllowRepeats) -> std::pair<BlockT *, bool> {
    assert(AllowRepeats == Unique && "Unexpected parameter value.");
    return {!L->contains(BB) ? BB : nullptr, false};
  };
  auto singleExitBlock = [&](BlockT *BB,
                             bool AllowRepeats) -> std::pair<BlockT *, bool> {
    assert(AllowRepeats == Unique && "Unexpected parameter value.");
    return find_singleton_nested<BlockT>(children<BlockT *>(BB), notInLoop,
                                         AllowRepeats);
  };
  return find_singleton_nested<BlockT>(L->blocks(), singleExitBlock, Unique);
}

template <class BlockT, class LoopT>
bool LoopBase<BlockT, LoopT>::hasNoExitBlocks() const {
  auto RC = getExitBlockHelper(this, false);
  if (RC.second)
    // found multiple exit blocks
    return false;
  // return true if there is no exit block
  return !RC.first;
}

/// getExitBlock - If getExitBlocks would return exactly one block,
/// return that block. Otherwise return null.
template <class BlockT, class LoopT>
BlockT *LoopBase<BlockT, LoopT>::getExitBlock() const {
  return getExitBlockHelper(this, false).first;
}

template <class BlockT, class LoopT>
bool LoopBase<BlockT, LoopT>::hasDedicatedExits() const {
  // Each predecessor of each exit block of a normal loop is contained
  // within the loop.
  SmallVector<BlockT *, 4> UniqueExitBlocks;
  getUniqueExitBlocks(UniqueExitBlocks);
  for (BlockT *EB : UniqueExitBlocks)
    for (BlockT *Predecessor : children<Inverse<BlockT *>>(EB))
      if (!contains(Predecessor))
        return false;
  // All the requirements are met.
  return true;
}

// Helper function to get unique loop exits. Pred is a predicate pointing to
// BasicBlocks in a loop which should be considered to find loop exits.
template <class BlockT, class LoopT, typename PredicateT>
void getUniqueExitBlocksHelper(const LoopT *L,
                               SmallVectorImpl<BlockT *> &ExitBlocks,
                               PredicateT Pred) {
  assert(!L->isInvalid() && "Loop not in a valid state!");
  SmallPtrSet<BlockT *, 32> Visited;
  auto Filtered = make_filter_range(L->blocks(), Pred);
  for (BlockT *BB : Filtered)
    for (BlockT *Successor : children<BlockT *>(BB))
      if (!L->contains(Successor))
        if (Visited.insert(Successor).second)
          ExitBlocks.push_back(Successor);
}

template <class BlockT, class LoopT>
void LoopBase<BlockT, LoopT>::getUniqueExitBlocks(
    SmallVectorImpl<BlockT *> &ExitBlocks) const {
  getUniqueExitBlocksHelper(this, ExitBlocks,
                            [](const BlockT *BB) { return true; });
}

template <class BlockT, class LoopT>
void LoopBase<BlockT, LoopT>::getUniqueNonLatchExitBlocks(
    SmallVectorImpl<BlockT *> &ExitBlocks) const {
  const BlockT *Latch = getLoopLatch();
  assert(Latch && "Latch block must exists");
  getUniqueExitBlocksHelper(this, ExitBlocks,
                            [Latch](const BlockT *BB) { return BB != Latch; });
}

template <class BlockT, class LoopT>
BlockT *LoopBase<BlockT, LoopT>::getUniqueExitBlock() const {
  return getExitBlockHelper(this, true).first;
}

/// getExitEdges - Return all pairs of (_inside_block_,_outside_block_).
template <class BlockT, class LoopT>
void LoopBase<BlockT, LoopT>::getExitEdges(
    SmallVectorImpl<Edge> &ExitEdges) const {
  assert(!isInvalid() && "Loop not in a valid state!");
  for (const auto BB : blocks())
    for (auto *Succ : children<BlockT *>(BB))
      if (!contains(Succ))
        // Not in current loop? It must be an exit block.
        ExitEdges.emplace_back(BB, Succ);
}

/// getLoopPreheader - If there is a preheader for this loop, return it.  A
/// loop has a preheader if there is only one edge to the header of the loop
/// from outside of the loop and it is legal to hoist instructions into the
/// predecessor. If this is the case, the block branching to the header of the
/// loop is the preheader node.
///
/// This method returns null if there is no preheader for the loop.
///
template <class BlockT, class LoopT>
BlockT *LoopBase<BlockT, LoopT>::getLoopPreheader() const {
  assert(!isInvalid() && "Loop not in a valid state!");
  // Keep track of nodes outside the loop branching to the header...
  BlockT *Out = getLoopPredecessor();
  if (!Out)
    return nullptr;

  // Make sure we are allowed to hoist instructions into the predecessor.
  if (!Out->isLegalToHoistInto())
    return nullptr;

  // Make sure there is only one exit out of the preheader.
  typedef GraphTraits<BlockT *> BlockTraits;
  typename BlockTraits::ChildIteratorType SI = BlockTraits::child_begin(Out);
  ++SI;
  if (SI != BlockTraits::child_end(Out))
    return nullptr; // Multiple exits from the block, must not be a preheader.

  // The predecessor has exactly one successor, so it is a preheader.
  return Out;
}

/// getLoopPredecessor - If the given loop's header has exactly one unique
/// predecessor outside the loop, return it. Otherwise return null.
/// This is less strict that the loop "preheader" concept, which requires
/// the predecessor to have exactly one successor.
///
template <class BlockT, class LoopT>
BlockT *LoopBase<BlockT, LoopT>::getLoopPredecessor() const {
  assert(!isInvalid() && "Loop not in a valid state!");
  // Keep track of nodes outside the loop branching to the header...
  BlockT *Out = nullptr;

  // Loop over the predecessors of the header node...
  BlockT *Header = getHeader();
  for (const auto Pred : children<Inverse<BlockT *>>(Header)) {
    if (!contains(Pred)) { // If the block is not in the loop...
      if (Out && Out != Pred)
        return nullptr; // Multiple predecessors outside the loop
      Out = Pred;
    }
  }

  return Out;
}

/// getLoopLatch - If there is a single latch block for this loop, return it.
/// A latch block is a block that contains a branch back to the header.
template <class BlockT, class LoopT>
BlockT *LoopBase<BlockT, LoopT>::getLoopLatch() const {
  assert(!isInvalid() && "Loop not in a valid state!");
  BlockT *Header = getHeader();
  BlockT *Latch = nullptr;
  for (const auto Pred : children<Inverse<BlockT *>>(Header)) {
    if (contains(Pred)) {
      if (Latch)
        return nullptr;
      Latch = Pred;
    }
  }

  return Latch;
}

//===----------------------------------------------------------------------===//
// APIs for updating loop information after changing the CFG
//

/// addBasicBlockToLoop - This method is used by other analyses to update loop
/// information.  NewBB is set to be a new member of the current loop.
/// Because of this, it is added as a member of all parent loops, and is added
/// to the specified LoopInfo object as being in the current basic block.  It
/// is not valid to replace the loop header with this method.
///
template <class BlockT, class LoopT>
void LoopBase<BlockT, LoopT>::addBasicBlockToLoop(
    BlockT *NewBB, LoopInfoBase<BlockT, LoopT> &LIB) {
  assert(!isInvalid() && "Loop not in a valid state!");
#ifndef NDEBUG
  if (!Blocks.empty()) {
    auto SameHeader = LIB[getHeader()];
    assert(contains(SameHeader) && getHeader() == SameHeader->getHeader() &&
           "Incorrect LI specified for this loop!");
  }
#endif
  assert(NewBB && "Cannot add a null basic block to the loop!");
  assert(!LIB[NewBB] && "BasicBlock already in the loop!");

  LoopT *L = static_cast<LoopT *>(this);

  // Add the loop mapping to the LoopInfo object...
  LIB.BBMap[NewBB] = L;

  // Add the basic block to this loop and all parent loops...
  while (L) {
    L->addBlockEntry(NewBB);
    L = L->getParentLoop();
  }
}

/// replaceChildLoopWith - This is used when splitting loops up.  It replaces
/// the OldChild entry in our children list with NewChild, and updates the
/// parent pointer of OldChild to be null and the NewChild to be this loop.
/// This updates the loop depth of the new child.
template <class BlockT, class LoopT>
void LoopBase<BlockT, LoopT>::replaceChildLoopWith(LoopT *OldChild,
                                                   LoopT *NewChild) {
  assert(!isInvalid() && "Loop not in a valid state!");
  assert(OldChild->ParentLoop == this && "This loop is already broken!");
  assert(!NewChild->ParentLoop && "NewChild already has a parent!");
  typename std::vector<LoopT *>::iterator I = find(SubLoops, OldChild);
  assert(I != SubLoops.end() && "OldChild not in loop!");
  *I = NewChild;
  OldChild->ParentLoop = nullptr;
  NewChild->ParentLoop = static_cast<LoopT *>(this);
}

/// verifyLoop - Verify loop structure
template <class BlockT, class LoopT>
void LoopBase<BlockT, LoopT>::verifyLoop() const {
  assert(!isInvalid() && "Loop not in a valid state!");
#ifndef NDEBUG
  assert(!Blocks.empty() && "Loop header is missing");

  // Setup for using a depth-first iterator to visit every block in the loop.
  SmallVector<BlockT *, 8> ExitBBs;
  getExitBlocks(ExitBBs);
  df_iterator_default_set<BlockT *> VisitSet;
  VisitSet.insert(ExitBBs.begin(), ExitBBs.end());

  // Keep track of the BBs visited.
  SmallPtrSet<BlockT *, 8> VisitedBBs;

  // Check the individual blocks.
  for (BlockT *BB : depth_first_ext(getHeader(), VisitSet)) {
    assert(std::any_of(GraphTraits<BlockT *>::child_begin(BB),
                       GraphTraits<BlockT *>::child_end(BB),
                       [&](BlockT *B) { return contains(B); }) &&
           "Loop block has no in-loop successors!");

    assert(std::any_of(GraphTraits<Inverse<BlockT *>>::child_begin(BB),
                       GraphTraits<Inverse<BlockT *>>::child_end(BB),
                       [&](BlockT *B) { return contains(B); }) &&
           "Loop block has no in-loop predecessors!");

    SmallVector<BlockT *, 2> OutsideLoopPreds;
    for (BlockT *B :
         llvm::make_range(GraphTraits<Inverse<BlockT *>>::child_begin(BB),
                          GraphTraits<Inverse<BlockT *>>::child_end(BB)))
      if (!contains(B))
        OutsideLoopPreds.push_back(B);

    if (BB == getHeader()) {
      assert(!OutsideLoopPreds.empty() && "Loop is unreachable!");
    } else if (!OutsideLoopPreds.empty()) {
      // A non-header loop shouldn't be reachable from outside the loop,
      // though it is permitted if the predecessor is not itself actually
      // reachable.
      BlockT *EntryBB = &BB->getParent()->front();
      for (BlockT *CB : depth_first(EntryBB))
        for (unsigned i = 0, e = OutsideLoopPreds.size(); i != e; ++i)
          assert(CB != OutsideLoopPreds[i] &&
                 "Loop has multiple entry points!");
    }
    assert(BB != &getHeader()->getParent()->front() &&
           "Loop contains function entry block!");

    VisitedBBs.insert(BB);
  }

  if (VisitedBBs.size() != getNumBlocks()) {
    dbgs() << "The following blocks are unreachable in the loop: ";
    for (auto *BB : Blocks) {
      if (!VisitedBBs.count(BB)) {
        dbgs() << *BB << "\n";
      }
    }
    assert(false && "Unreachable block in loop");
  }

  // Check the subloops.
  for (iterator I = begin(), E = end(); I != E; ++I)
    // Each block in each subloop should be contained within this loop.
    for (block_iterator BI = (*I)->block_begin(), BE = (*I)->block_end();
         BI != BE; ++BI) {
      assert(contains(*BI) &&
             "Loop does not contain all the blocks of a subloop!");
    }

  // Check the parent loop pointer.
  if (ParentLoop) {
    assert(is_contained(*ParentLoop, this) &&
           "Loop is not a subloop of its parent!");
  }
#endif
}

/// verifyLoop - Verify loop structure of this loop and all nested loops.
template <class BlockT, class LoopT>
void LoopBase<BlockT, LoopT>::verifyLoopNest(
    DenseSet<const LoopT *> *Loops) const {
  assert(!isInvalid() && "Loop not in a valid state!");
  Loops->insert(static_cast<const LoopT *>(this));
  // Verify this loop.
  verifyLoop();
  // Verify the subloops.
  for (iterator I = begin(), E = end(); I != E; ++I)
    (*I)->verifyLoopNest(Loops);
}

template <class BlockT, class LoopT>
void LoopBase<BlockT, LoopT>::print(raw_ostream &OS, bool Verbose,
                                    bool PrintNested, unsigned Depth) const {
  OS.indent(Depth * 2);
  if (static_cast<const LoopT *>(this)->isAnnotatedParallel())
    OS << "Parallel ";
  OS << "Loop at depth " << getLoopDepth() << " containing: ";

  BlockT *H = getHeader();
  for (unsigned i = 0; i < getBlocks().size(); ++i) {
    BlockT *BB = getBlocks()[i];
    if (!Verbose) {
      if (i)
        OS << ",";
      BB->printAsOperand(OS, false);
    } else
      OS << "\n";

    if (BB == H)
      OS << "<header>";
    if (isLoopLatch(BB))
      OS << "<latch>";
    if (isLoopExiting(BB))
      OS << "<exiting>";
    if (Verbose)
      BB->print(OS);
  }

  if (PrintNested) {
    OS << "\n";

    for (iterator I = begin(), E = end(); I != E; ++I)
      (*I)->print(OS, /*Verbose*/ false, PrintNested, Depth + 2);
  }
}

//===----------------------------------------------------------------------===//
/// Stable LoopInfo Analysis - Build a loop tree using stable iterators so the
/// result does / not depend on use list (block predecessor) order.
///

/// Discover a subloop with the specified backedges such that: All blocks within
/// this loop are mapped to this loop or a subloop. And all subloops within this
/// loop have their parent loop set to this loop or a subloop.
template <class BlockT, class LoopT>
static void discoverAndMapSubloop(LoopT *L, ArrayRef<BlockT *> Backedges,
                                  LoopInfoBase<BlockT, LoopT> *LI,
                                  const DomTreeBase<BlockT> &DomTree) {
  typedef GraphTraits<Inverse<BlockT *>> InvBlockTraits;

  unsigned NumBlocks = 0;
  unsigned NumSubloops = 0;

  // Perform a backward CFG traversal using a worklist.
  std::vector<BlockT *> ReverseCFGWorklist(Backedges.begin(), Backedges.end());
  while (!ReverseCFGWorklist.empty()) {
    BlockT *PredBB = ReverseCFGWorklist.back();
    ReverseCFGWorklist.pop_back();

    LoopT *Subloop = LI->getLoopFor(PredBB);
    if (!Subloop) {
      if (!DomTree.isReachableFromEntry(PredBB))
        continue;

      // This is an undiscovered block. Map it to the current loop.
      LI->changeLoopFor(PredBB, L);
      ++NumBlocks;
      if (PredBB == L->getHeader())
        continue;
      // Push all block predecessors on the worklist.
      ReverseCFGWorklist.insert(ReverseCFGWorklist.end(),
                                InvBlockTraits::child_begin(PredBB),
                                InvBlockTraits::child_end(PredBB));
    } else {
      // This is a discovered block. Find its outermost discovered loop.
      Subloop = Subloop->getOutermostLoop();

      // If it is already discovered to be a subloop of this loop, continue.
      if (Subloop == L)
        continue;

      // Discover a subloop of this loop.
      Subloop->setParentLoop(L);
      ++NumSubloops;
      NumBlocks += Subloop->getBlocksVector().capacity();
      PredBB = Subloop->getHeader();
      // Continue traversal along predecessors that are not loop-back edges from
      // within this subloop tree itself. Note that a predecessor may directly
      // reach another subloop that is not yet discovered to be a subloop of
      // this loop, which we must traverse.
      for (const auto Pred : children<Inverse<BlockT *>>(PredBB)) {
        if (LI->getLoopFor(Pred) != Subloop)
          ReverseCFGWorklist.push_back(Pred);
      }
    }
  }
  L->getSubLoopsVector().reserve(NumSubloops);
  L->reserveBlocks(NumBlocks);
}

/// Populate all loop data in a stable order during a single forward DFS.
template <class BlockT, class LoopT> class PopulateLoopsDFS {
  typedef GraphTraits<BlockT *> BlockTraits;
  typedef typename BlockTraits::ChildIteratorType SuccIterTy;

  LoopInfoBase<BlockT, LoopT> *LI;

public:
  PopulateLoopsDFS(LoopInfoBase<BlockT, LoopT> *li) : LI(li) {}

  void traverse(BlockT *EntryBlock);

protected:
  void insertIntoLoop(BlockT *Block);
};

/// Top-level driver for the forward DFS within the loop.
template <class BlockT, class LoopT>
void PopulateLoopsDFS<BlockT, LoopT>::traverse(BlockT *EntryBlock) {
  for (BlockT *BB : post_order(EntryBlock))
    insertIntoLoop(BB);
}

/// Add a single Block to its ancestor loops in PostOrder. If the block is a
/// subloop header, add the subloop to its parent in PostOrder, then reverse the
/// Block and Subloop vectors of the now complete subloop to achieve RPO.
template <class BlockT, class LoopT>
void PopulateLoopsDFS<BlockT, LoopT>::insertIntoLoop(BlockT *Block) {
  LoopT *Subloop = LI->getLoopFor(Block);
  if (Subloop && Block == Subloop->getHeader()) {
    // We reach this point once per subloop after processing all the blocks in
    // the subloop.
    if (!Subloop->isOutermost())
      Subloop->getParentLoop()->getSubLoopsVector().push_back(Subloop);
    else
      LI->addTopLevelLoop(Subloop);

    // For convenience, Blocks and Subloops are inserted in postorder. Reverse
    // the lists, except for the loop header, which is always at the beginning.
    Subloop->reverseBlock(1);
    std::reverse(Subloop->getSubLoopsVector().begin(),
                 Subloop->getSubLoopsVector().end());

    Subloop = Subloop->getParentLoop();
  }
  for (; Subloop; Subloop = Subloop->getParentLoop())
    Subloop->addBlockEntry(Block);
}

/// Analyze LoopInfo discovers loops during a postorder DominatorTree traversal
/// interleaved with backward CFG traversals within each subloop
/// (discoverAndMapSubloop). The backward traversal skips inner subloops, so
/// this part of the algorithm is linear in the number of CFG edges. Subloop and
/// Block vectors are then populated during a single forward CFG traversal
/// (PopulateLoopDFS).
///
/// During the two CFG traversals each block is seen three times:
/// 1) Discovered and mapped by a reverse CFG traversal.
/// 2) Visited during a forward DFS CFG traversal.
/// 3) Reverse-inserted in the loop in postorder following forward DFS.
///
/// The Block vectors are inclusive, so step 3 requires loop-depth number of
/// insertions per block.
template <class BlockT, class LoopT>
void LoopInfoBase<BlockT, LoopT>::analyze(const DomTreeBase<BlockT> &DomTree) {
  // Postorder traversal of the dominator tree.
  const DomTreeNodeBase<BlockT> *DomRoot = DomTree.getRootNode();
  for (auto DomNode : post_order(DomRoot)) {

    BlockT *Header = DomNode->getBlock();
    SmallVector<BlockT *, 4> Backedges;

    // Check each predecessor of the potential loop header.
    for (const auto Backedge : children<Inverse<BlockT *>>(Header)) {
      // If Header dominates predBB, this is a new loop. Collect the backedges.
      if (DomTree.dominates(Header, Backedge) &&
          DomTree.isReachableFromEntry(Backedge)) {
        Backedges.push_back(Backedge);
      }
    }
    // Perform a backward CFG traversal to discover and map blocks in this loop.
    if (!Backedges.empty()) {
      LoopT *L = AllocateLoop(Header);
      discoverAndMapSubloop(L, ArrayRef<BlockT *>(Backedges), this, DomTree);
    }
  }
  // Perform a single forward CFG traversal to populate block and subloop
  // vectors for all loops.
  PopulateLoopsDFS<BlockT, LoopT> DFS(this);
  DFS.traverse(DomRoot->getBlock());
}

template <class BlockT, class LoopT>
SmallVector<LoopT *, 4>
LoopInfoBase<BlockT, LoopT>::getLoopsInPreorder() const {
  SmallVector<LoopT *, 4> PreOrderLoops, PreOrderWorklist;
  // The outer-most loop actually goes into the result in the same relative
  // order as we walk it. But LoopInfo stores the top level loops in reverse
  // program order so for here we reverse it to get forward program order.
  // FIXME: If we change the order of LoopInfo we will want to remove the
  // reverse here.
  for (LoopT *RootL : reverse(*this)) {
    auto PreOrderLoopsInRootL = RootL->getLoopsInPreorder();
    PreOrderLoops.append(PreOrderLoopsInRootL.begin(),
                         PreOrderLoopsInRootL.end());
  }

  return PreOrderLoops;
}

template <class BlockT, class LoopT>
SmallVector<LoopT *, 4>
LoopInfoBase<BlockT, LoopT>::getLoopsInReverseSiblingPreorder() const {
  SmallVector<LoopT *, 4> PreOrderLoops, PreOrderWorklist;
  // The outer-most loop actually goes into the result in the same relative
  // order as we walk it. LoopInfo stores the top level loops in reverse
  // program order so we walk in order here.
  // FIXME: If we change the order of LoopInfo we will want to add a reverse
  // here.
  for (LoopT *RootL : *this) {
    assert(PreOrderWorklist.empty() &&
           "Must start with an empty preorder walk worklist.");
    PreOrderWorklist.push_back(RootL);
    do {
      LoopT *L = PreOrderWorklist.pop_back_val();
      // Sub-loops are stored in forward program order, but will process the
      // worklist backwards so we can just append them in order.
      PreOrderWorklist.append(L->begin(), L->end());
      PreOrderLoops.push_back(L);
    } while (!PreOrderWorklist.empty());
  }

  return PreOrderLoops;
}

// Debugging
template <class BlockT, class LoopT>
void LoopInfoBase<BlockT, LoopT>::print(raw_ostream &OS) const {
  for (unsigned i = 0; i < TopLevelLoops.size(); ++i)
    TopLevelLoops[i]->print(OS);
#if 0
  for (DenseMap<BasicBlock*, LoopT*>::const_iterator I = BBMap.begin(),
         E = BBMap.end(); I != E; ++I)
    OS << "BB '" << I->first->getName() << "' level = "
       << I->second->getLoopDepth() << "\n";
#endif
}

template <typename T>
bool compareVectors(std::vector<T> &BB1, std::vector<T> &BB2) {
  llvm::sort(BB1);
  llvm::sort(BB2);
  return BB1 == BB2;
}

template <class BlockT, class LoopT>
void addInnerLoopsToHeadersMap(DenseMap<BlockT *, const LoopT *> &LoopHeaders,
                               const LoopInfoBase<BlockT, LoopT> &LI,
                               const LoopT &L) {
  LoopHeaders[L.getHeader()] = &L;
  for (LoopT *SL : L)
    addInnerLoopsToHeadersMap(LoopHeaders, LI, *SL);
}

#ifndef NDEBUG
template <class BlockT, class LoopT>
static void compareLoops(const LoopT *L, const LoopT *OtherL,
                         DenseMap<BlockT *, const LoopT *> &OtherLoopHeaders) {
  BlockT *H = L->getHeader();
  BlockT *OtherH = OtherL->getHeader();
  assert(H == OtherH &&
         "Mismatched headers even though found in the same map entry!");

  assert(L->getLoopDepth() == OtherL->getLoopDepth() &&
         "Mismatched loop depth!");
  const LoopT *ParentL = L, *OtherParentL = OtherL;
  do {
    assert(ParentL->getHeader() == OtherParentL->getHeader() &&
           "Mismatched parent loop headers!");
    ParentL = ParentL->getParentLoop();
    OtherParentL = OtherParentL->getParentLoop();
  } while (ParentL);

  for (const LoopT *SubL : *L) {
    BlockT *SubH = SubL->getHeader();
    const LoopT *OtherSubL = OtherLoopHeaders.lookup(SubH);
    assert(OtherSubL && "Inner loop is missing in computed loop info!");
    OtherLoopHeaders.erase(SubH);
    compareLoops(SubL, OtherSubL, OtherLoopHeaders);
  }

  std::vector<BlockT *> BBs = L->getBlocks();
  std::vector<BlockT *> OtherBBs = OtherL->getBlocks();
  assert(compareVectors(BBs, OtherBBs) &&
         "Mismatched basic blocks in the loops!");

  const SmallPtrSetImpl<const BlockT *> &BlocksSet = L->getBlocksSet();
  const SmallPtrSetImpl<const BlockT *> &OtherBlocksSet =
      OtherL->getBlocksSet();
  assert(BlocksSet.size() == OtherBlocksSet.size() &&
         llvm::set_is_subset(BlocksSet, OtherBlocksSet) &&
         "Mismatched basic blocks in BlocksSets!");
}
#endif

template <class BlockT, class LoopT>
void LoopInfoBase<BlockT, LoopT>::verify(
    const DomTreeBase<BlockT> &DomTree) const {
  DenseSet<const LoopT *> Loops;
  for (iterator I = begin(), E = end(); I != E; ++I) {
    assert((*I)->isOutermost() && "Top-level loop has a parent!");
    (*I)->verifyLoopNest(&Loops);
  }

// Verify that blocks are mapped to valid loops.
#ifndef NDEBUG
  for (auto &Entry : BBMap) {
    const BlockT *BB = Entry.first;
    LoopT *L = Entry.second;
    assert(Loops.count(L) && "orphaned loop");
    assert(L->contains(BB) && "orphaned block");
    for (LoopT *ChildLoop : *L)
      assert(!ChildLoop->contains(BB) &&
             "BBMap should point to the innermost loop containing BB");
  }

  // Recompute LoopInfo to verify loops structure.
  LoopInfoBase<BlockT, LoopT> OtherLI;
  OtherLI.analyze(DomTree);

  // Build a map we can use to move from our LI to the computed one. This
  // allows us to ignore the particular order in any layer of the loop forest
  // while still comparing the structure.
  DenseMap<BlockT *, const LoopT *> OtherLoopHeaders;
  for (LoopT *L : OtherLI)
    addInnerLoopsToHeadersMap(OtherLoopHeaders, OtherLI, *L);

  // Walk the top level loops and ensure there is a corresponding top-level
  // loop in the computed version and then recursively compare those loop
  // nests.
  for (LoopT *L : *this) {
    BlockT *Header = L->getHeader();
    const LoopT *OtherL = OtherLoopHeaders.lookup(Header);
    assert(OtherL && "Top level loop is missing in computed loop info!");
    // Now that we've matched this loop, erase its header from the map.
    OtherLoopHeaders.erase(Header);
    // And recursively compare these loops.
    compareLoops(L, OtherL, OtherLoopHeaders);
  }

  // Any remaining entries in the map are loops which were found when computing
  // a fresh LoopInfo but not present in the current one.
  if (!OtherLoopHeaders.empty()) {
    for (const auto &HeaderAndLoop : OtherLoopHeaders)
      dbgs() << "Found new loop: " << *HeaderAndLoop.second << "\n";
    llvm_unreachable("Found new loops when recomputing LoopInfo!");
  }
#endif
}

} // End llvm namespace

#endif<|MERGE_RESOLUTION|>--- conflicted
+++ resolved
@@ -46,19 +46,17 @@
 /// getExitingBlock - If getExitingBlocks would return exactly one block,
 /// return that block. Otherwise return null.
 template <class BlockT, class LoopT>
-<<<<<<< HEAD
-BlockT *LoopBase<BlockT, LoopT>::getExitingBlock(
-    bool IgnoreDetachUnwind) const {
-=======
 BlockT *
 LoopBase<BlockT, LoopT>::getExitingBlock(bool IgnoreDetachUnwind) const {
->>>>>>> 9c235e1d
-  assert(!isInvalid() && "Loop not in a valid state!");
-  SmallVector<BlockT *, 8> ExitingBlocks;
-  getExitingBlocks(ExitingBlocks, IgnoreDetachUnwind);
-  if (ExitingBlocks.size() == 1)
-    return ExitingBlocks[0];
-  return nullptr;
+  assert(!isInvalid() && "Loop not in a valid state!");
+  auto notInLoop = [&](BlockT *BB) { return !contains(BB); };
+  auto isExitBlock = [&](BlockT *BB, bool AllowRepeats) -> BlockT * {
+    assert(!AllowRepeats && "Unexpected parameter value.");
+    // Child not in current loop?  It must be an exit block.
+    return any_of(children<BlockT *>(BB), notInLoop) ? BB : nullptr;
+  };
+
+  return find_singleton<BlockT>(blocks(), isExitBlock);
 }
 
 /// getExitBlocks - Return all of the successor blocks of this loop.  These
