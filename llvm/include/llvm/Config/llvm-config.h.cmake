--- conflicted
+++ resolved
@@ -87,15 +87,6 @@
 /* Patch version of the Tapir API */
 #define TAPIR_VERSION_PATCH ${TAPIR_VERSION_PATCH}
 
-<<<<<<< HEAD
-/* TODO: This is a quick fix for in-tree builds.
- * Needs to be a bit more robust to expand itself
- * to installed use cases.
- */
-#define OPENCILK_BC_PATH "${LLVM_BINARY_DIR}/lib/clang/${LLVM_VERSION_MAJOR}/lib/${LLVM_DEFAULT_TARGET_TRIPLE}/libopencilk-abi.bc"
-
-=======
->>>>>>> 9c235e1d
 /* Whether LLVM records statistics for use with GetStatistics(),
  * PrintStatistics() or PrintStatisticsJSON()
  */
