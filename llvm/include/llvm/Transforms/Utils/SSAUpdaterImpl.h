//===- SSAUpdaterImpl.h - SSA Updater Implementation ------------*- C++ -*-===//
//
// Part of the LLVM Project, under the Apache License v2.0 with LLVM Exceptions.
// See https://llvm.org/LICENSE.txt for license information.
// SPDX-License-Identifier: Apache-2.0 WITH LLVM-exception
//
//===----------------------------------------------------------------------===//
//
// This file provides a template that implements the core algorithm for the
// SSAUpdater and MachineSSAUpdater.
//
//===----------------------------------------------------------------------===//

#ifndef LLVM_TRANSFORMS_UTILS_SSAUPDATERIMPL_H
#define LLVM_TRANSFORMS_UTILS_SSAUPDATERIMPL_H

#include "llvm/ADT/DenseMap.h"
#include "llvm/ADT/SmallVector.h"
#include "llvm/Support/Allocator.h"
#include "llvm/Support/Debug.h"
#include "llvm/Support/raw_ostream.h"

#define DEBUG_TYPE "ssaupdater"

namespace llvm {

template<typename T> class SSAUpdaterTraits;

template<typename UpdaterT>
class SSAUpdaterImpl {
private:
  UpdaterT *Updater;

  using Traits = SSAUpdaterTraits<UpdaterT>;
  using BlkT = typename Traits::BlkT;
  using ValT = typename Traits::ValT;
  using PhiT = typename Traits::PhiT;

  /// BBInfo - Per-basic block information used internally by SSAUpdaterImpl.
  /// The predecessors of each block are cached here since pred_iterator is
  /// slow and we need to iterate over the blocks at least a few times.
  class BBInfo {
  public:
    // Back-pointer to the corresponding block.
    BlkT *BB;

    // Value to use in this block.
    ValT AvailableVal;

    // Block that defines the available value.
    BBInfo *DefBB;

    // Postorder number.
    int BlkNum = 0;

    // Immediate dominator.
    BBInfo *IDom = nullptr;

    // Number of predecessor blocks.
    unsigned NumPreds = 0;

    // Array[NumPreds] of predecessor blocks.
    BBInfo **Preds = nullptr;

    // Marker for existing PHIs that match.
    PhiT *PHITag = nullptr;

    // Flag to indicate that the AvailableVal would be used after a Reattach.
    bool DetachedUse = false;

    BBInfo(BlkT *ThisBB, ValT V)
      : BB(ThisBB), AvailableVal(V), DefBB(V ? this : nullptr) {}
  };

  using AvailableValsTy = DenseMap<BlkT *, ValT>;

  AvailableValsTy *AvailableVals;

  SmallVectorImpl<PhiT *> *InsertedPHIs;

  using  ValIsDetachedTy = DenseMap<BlkT *, bool>;

  ValIsDetachedTy *ValIsDetached;

  using BlockListTy = SmallVectorImpl<BBInfo *>;
  using BBMapTy = DenseMap<BlkT *, BBInfo *>;

  BBMapTy BBMap;
  BumpPtrAllocator Allocator;

public:
  explicit SSAUpdaterImpl(UpdaterT *U, AvailableValsTy *A,
                          SmallVectorImpl<PhiT *> *Ins,
                          ValIsDetachedTy *D = nullptr) :
<<<<<<< HEAD
    Updater(U), AvailableVals(A), InsertedPHIs(Ins), ValIsDetached(D) {}
=======
      Updater(U), AvailableVals(A), InsertedPHIs(Ins), ValIsDetached(D) {}
>>>>>>> 9c235e1d

  /// GetValue - Check to see if AvailableVals has an entry for the specified
  /// BB and if so, return it.  If not, construct SSA form by first
  /// calculating the required placement of PHIs and then inserting new PHIs
  /// where needed.
  ValT GetValue(BlkT *BB) {
    SmallVector<BBInfo *, 100> BlockList;
    BBInfo *PseudoEntry = BuildBlockList(BB, &BlockList);

    // Special case: bail out if BB is unreachable.
    if (BlockList.size() == 0) {
      ValT V = Traits::GetUndefVal(BB, Updater);
      (*AvailableVals)[BB] = V;
      return V;
    }

    FindDominators(&BlockList, PseudoEntry);
    FindPHIPlacement(&BlockList);
    FindAvailableVals(&BlockList);

    return BBMap[BB]->DefBB->AvailableVal;
  }

  /// BuildBlockList - Starting from the specified basic block, traverse back
  /// through its predecessors until reaching blocks with known values.
  /// Create BBInfo structures for the blocks and append them to the block
  /// list.
  BBInfo *BuildBlockList(BlkT *BB, BlockListTy *BlockList) {
    SmallVector<BBInfo *, 10> RootList;
    SmallVector<BBInfo *, 64> WorkList;

    BBInfo *Info = new (Allocator) BBInfo(BB, 0);
    BBMap[BB] = Info;
    WorkList.push_back(Info);

    // Search backward from BB, creating BBInfos along the way and stopping
    // when reaching blocks that define the value.  Record those defining
    // blocks on the RootList.
    SmallVector<BlkT *, 10> Preds;
    while (!WorkList.empty()) {
      Info = WorkList.pop_back_val();
      Preds.clear();
      Traits::FindPredecessorBlocks(Info->BB, &Preds);
      Info->NumPreds = Preds.size();
      if (Info->NumPreds == 0)
        Info->Preds = nullptr;
      else
        Info->Preds = static_cast<BBInfo **>(Allocator.Allocate(
            Info->NumPreds * sizeof(BBInfo *), alignof(BBInfo *)));

      for (unsigned p = 0; p != Info->NumPreds; ++p) {
        BlkT *Pred = Preds[p];
        // Check if BBMap already has a BBInfo for the predecessor block.
        typename BBMapTy::value_type &BBMapBucket =
          BBMap.FindAndConstruct(Pred);
        if (BBMapBucket.second) {
          Info->Preds[p] = BBMapBucket.second;
          continue;
        }

        // Create a new BBInfo for the predecessor.
        ValT PredVal = AvailableVals->lookup(Pred);
        BBInfo *PredInfo = new (Allocator) BBInfo(Pred, PredVal);
        BBMapBucket.second = PredInfo;
        Info->Preds[p] = PredInfo;

        if (PredInfo->AvailableVal) {
          RootList.push_back(PredInfo);
          continue;
        }
        WorkList.push_back(PredInfo);
      }
    }

    // Now that we know what blocks are backwards-reachable from the starting
    // block, do a forward depth-first traversal to assign postorder numbers
    // to those blocks.
    BBInfo *PseudoEntry = new (Allocator) BBInfo(nullptr, 0);
    unsigned BlkNum = 1;

    // Initialize the worklist with the roots from the backward traversal.
    while (!RootList.empty()) {
      Info = RootList.pop_back_val();
      Info->IDom = PseudoEntry;
      Info->BlkNum = -1;
      WorkList.push_back(Info);
    }

    while (!WorkList.empty()) {
      Info = WorkList.back();

      if (Info->BlkNum == -2) {
        // All the successors have been handled; assign the postorder number.
        Info->BlkNum = BlkNum++;
        // If not a root, put it on the BlockList.
        if (!Info->AvailableVal)
          BlockList->push_back(Info);
        WorkList.pop_back();
        continue;
      }

      // Leave this entry on the worklist, but set its BlkNum to mark that its
      // successors have been put on the worklist.  When it returns to the top
      // the list, after handling its successors, it will be assigned a
      // number.
      Info->BlkNum = -2;

      // Add unvisited successors to the work list.
      for (typename Traits::BlkSucc_iterator SI =
             Traits::BlkSucc_begin(Info->BB),
             E = Traits::BlkSucc_end(Info->BB); SI != E; ++SI) {
        BBInfo *SuccInfo = BBMap[*SI];
        if (!SuccInfo || SuccInfo->BlkNum)
          continue;
        SuccInfo->BlkNum = -1;
        WorkList.push_back(SuccInfo);
      }
    }
    PseudoEntry->BlkNum = BlkNum;
    return PseudoEntry;
  }

  /// IntersectDominators - This is the dataflow lattice "meet" operation for
  /// finding dominators.  Given two basic blocks, it walks up the dominator
  /// tree until it finds a common dominator of both.  It uses the postorder
  /// number of the blocks to determine how to do that.
  BBInfo *IntersectDominators(BBInfo *Blk1, BBInfo *Blk2) {
    while (Blk1 != Blk2) {
      while (Blk1->BlkNum < Blk2->BlkNum) {
        Blk1 = Blk1->IDom;
        if (!Blk1)
          return Blk2;
      }
      while (Blk2->BlkNum < Blk1->BlkNum) {
        Blk2 = Blk2->IDom;
        if (!Blk2)
          return Blk1;
      }
    }
    return Blk1;
  }

  /// FindDominators - Calculate the dominator tree for the subset of the CFG
  /// corresponding to the basic blocks on the BlockList.  This uses the
  /// algorithm from: "A Simple, Fast Dominance Algorithm" by Cooper, Harvey
  /// and Kennedy, published in Software--Practice and Experience, 2001,
  /// 4:1-10.  Because the CFG subset does not include any edges leading into
  /// blocks that define the value, the results are not the usual dominator
  /// tree.  The CFG subset has a single pseudo-entry node with edges to a set
  /// of root nodes for blocks that define the value.  The dominators for this
  /// subset CFG are not the standard dominators but they are adequate for
  /// placing PHIs within the subset CFG.
  void FindDominators(BlockListTy *BlockList, BBInfo *PseudoEntry) {
    bool Changed;
    do {
      Changed = false;
      // Iterate over the list in reverse order, i.e., forward on CFG edges.
      for (typename BlockListTy::reverse_iterator I = BlockList->rbegin(),
             E = BlockList->rend(); I != E; ++I) {
        BBInfo *Info = *I;
        BBInfo *NewIDom = nullptr;

        // Iterate through the block's predecessors.
        for (unsigned p = 0; p != Info->NumPreds; ++p) {
          BBInfo *Pred = Info->Preds[p];

          // Treat an unreachable predecessor as a definition with 'undef'.
          if (Pred->BlkNum == 0) {
            Pred->AvailableVal = Traits::GetUndefVal(Pred->BB, Updater);
            (*AvailableVals)[Pred->BB] = Pred->AvailableVal;
            Pred->DefBB = Pred;
            Pred->BlkNum = PseudoEntry->BlkNum;
            PseudoEntry->BlkNum++;
          }

          if (!NewIDom)
            NewIDom = Pred;
          else
            NewIDom = IntersectDominators(NewIDom, Pred);
        }

        // Check if the IDom value has changed.
        if (NewIDom && NewIDom != Info->IDom) {
          Info->IDom = NewIDom;
          Changed = true;
        }
      }
    } while (Changed);
  }

  /// IsDefInDomFrontier - Search up the dominator tree from Pred to IDom for
  /// any blocks containing definitions of the value.  If one is found, then
  /// the successor of Pred is in the dominance frontier for the definition,
  /// and this function returns true.
  bool IsDefInDomFrontier(const BBInfo *Pred, const BBInfo *IDom) {
    for (; Pred != IDom; Pred = Pred->IDom) {
      if (Pred->DefBB == Pred)
        return true;
    }
    return false;
  }

  /// FindPHIPlacement - PHIs are needed in the iterated dominance frontiers
  /// of the known definitions.  Iteratively add PHIs in the dom frontiers
  /// until nothing changes.  Along the way, keep track of the nearest
  /// dominating definitions for non-PHI blocks.
  void FindPHIPlacement(BlockListTy *BlockList) {
    bool Changed;
    do {
      Changed = false;
      // Iterate over the list in reverse order, i.e., forward on CFG edges.
      for (typename BlockListTy::reverse_iterator I = BlockList->rbegin(),
             E = BlockList->rend(); I != E; ++I) {
        BBInfo *Info = *I;

        // If this block already needs a PHI, there is nothing to do here.
        if (Info->DefBB == Info)
          continue;

        // Default to use the same def as the immediate dominator.
        BBInfo *NewDefBB = Info->IDom->DefBB;
        for (unsigned p = 0; p != Info->NumPreds; ++p) {
          if (IsDefInDomFrontier(Info->Preds[p], Info->IDom)) {
            // Need a PHI here.
            NewDefBB = Info;
            break;
          }
        }

        // Check if anything changed.
        if (NewDefBB != Info->DefBB) {
          Info->DefBB = NewDefBB;
          Changed = true;
        }
      }
    } while (Changed);
  }

  /// Check all predecessors and if all of them have the same AvailableVal use
  /// it as value for block represented by Info. Return true if singluar value
  /// is found.
  bool FindSingularVal(BBInfo *Info) {
    if (!Info->NumPreds)
      return false;
    ValT Singular = Info->Preds[0]->DefBB->AvailableVal;
    if (!Singular)
      return false;
    for (unsigned Idx = 1; Idx < Info->NumPreds; ++Idx) {
      ValT PredVal = Info->Preds[Idx]->DefBB->AvailableVal;
      if (!PredVal || Singular != PredVal)
        return false;
    }
    // Record Singular value.
    (*AvailableVals)[Info->BB] = Singular;
    assert(BBMap[Info->BB] == Info && "Info missed in BBMap?");
    Info->AvailableVal = Singular;
    Info->DefBB = Info->Preds[0]->DefBB;
    return true;
  }

  /// FindAvailableVal - If this block requires a PHI, first check if an
  /// existing PHI matches the PHI placement and reaching definitions computed
  /// earlier, and if not, create a new PHI.  Visit all the block's
  /// predecessors to calculate the available value for each one and fill in
  /// the incoming values for a new PHI.
  void FindAvailableVals(BlockListTy *BlockList) {
    // Go through the worklist in forward order (i.e., backward through the CFG)
    // and check if existing PHIs can be used.  If not, create empty PHIs where
    // they are needed.
    for (typename BlockListTy::iterator I = BlockList->begin(),
           E = BlockList->end(); I != E; ++I) {
      BBInfo *Info = *I;
      // Check if there needs to be a PHI in BB.
      if (Info->DefBB != Info)
        continue;

      // Look for singular value.
      if (FindSingularVal(Info))
        continue;

      // Look for an existing PHI.
      FindExistingPHI(Info->BB, BlockList);
      if (Info->AvailableVal)
        continue;

      ValT PHI = Traits::CreateEmptyPHI(Info->BB, Info->NumPreds, Updater);
      Info->AvailableVal = PHI;
      (*AvailableVals)[Info->BB] = PHI;
    }

    // Set of blocks with detached values that would be used except
    // for Reattach.
    SmallVector<BBInfo*, 64> DetachedValBlocks;

    // Now go back through the worklist in reverse order to fill in the
    // arguments for any new PHIs added in the forward traversal.
    for (typename BlockListTy::reverse_iterator I = BlockList->rbegin(),
           E = BlockList->rend(); I != E; ++I) {
      BBInfo *Info = *I;

      if (Info->DefBB != Info) {
        // Record the available value to speed up subsequent uses of this
        // SSAUpdater for the same value.
        (*AvailableVals)[Info->BB] = Info->DefBB->AvailableVal;
        continue;
      }

      // Check if this block contains a newly added PHI.
      PhiT *PHI = Traits::ValueIsNewPHI(Info->AvailableVal, Updater);
      if (!PHI)
        continue;

<<<<<<< HEAD
      // TODO: Change this so we do not assume that a block has at
      // most one Detach and Reattach predecessor.
      BBInfo *DetachPredInfo = nullptr;
      BBInfo *ReattachPredInfo = nullptr;
=======
      // Resolve detach and reattach predecessor information.  A reattach
      // predecessor should use the same available value as its corresponding
      // detach.  If a reattach predecessor does not have the same available
      // value as its corresponding detach predecessor, note the use of a
      // detached value.
      SmallVector<BBInfo *, 8> DetachPredInfo, ReattachPredInfo;
>>>>>>> 9c235e1d
      // Iterate through the block's predecessors.
      for (unsigned p = 0; p != Info->NumPreds; ++p) {
        BBInfo *PredInfo = Info->Preds[p];
        BlkT *Pred = PredInfo->BB;
        if (Traits::BlockReattaches(Pred, Updater)) {
<<<<<<< HEAD
          ReattachPredInfo = PredInfo;
=======
          ReattachPredInfo.push_back(PredInfo);
>>>>>>> 9c235e1d
          continue;
        }
        // Skip to the nearest preceding definition.
        if (PredInfo->DefBB != PredInfo)
          PredInfo = PredInfo->DefBB;
        Traits::AddPHIOperand(PHI, PredInfo->AvailableVal, Pred);
        if (Traits::BlockDetaches(Pred, Updater))
<<<<<<< HEAD
          DetachPredInfo = PredInfo;
      }
      if (ReattachPredInfo) {
        assert(DetachPredInfo &&
               "Reattach predecessor found with no corresponding Detach predecessor.");
        // Available value from predecessor through a reattach is the
        // same as that for the corresponding detach.
        Traits::AddPHIOperand(PHI, DetachPredInfo->AvailableVal,
                              ReattachPredInfo->BB);
        if (DetachPredInfo->AvailableVal != ReattachPredInfo->AvailableVal)
          DetachedValBlocks.push_back(Info);
=======
          DetachPredInfo.push_back(PredInfo);
      }
      if (!ReattachPredInfo.empty()) {
        assert(!DetachPredInfo.empty() && "Reattach predecessor found with no "
                                          "corresponding Detach predecessor.");
        for (BBInfo *RPInfo : ReattachPredInfo) {
          bool FoundMatchingDetach = false;
          for (BBInfo *DPInfo : DetachPredInfo) {
            if (RPInfo->DefBB->BB == DPInfo->DefBB->BB) {
              // Available value from predecessor through a reattach is the
              // same as that for the corresponding detach.
              Traits::AddPHIOperand(PHI, DPInfo->AvailableVal, RPInfo->BB);
              FoundMatchingDetach = true;
              break;
            }
          }
          if (!FoundMatchingDetach) {
            DetachedValBlocks.push_back(Info);
            Traits::AddPHIOperand(PHI, Traits::GetUndefVal(RPInfo->BB, Updater),
                                  RPInfo->BB);
          }
        }
>>>>>>> 9c235e1d
      }

      LLVM_DEBUG(dbgs() << "  Inserted PHI: " << *PHI << "\n");

      // If the client wants to know about all new instructions, tell it.
      if (InsertedPHIs) InsertedPHIs->push_back(PHI);
    }

    // Mark any definitions that are detached from their use.
    MarkDetachedDefs(&DetachedValBlocks);
  }

  /// FindExistingPHI - Look through the PHI nodes in a block to see if any of
  /// them match what is needed.
  void FindExistingPHI(BlkT *BB, BlockListTy *BlockList) {
    for (auto &SomePHI : BB->phis()) {
      if (CheckIfPHIMatches(&SomePHI)) {
        RecordMatchingPHIs(BlockList);
        break;
      }
      // Match failed: clear all the PHITag values.
      for (typename BlockListTy::iterator I = BlockList->begin(),
             E = BlockList->end(); I != E; ++I)
        (*I)->PHITag = nullptr;
    }
  }

  /// CheckIfPHIMatches - Check if a PHI node matches the placement and values
  /// in the BBMap.
  bool CheckIfPHIMatches(PhiT *PHI) {
    SmallVector<PhiT *, 20> WorkList;
    WorkList.push_back(PHI);

    // Mark that the block containing this PHI has been visited.
    BBMap[PHI->getParent()]->PHITag = PHI;

    while (!WorkList.empty()) {
      PHI = WorkList.pop_back_val();

      // Iterate through the PHI's incoming values.
      for (typename Traits::PHI_iterator I = Traits::PHI_begin(PHI),
             E = Traits::PHI_end(PHI); I != E; ++I) {
        ValT IncomingVal = I.getIncomingValue();
        BlkT *BB = I.getIncomingBlock();

        // Replace a reattach predecessor with the corresponding
        // detach predecessor.
        //
        // TODO: Remove the implicit assumption here that each basic
        // block has at most one reattach predecessor.
        if (Traits::BlockReattaches(BB, Updater))
          for (typename Traits::PHI_iterator PI = Traits::PHI_begin(PHI),
                   PE = Traits::PHI_end(PHI); PI != PE; ++PI)
            if (Traits::BlockDetaches(PI.getIncomingBlock(), Updater)) {
              BB = PI.getIncomingBlock();
              break;
            }
        BBInfo *PredInfo = BBMap[BB];
        // Skip to the nearest preceding definition.
        if (PredInfo->DefBB != PredInfo)
          PredInfo = PredInfo->DefBB;

        // Check if it matches the expected value.
        if (PredInfo->AvailableVal) {
          if (IncomingVal == PredInfo->AvailableVal)
            continue;
          return false;
        }

        // Check if the value is a PHI in the correct block.
        PhiT *IncomingPHIVal = Traits::ValueIsPHI(IncomingVal, Updater);
        if (!IncomingPHIVal || IncomingPHIVal->getParent() != PredInfo->BB)
          return false;

        // If this block has already been visited, check if this PHI matches.
        if (PredInfo->PHITag) {
          if (IncomingPHIVal == PredInfo->PHITag)
            continue;
          return false;
        }
        PredInfo->PHITag = IncomingPHIVal;

        WorkList.push_back(IncomingPHIVal);
      }
    }
    return true;
  }

  /// RecordMatchingPHIs - For each PHI node that matches, record it in both
  /// the BBMap and the AvailableVals mapping.
  void RecordMatchingPHIs(BlockListTy *BlockList) {
    for (typename BlockListTy::iterator I = BlockList->begin(),
           E = BlockList->end(); I != E; ++I)
      if (PhiT *PHI = (*I)->PHITag) {
        BlkT *BB = PHI->getParent();
        ValT PHIVal = Traits::GetPHIValue(PHI);
        (*AvailableVals)[BB] = PHIVal;
        BBMap[BB]->AvailableVal = PHIVal;
      }
  }

  /// MarkDetachedDefs - Mark all definitions that reach the basic
  /// blocks in WorkList as having detached uses.
  void MarkDetachedDefs(SmallVector<BBInfo*, 64> *WorkList) {
    BBInfo *Info;
    while (!WorkList->empty()) {
      Info = WorkList->pop_back_val();
      Info->DetachedUse = true;

      ValT AvailableVal = Info->AvailableVal;
      if (!AvailableVal)
        continue;

      if (ValIsDetached)
        (*ValIsDetached)[Info->BB] = true;

      if (Traits::ValueIsPHI(AvailableVal, Updater) ||
          Info->DefBB != Info)
        for (unsigned p = 0; p != Info->NumPreds; ++p)
          if (!Info->Preds[p]->DetachedUse)
            WorkList->push_back(Info->Preds[p]);
    }
  }

};

} // end namespace llvm

#undef DEBUG_TYPE // "ssaupdater"

#endif // LLVM_TRANSFORMS_UTILS_SSAUPDATERIMPL_H<|MERGE_RESOLUTION|>--- conflicted
+++ resolved
@@ -92,11 +92,7 @@
   explicit SSAUpdaterImpl(UpdaterT *U, AvailableValsTy *A,
                           SmallVectorImpl<PhiT *> *Ins,
                           ValIsDetachedTy *D = nullptr) :
-<<<<<<< HEAD
-    Updater(U), AvailableVals(A), InsertedPHIs(Ins), ValIsDetached(D) {}
-=======
       Updater(U), AvailableVals(A), InsertedPHIs(Ins), ValIsDetached(D) {}
->>>>>>> 9c235e1d
 
   /// GetValue - Check to see if AvailableVals has an entry for the specified
   /// BB and if so, return it.  If not, construct SSA form by first
@@ -409,29 +405,18 @@
       if (!PHI)
         continue;
 
-<<<<<<< HEAD
-      // TODO: Change this so we do not assume that a block has at
-      // most one Detach and Reattach predecessor.
-      BBInfo *DetachPredInfo = nullptr;
-      BBInfo *ReattachPredInfo = nullptr;
-=======
       // Resolve detach and reattach predecessor information.  A reattach
       // predecessor should use the same available value as its corresponding
       // detach.  If a reattach predecessor does not have the same available
       // value as its corresponding detach predecessor, note the use of a
       // detached value.
       SmallVector<BBInfo *, 8> DetachPredInfo, ReattachPredInfo;
->>>>>>> 9c235e1d
       // Iterate through the block's predecessors.
       for (unsigned p = 0; p != Info->NumPreds; ++p) {
         BBInfo *PredInfo = Info->Preds[p];
         BlkT *Pred = PredInfo->BB;
         if (Traits::BlockReattaches(Pred, Updater)) {
-<<<<<<< HEAD
-          ReattachPredInfo = PredInfo;
-=======
           ReattachPredInfo.push_back(PredInfo);
->>>>>>> 9c235e1d
           continue;
         }
         // Skip to the nearest preceding definition.
@@ -439,19 +424,6 @@
           PredInfo = PredInfo->DefBB;
         Traits::AddPHIOperand(PHI, PredInfo->AvailableVal, Pred);
         if (Traits::BlockDetaches(Pred, Updater))
-<<<<<<< HEAD
-          DetachPredInfo = PredInfo;
-      }
-      if (ReattachPredInfo) {
-        assert(DetachPredInfo &&
-               "Reattach predecessor found with no corresponding Detach predecessor.");
-        // Available value from predecessor through a reattach is the
-        // same as that for the corresponding detach.
-        Traits::AddPHIOperand(PHI, DetachPredInfo->AvailableVal,
-                              ReattachPredInfo->BB);
-        if (DetachPredInfo->AvailableVal != ReattachPredInfo->AvailableVal)
-          DetachedValBlocks.push_back(Info);
-=======
           DetachPredInfo.push_back(PredInfo);
       }
       if (!ReattachPredInfo.empty()) {
@@ -474,7 +446,6 @@
                                   RPInfo->BB);
           }
         }
->>>>>>> 9c235e1d
       }
 
       LLVM_DEBUG(dbgs() << "  Inserted PHI: " << *PHI << "\n");
