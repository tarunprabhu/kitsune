--- conflicted
+++ resolved
@@ -23,12 +23,9 @@
   OpenMP = 3,
   CilkR = 4,
   Qthreads = 5,
-<<<<<<< HEAD
-  Realm = 6,
-=======
-  Cuda = 6, 
->>>>>>> 958b1d3c
-  Last_TapirTargetType = 7
+  Cuda = 6,
+  Realm = 7,
+  Last_TapirTargetType = 8
 };
 
 } // end namespace llvm
