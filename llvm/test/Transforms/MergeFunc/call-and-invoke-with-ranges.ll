--- conflicted
+++ resolved
@@ -63,14 +63,6 @@
   resume { ptr, i32 } zeroinitializer
 }
 
-define i8 @call_with_same_range() {
-; CHECK-LABEL: @call_with_same_range
-; CHECK: tail call i8 @call_with_range
-  bitcast i8 0 to i8
-  %out = call i8 @dummy(), !range !0
-  ret i8 %out
-}
-
 define i8 @invoke_with_same_range() personality ptr undef {
   %out = invoke i8 @dummy() to label %next unwind label %lpad, !range !0
 
@@ -82,8 +74,6 @@
   resume { ptr, i32 } zeroinitializer
 }
 
-<<<<<<< HEAD
-=======
 define i8 @call_with_same_range() {
 ; CHECK-LABEL: @call_with_same_range
 ; CHECK: tail call i8 @call_with_range
@@ -94,7 +84,6 @@
 
 ; CHECK-LABEL: @invoke_with_same_range()
 ; CHECK: tail call i8 @invoke_with_range()
->>>>>>> 9c235e1d
 
 declare i8 @dummy();
 declare i32 @__gxx_personality_v0(...)
