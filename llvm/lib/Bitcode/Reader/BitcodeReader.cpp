//===- BitcodeReader.cpp - Internal BitcodeReader implementation ----------===//
//
// Part of the LLVM Project, under the Apache License v2.0 with LLVM Exceptions.
// See https://llvm.org/LICENSE.txt for license information.
// SPDX-License-Identifier: Apache-2.0 WITH LLVM-exception
//
//===----------------------------------------------------------------------===//

#include "llvm/Bitcode/BitcodeReader.h"
#include "MetadataLoader.h"
#include "ValueList.h"
#include "llvm/ADT/APFloat.h"
#include "llvm/ADT/APInt.h"
#include "llvm/ADT/ArrayRef.h"
#include "llvm/ADT/DenseMap.h"
#include "llvm/ADT/STLExtras.h"
#include "llvm/ADT/SmallString.h"
#include "llvm/ADT/SmallVector.h"
#include "llvm/ADT/StringRef.h"
#include "llvm/ADT/Triple.h"
#include "llvm/ADT/Twine.h"
#include "llvm/Bitcode/BitcodeCommon.h"
#include "llvm/Bitcode/LLVMBitCodes.h"
#include "llvm/Bitstream/BitstreamReader.h"
#include "llvm/Config/llvm-config.h"
#include "llvm/IR/Argument.h"
#include "llvm/IR/Attributes.h"
#include "llvm/IR/AutoUpgrade.h"
#include "llvm/IR/BasicBlock.h"
#include "llvm/IR/CallingConv.h"
#include "llvm/IR/Comdat.h"
#include "llvm/IR/Constant.h"
#include "llvm/IR/Constants.h"
#include "llvm/IR/DataLayout.h"
#include "llvm/IR/DebugInfo.h"
#include "llvm/IR/DebugInfoMetadata.h"
#include "llvm/IR/DebugLoc.h"
#include "llvm/IR/DerivedTypes.h"
#include "llvm/IR/Function.h"
#include "llvm/IR/GVMaterializer.h"
#include "llvm/IR/GetElementPtrTypeIterator.h"
#include "llvm/IR/GlobalAlias.h"
#include "llvm/IR/GlobalIFunc.h"
#include "llvm/IR/GlobalObject.h"
#include "llvm/IR/GlobalValue.h"
#include "llvm/IR/GlobalVariable.h"
#include "llvm/IR/InlineAsm.h"
#include "llvm/IR/InstIterator.h"
#include "llvm/IR/InstrTypes.h"
#include "llvm/IR/Instruction.h"
#include "llvm/IR/Instructions.h"
#include "llvm/IR/Intrinsics.h"
#include "llvm/IR/IntrinsicsAArch64.h"
#include "llvm/IR/IntrinsicsARM.h"
#include "llvm/IR/LLVMContext.h"
#include "llvm/IR/Metadata.h"
#include "llvm/IR/Module.h"
#include "llvm/IR/ModuleSummaryIndex.h"
#include "llvm/IR/Operator.h"
#include "llvm/IR/Type.h"
#include "llvm/IR/Value.h"
#include "llvm/IR/Verifier.h"
#include "llvm/Support/AtomicOrdering.h"
#include "llvm/Support/Casting.h"
#include "llvm/Support/CommandLine.h"
#include "llvm/Support/Compiler.h"
#include "llvm/Support/Debug.h"
#include "llvm/Support/Error.h"
#include "llvm/Support/ErrorHandling.h"
#include "llvm/Support/ErrorOr.h"
#include "llvm/Support/MathExtras.h"
#include "llvm/Support/MemoryBuffer.h"
#include "llvm/Support/ModRef.h"
#include "llvm/Support/raw_ostream.h"
#include <algorithm>
#include <cassert>
#include <cstddef>
#include <cstdint>
#include <deque>
#include <map>
#include <memory>
#include <optional>
#include <set>
#include <string>
#include <system_error>
#include <tuple>
#include <utility>
#include <vector>

using namespace llvm;

static cl::opt<bool> PrintSummaryGUIDs(
    "print-summary-global-ids", cl::init(false), cl::Hidden,
    cl::desc(
        "Print the global id for each value when reading the module summary"));

static cl::opt<bool> ExpandConstantExprs(
    "expand-constant-exprs", cl::Hidden,
    cl::desc(
        "Expand constant expressions to instructions for testing purposes"));

namespace {

enum {
  SWITCH_INST_MAGIC = 0x4B5 // May 2012 => 1205 => Hex
};

} // end anonymous namespace

static Error error(const Twine &Message) {
  return make_error<StringError>(
      Message, make_error_code(BitcodeError::CorruptedBitcode));
}

static Error hasInvalidBitcodeHeader(BitstreamCursor &Stream) {
  if (!Stream.canSkipToPos(4))
    return createStringError(std::errc::illegal_byte_sequence,
                             "file too small to contain bitcode header");
  for (unsigned C : {'B', 'C'})
    if (Expected<SimpleBitstreamCursor::word_t> Res = Stream.Read(8)) {
      if (Res.get() != C)
        return createStringError(std::errc::illegal_byte_sequence,
                                 "file doesn't start with bitcode header");
    } else
      return Res.takeError();
  for (unsigned C : {0x0, 0xC, 0xE, 0xD})
    if (Expected<SimpleBitstreamCursor::word_t> Res = Stream.Read(4)) {
      if (Res.get() != C)
        return createStringError(std::errc::illegal_byte_sequence,
                                 "file doesn't start with bitcode header");
    } else
      return Res.takeError();
  return Error::success();
}

static Expected<BitstreamCursor> initStream(MemoryBufferRef Buffer) {
  const unsigned char *BufPtr = (const unsigned char *)Buffer.getBufferStart();
  const unsigned char *BufEnd = BufPtr + Buffer.getBufferSize();

  if (Buffer.getBufferSize() & 3)
    return error("Invalid bitcode signature");

  // If we have a wrapper header, parse it and ignore the non-bc file contents.
  // The magic number is 0x0B17C0DE stored in little endian.
  if (isBitcodeWrapper(BufPtr, BufEnd))
    if (SkipBitcodeWrapperHeader(BufPtr, BufEnd, true))
      return error("Invalid bitcode wrapper header");

  BitstreamCursor Stream(ArrayRef<uint8_t>(BufPtr, BufEnd));
  if (Error Err = hasInvalidBitcodeHeader(Stream))
    return std::move(Err);

  return std::move(Stream);
}

/// Convert a string from a record into an std::string, return true on failure.
template <typename StrTy>
static bool convertToString(ArrayRef<uint64_t> Record, unsigned Idx,
                            StrTy &Result) {
  if (Idx > Record.size())
    return true;

  Result.append(Record.begin() + Idx, Record.end());
  return false;
}

// Strip all the TBAA attachment for the module.
static void stripTBAA(Module *M) {
  for (auto &F : *M) {
    if (F.isMaterializable())
      continue;
    for (auto &I : instructions(F))
      I.setMetadata(LLVMContext::MD_tbaa, nullptr);
  }
}

/// Read the "IDENTIFICATION_BLOCK_ID" block, do some basic enforcement on the
/// "epoch" encoded in the bitcode, and return the producer name if any.
static Expected<std::string> readIdentificationBlock(BitstreamCursor &Stream) {
  if (Error Err = Stream.EnterSubBlock(bitc::IDENTIFICATION_BLOCK_ID))
    return std::move(Err);

  // Read all the records.
  SmallVector<uint64_t, 64> Record;

  std::string ProducerIdentification;

  while (true) {
    BitstreamEntry Entry;
    if (Error E = Stream.advance().moveInto(Entry))
      return std::move(E);

    switch (Entry.Kind) {
    default:
    case BitstreamEntry::Error:
      return error("Malformed block");
    case BitstreamEntry::EndBlock:
      return ProducerIdentification;
    case BitstreamEntry::Record:
      // The interesting case.
      break;
    }

    // Read a record.
    Record.clear();
    Expected<unsigned> MaybeBitCode = Stream.readRecord(Entry.ID, Record);
    if (!MaybeBitCode)
      return MaybeBitCode.takeError();
    switch (MaybeBitCode.get()) {
    default: // Default behavior: reject
      return error("Invalid value");
    case bitc::IDENTIFICATION_CODE_STRING: // IDENTIFICATION: [strchr x N]
      convertToString(Record, 0, ProducerIdentification);
      break;
    case bitc::IDENTIFICATION_CODE_EPOCH: { // EPOCH: [epoch#]
      unsigned epoch = (unsigned)Record[0];
      if (epoch != bitc::BITCODE_CURRENT_EPOCH) {
        return error(
          Twine("Incompatible epoch: Bitcode '") + Twine(epoch) +
          "' vs current: '" + Twine(bitc::BITCODE_CURRENT_EPOCH) + "'");
      }
    }
    }
  }
}

static Expected<std::string> readIdentificationCode(BitstreamCursor &Stream) {
  // We expect a number of well-defined blocks, though we don't necessarily
  // need to understand them all.
  while (true) {
    if (Stream.AtEndOfStream())
      return "";

    BitstreamEntry Entry;
    if (Error E = Stream.advance().moveInto(Entry))
      return std::move(E);

    switch (Entry.Kind) {
    case BitstreamEntry::EndBlock:
    case BitstreamEntry::Error:
      return error("Malformed block");

    case BitstreamEntry::SubBlock:
      if (Entry.ID == bitc::IDENTIFICATION_BLOCK_ID)
        return readIdentificationBlock(Stream);

      // Ignore other sub-blocks.
      if (Error Err = Stream.SkipBlock())
        return std::move(Err);
      continue;
    case BitstreamEntry::Record:
      if (Error E = Stream.skipRecord(Entry.ID).takeError())
        return std::move(E);
      continue;
    }
  }
}

static Expected<bool> hasObjCCategoryInModule(BitstreamCursor &Stream) {
  if (Error Err = Stream.EnterSubBlock(bitc::MODULE_BLOCK_ID))
    return std::move(Err);

  SmallVector<uint64_t, 64> Record;
  // Read all the records for this module.

  while (true) {
    Expected<BitstreamEntry> MaybeEntry = Stream.advanceSkippingSubblocks();
    if (!MaybeEntry)
      return MaybeEntry.takeError();
    BitstreamEntry Entry = MaybeEntry.get();

    switch (Entry.Kind) {
    case BitstreamEntry::SubBlock: // Handled for us already.
    case BitstreamEntry::Error:
      return error("Malformed block");
    case BitstreamEntry::EndBlock:
      return false;
    case BitstreamEntry::Record:
      // The interesting case.
      break;
    }

    // Read a record.
    Expected<unsigned> MaybeRecord = Stream.readRecord(Entry.ID, Record);
    if (!MaybeRecord)
      return MaybeRecord.takeError();
    switch (MaybeRecord.get()) {
    default:
      break; // Default behavior, ignore unknown content.
    case bitc::MODULE_CODE_SECTIONNAME: { // SECTIONNAME: [strchr x N]
      std::string S;
      if (convertToString(Record, 0, S))
        return error("Invalid section name record");
      // Check for the i386 and other (x86_64, ARM) conventions
      if (S.find("__DATA,__objc_catlist") != std::string::npos ||
          S.find("__OBJC,__category") != std::string::npos)
        return true;
      break;
    }
    }
    Record.clear();
  }
  llvm_unreachable("Exit infinite loop");
}

static Expected<bool> hasObjCCategory(BitstreamCursor &Stream) {
  // We expect a number of well-defined blocks, though we don't necessarily
  // need to understand them all.
  while (true) {
    BitstreamEntry Entry;
    if (Error E = Stream.advance().moveInto(Entry))
      return std::move(E);

    switch (Entry.Kind) {
    case BitstreamEntry::Error:
      return error("Malformed block");
    case BitstreamEntry::EndBlock:
      return false;

    case BitstreamEntry::SubBlock:
      if (Entry.ID == bitc::MODULE_BLOCK_ID)
        return hasObjCCategoryInModule(Stream);

      // Ignore other sub-blocks.
      if (Error Err = Stream.SkipBlock())
        return std::move(Err);
      continue;

    case BitstreamEntry::Record:
      if (Error E = Stream.skipRecord(Entry.ID).takeError())
        return std::move(E);
      continue;
    }
  }
}

static Expected<std::string> readModuleTriple(BitstreamCursor &Stream) {
  if (Error Err = Stream.EnterSubBlock(bitc::MODULE_BLOCK_ID))
    return std::move(Err);

  SmallVector<uint64_t, 64> Record;

  std::string Triple;

  // Read all the records for this module.
  while (true) {
    Expected<BitstreamEntry> MaybeEntry = Stream.advanceSkippingSubblocks();
    if (!MaybeEntry)
      return MaybeEntry.takeError();
    BitstreamEntry Entry = MaybeEntry.get();

    switch (Entry.Kind) {
    case BitstreamEntry::SubBlock: // Handled for us already.
    case BitstreamEntry::Error:
      return error("Malformed block");
    case BitstreamEntry::EndBlock:
      return Triple;
    case BitstreamEntry::Record:
      // The interesting case.
      break;
    }

    // Read a record.
    Expected<unsigned> MaybeRecord = Stream.readRecord(Entry.ID, Record);
    if (!MaybeRecord)
      return MaybeRecord.takeError();
    switch (MaybeRecord.get()) {
    default: break;  // Default behavior, ignore unknown content.
    case bitc::MODULE_CODE_TRIPLE: {  // TRIPLE: [strchr x N]
      std::string S;
      if (convertToString(Record, 0, S))
        return error("Invalid triple record");
      Triple = S;
      break;
    }
    }
    Record.clear();
  }
  llvm_unreachable("Exit infinite loop");
}

static Expected<std::string> readTriple(BitstreamCursor &Stream) {
  // We expect a number of well-defined blocks, though we don't necessarily
  // need to understand them all.
  while (true) {
    Expected<BitstreamEntry> MaybeEntry = Stream.advance();
    if (!MaybeEntry)
      return MaybeEntry.takeError();
    BitstreamEntry Entry = MaybeEntry.get();

    switch (Entry.Kind) {
    case BitstreamEntry::Error:
      return error("Malformed block");
    case BitstreamEntry::EndBlock:
      return "";

    case BitstreamEntry::SubBlock:
      if (Entry.ID == bitc::MODULE_BLOCK_ID)
        return readModuleTriple(Stream);

      // Ignore other sub-blocks.
      if (Error Err = Stream.SkipBlock())
        return std::move(Err);
      continue;

    case BitstreamEntry::Record:
      if (llvm::Expected<unsigned> Skipped = Stream.skipRecord(Entry.ID))
        continue;
      else
        return Skipped.takeError();
    }
  }
}

namespace {

class BitcodeReaderBase {
protected:
  BitcodeReaderBase(BitstreamCursor Stream, StringRef Strtab)
      : Stream(std::move(Stream)), Strtab(Strtab) {
    this->Stream.setBlockInfo(&BlockInfo);
  }

  BitstreamBlockInfo BlockInfo;
  BitstreamCursor Stream;
  StringRef Strtab;

  /// In version 2 of the bitcode we store names of global values and comdats in
  /// a string table rather than in the VST.
  bool UseStrtab = false;

  Expected<unsigned> parseVersionRecord(ArrayRef<uint64_t> Record);

  /// If this module uses a string table, pop the reference to the string table
  /// and return the referenced string and the rest of the record. Otherwise
  /// just return the record itself.
  std::pair<StringRef, ArrayRef<uint64_t>>
  readNameFromStrtab(ArrayRef<uint64_t> Record);

  Error readBlockInfo();

  // Contains an arbitrary and optional string identifying the bitcode producer
  std::string ProducerIdentification;

  Error error(const Twine &Message);
};

} // end anonymous namespace

Error BitcodeReaderBase::error(const Twine &Message) {
  std::string FullMsg = Message.str();
  if (!ProducerIdentification.empty())
    FullMsg += " (Producer: '" + ProducerIdentification + "' Reader: 'LLVM " +
               LLVM_VERSION_STRING "')";
  return ::error(FullMsg);
}

Expected<unsigned>
BitcodeReaderBase::parseVersionRecord(ArrayRef<uint64_t> Record) {
  if (Record.empty())
    return error("Invalid version record");
  unsigned ModuleVersion = Record[0];
  if (ModuleVersion > 2)
    return error("Invalid value");
  UseStrtab = ModuleVersion >= 2;
  return ModuleVersion;
}

std::pair<StringRef, ArrayRef<uint64_t>>
BitcodeReaderBase::readNameFromStrtab(ArrayRef<uint64_t> Record) {
  if (!UseStrtab)
    return {"", Record};
  // Invalid reference. Let the caller complain about the record being empty.
  if (Record[0] + Record[1] > Strtab.size())
    return {"", {}};
  return {StringRef(Strtab.data() + Record[0], Record[1]), Record.slice(2)};
}

namespace {

/// This represents a constant expression or constant aggregate using a custom
/// structure internal to the bitcode reader. Later, this structure will be
/// expanded by materializeValue() either into a constant expression/aggregate,
/// or into an instruction sequence at the point of use. This allows us to
/// upgrade bitcode using constant expressions even if this kind of constant
/// expression is no longer supported.
class BitcodeConstant final : public Value,
                              TrailingObjects<BitcodeConstant, unsigned> {
  friend TrailingObjects;

  // Value subclass ID: Pick largest possible value to avoid any clashes.
  static constexpr uint8_t SubclassID = 255;

public:
  // Opcodes used for non-expressions. This includes constant aggregates
  // (struct, array, vector) that might need expansion, as well as non-leaf
  // constants that don't need expansion (no_cfi, dso_local, blockaddress),
  // but still go through BitcodeConstant to avoid different uselist orders
  // between the two cases.
  static constexpr uint8_t ConstantStructOpcode = 255;
  static constexpr uint8_t ConstantArrayOpcode = 254;
  static constexpr uint8_t ConstantVectorOpcode = 253;
  static constexpr uint8_t NoCFIOpcode = 252;
  static constexpr uint8_t DSOLocalEquivalentOpcode = 251;
  static constexpr uint8_t BlockAddressOpcode = 250;
  static constexpr uint8_t FirstSpecialOpcode = BlockAddressOpcode;

  // Separate struct to make passing different number of parameters to
  // BitcodeConstant::create() more convenient.
  struct ExtraInfo {
    uint8_t Opcode;
    uint8_t Flags;
    unsigned Extra;
    Type *SrcElemTy;

    ExtraInfo(uint8_t Opcode, uint8_t Flags = 0, unsigned Extra = 0,
              Type *SrcElemTy = nullptr)
        : Opcode(Opcode), Flags(Flags), Extra(Extra), SrcElemTy(SrcElemTy) {}
  };

  uint8_t Opcode;
  uint8_t Flags;
  unsigned NumOperands;
  unsigned Extra;  // GEP inrange index or blockaddress BB id.
  Type *SrcElemTy; // GEP source element type.

private:
  BitcodeConstant(Type *Ty, const ExtraInfo &Info, ArrayRef<unsigned> OpIDs)
      : Value(Ty, SubclassID), Opcode(Info.Opcode), Flags(Info.Flags),
        NumOperands(OpIDs.size()), Extra(Info.Extra),
        SrcElemTy(Info.SrcElemTy) {
    std::uninitialized_copy(OpIDs.begin(), OpIDs.end(),
                            getTrailingObjects<unsigned>());
  }

  BitcodeConstant &operator=(const BitcodeConstant &) = delete;

public:
  static BitcodeConstant *create(BumpPtrAllocator &A, Type *Ty,
                                 const ExtraInfo &Info,
                                 ArrayRef<unsigned> OpIDs) {
    void *Mem = A.Allocate(totalSizeToAlloc<unsigned>(OpIDs.size()),
                           alignof(BitcodeConstant));
    return new (Mem) BitcodeConstant(Ty, Info, OpIDs);
  }

  static bool classof(const Value *V) { return V->getValueID() == SubclassID; }

  ArrayRef<unsigned> getOperandIDs() const {
    return ArrayRef(getTrailingObjects<unsigned>(), NumOperands);
  }

  std::optional<unsigned> getInRangeIndex() const {
    assert(Opcode == Instruction::GetElementPtr);
    if (Extra == (unsigned)-1)
      return std::nullopt;
    return Extra;
  }

  const char *getOpcodeName() const {
    return Instruction::getOpcodeName(Opcode);
  }
};

class BitcodeReader : public BitcodeReaderBase, public GVMaterializer {
  LLVMContext &Context;
  Module *TheModule = nullptr;
  // Next offset to start scanning for lazy parsing of function bodies.
  uint64_t NextUnreadBit = 0;
  // Last function offset found in the VST.
  uint64_t LastFunctionBlockBit = 0;
  bool SeenValueSymbolTable = false;
  uint64_t VSTOffset = 0;

  std::vector<std::string> SectionTable;
  std::vector<std::string> GCTable;

  std::vector<Type *> TypeList;
  /// Track type IDs of contained types. Order is the same as the contained
  /// types of a Type*. This is used during upgrades of typed pointer IR in
  /// opaque pointer mode.
  DenseMap<unsigned, SmallVector<unsigned, 1>> ContainedTypeIDs;
  /// In some cases, we need to create a type ID for a type that was not
  /// explicitly encoded in the bitcode, or we don't know about at the current
  /// point. For example, a global may explicitly encode the value type ID, but
  /// not have a type ID for the pointer to value type, for which we create a
  /// virtual type ID instead. This map stores the new type ID that was created
  /// for the given pair of Type and contained type ID.
  DenseMap<std::pair<Type *, unsigned>, unsigned> VirtualTypeIDs;
  DenseMap<Function *, unsigned> FunctionTypeIDs;
  /// Allocator for BitcodeConstants. This should come before ValueList,
  /// because the ValueList might hold ValueHandles to these constants, so
  /// ValueList must be destroyed before Alloc.
  BumpPtrAllocator Alloc;
  BitcodeReaderValueList ValueList;
  std::optional<MetadataLoader> MDLoader;
  std::vector<Comdat *> ComdatList;
  DenseSet<GlobalObject *> ImplicitComdatObjects;
  SmallVector<Instruction *, 64> InstructionList;

  std::vector<std::pair<GlobalVariable *, unsigned>> GlobalInits;
  std::vector<std::pair<GlobalValue *, unsigned>> IndirectSymbolInits;

  struct FunctionOperandInfo {
    Function *F;
    unsigned PersonalityFn;
    unsigned Prefix;
    unsigned Prologue;
  };
  std::vector<FunctionOperandInfo> FunctionOperands;

  /// The set of attributes by index.  Index zero in the file is for null, and
  /// is thus not represented here.  As such all indices are off by one.
  std::vector<AttributeList> MAttributes;

  /// The set of attribute groups.
  std::map<unsigned, AttributeList> MAttributeGroups;

  /// While parsing a function body, this is a list of the basic blocks for the
  /// function.
  std::vector<BasicBlock*> FunctionBBs;

  // When reading the module header, this list is populated with functions that
  // have bodies later in the file.
  std::vector<Function*> FunctionsWithBodies;

  // When intrinsic functions are encountered which require upgrading they are
  // stored here with their replacement function.
  using UpdatedIntrinsicMap = DenseMap<Function *, Function *>;
  UpdatedIntrinsicMap UpgradedIntrinsics;

  // Several operations happen after the module header has been read, but
  // before function bodies are processed. This keeps track of whether
  // we've done this yet.
  bool SeenFirstFunctionBody = false;

  /// When function bodies are initially scanned, this map contains info about
  /// where to find deferred function body in the stream.
  DenseMap<Function*, uint64_t> DeferredFunctionInfo;

  /// When Metadata block is initially scanned when parsing the module, we may
  /// choose to defer parsing of the metadata. This vector contains info about
  /// which Metadata blocks are deferred.
  std::vector<uint64_t> DeferredMetadataInfo;

  /// These are basic blocks forward-referenced by block addresses.  They are
  /// inserted lazily into functions when they're loaded.  The basic block ID is
  /// its index into the vector.
  DenseMap<Function *, std::vector<BasicBlock *>> BasicBlockFwdRefs;
  std::deque<Function *> BasicBlockFwdRefQueue;

  /// These are Functions that contain BlockAddresses which refer a different
  /// Function. When parsing the different Function, queue Functions that refer
  /// to the different Function. Those Functions must be materialized in order
  /// to resolve their BlockAddress constants before the different Function
  /// gets moved into another Module.
  std::vector<Function *> BackwardRefFunctions;

  /// Indicates that we are using a new encoding for instruction operands where
  /// most operands in the current FUNCTION_BLOCK are encoded relative to the
  /// instruction number, for a more compact encoding.  Some instruction
  /// operands are not relative to the instruction ID: basic block numbers, and
  /// types. Once the old style function blocks have been phased out, we would
  /// not need this flag.
  bool UseRelativeIDs = false;

  /// True if all functions will be materialized, negating the need to process
  /// (e.g.) blockaddress forward references.
  bool WillMaterializeAllForwardRefs = false;

  bool StripDebugInfo = false;
  TBAAVerifier TBAAVerifyHelper;

  std::vector<std::string> BundleTags;
  SmallVector<SyncScope::ID, 8> SSIDs;

  std::optional<ValueTypeCallbackTy> ValueTypeCallback;

public:
  BitcodeReader(BitstreamCursor Stream, StringRef Strtab,
                StringRef ProducerIdentification, LLVMContext &Context);

  Error materializeForwardReferencedFunctions();

  Error materialize(GlobalValue *GV) override;
  Error materializeModule() override;
  std::vector<StructType *> getIdentifiedStructTypes() const override;

  /// Main interface to parsing a bitcode buffer.
  /// \returns true if an error occurred.
  Error parseBitcodeInto(Module *M, bool ShouldLazyLoadMetadata,
                         bool IsImporting, ParserCallbacks Callbacks = {});

  static uint64_t decodeSignRotatedValue(uint64_t V);

  /// Materialize any deferred Metadata block.
  Error materializeMetadata() override;

  void setStripDebugInfo() override;

private:
  std::vector<StructType *> IdentifiedStructTypes;
  StructType *createIdentifiedStructType(LLVMContext &Context, StringRef Name);
  StructType *createIdentifiedStructType(LLVMContext &Context);

  static constexpr unsigned InvalidTypeID = ~0u;

  Type *getTypeByID(unsigned ID);
  Type *getPtrElementTypeByID(unsigned ID);
  unsigned getContainedTypeID(unsigned ID, unsigned Idx = 0);
  unsigned getVirtualTypeID(Type *Ty, ArrayRef<unsigned> ContainedTypeIDs = {});

  void callValueTypeCallback(Value *F, unsigned TypeID);
  Expected<Value *> materializeValue(unsigned ValID, BasicBlock *InsertBB);
  Expected<Constant *> getValueForInitializer(unsigned ID);

  Value *getFnValueByID(unsigned ID, Type *Ty, unsigned TyID,
                        BasicBlock *ConstExprInsertBB) {
    if (Ty && Ty->isMetadataTy())
      return MetadataAsValue::get(Ty->getContext(), getFnMetadataByID(ID));
    return ValueList.getValueFwdRef(ID, Ty, TyID, ConstExprInsertBB);
  }

  Metadata *getFnMetadataByID(unsigned ID) {
    return MDLoader->getMetadataFwdRefOrLoad(ID);
  }

  BasicBlock *getBasicBlock(unsigned ID) const {
    if (ID >= FunctionBBs.size()) return nullptr; // Invalid ID
    return FunctionBBs[ID];
  }

  AttributeList getAttributes(unsigned i) const {
    if (i-1 < MAttributes.size())
      return MAttributes[i-1];
    return AttributeList();
  }

  /// Read a value/type pair out of the specified record from slot 'Slot'.
  /// Increment Slot past the number of slots used in the record. Return true on
  /// failure.
  bool getValueTypePair(const SmallVectorImpl<uint64_t> &Record, unsigned &Slot,
                        unsigned InstNum, Value *&ResVal, unsigned &TypeID,
                        BasicBlock *ConstExprInsertBB) {
    if (Slot == Record.size()) return true;
    unsigned ValNo = (unsigned)Record[Slot++];
    // Adjust the ValNo, if it was encoded relative to the InstNum.
    if (UseRelativeIDs)
      ValNo = InstNum - ValNo;
    if (ValNo < InstNum) {
      // If this is not a forward reference, just return the value we already
      // have.
      TypeID = ValueList.getTypeID(ValNo);
      ResVal = getFnValueByID(ValNo, nullptr, TypeID, ConstExprInsertBB);
      assert((!ResVal || ResVal->getType() == getTypeByID(TypeID)) &&
             "Incorrect type ID stored for value");
      return ResVal == nullptr;
    }
    if (Slot == Record.size())
      return true;

    TypeID = (unsigned)Record[Slot++];
    ResVal = getFnValueByID(ValNo, getTypeByID(TypeID), TypeID,
                            ConstExprInsertBB);
    return ResVal == nullptr;
  }

  /// Read a value out of the specified record from slot 'Slot'. Increment Slot
  /// past the number of slots used by the value in the record. Return true if
  /// there is an error.
  bool popValue(const SmallVectorImpl<uint64_t> &Record, unsigned &Slot,
                unsigned InstNum, Type *Ty, unsigned TyID, Value *&ResVal,
                BasicBlock *ConstExprInsertBB) {
    if (getValue(Record, Slot, InstNum, Ty, TyID, ResVal, ConstExprInsertBB))
      return true;
    // All values currently take a single record slot.
    ++Slot;
    return false;
  }

  /// Like popValue, but does not increment the Slot number.
  bool getValue(const SmallVectorImpl<uint64_t> &Record, unsigned Slot,
                unsigned InstNum, Type *Ty, unsigned TyID, Value *&ResVal,
                BasicBlock *ConstExprInsertBB) {
    ResVal = getValue(Record, Slot, InstNum, Ty, TyID, ConstExprInsertBB);
    return ResVal == nullptr;
  }

  /// Version of getValue that returns ResVal directly, or 0 if there is an
  /// error.
  Value *getValue(const SmallVectorImpl<uint64_t> &Record, unsigned Slot,
                  unsigned InstNum, Type *Ty, unsigned TyID,
                  BasicBlock *ConstExprInsertBB) {
    if (Slot == Record.size()) return nullptr;
    unsigned ValNo = (unsigned)Record[Slot];
    // Adjust the ValNo, if it was encoded relative to the InstNum.
    if (UseRelativeIDs)
      ValNo = InstNum - ValNo;
    return getFnValueByID(ValNo, Ty, TyID, ConstExprInsertBB);
  }

  /// Like getValue, but decodes signed VBRs.
  Value *getValueSigned(const SmallVectorImpl<uint64_t> &Record, unsigned Slot,
                        unsigned InstNum, Type *Ty, unsigned TyID,
                        BasicBlock *ConstExprInsertBB) {
    if (Slot == Record.size()) return nullptr;
    unsigned ValNo = (unsigned)decodeSignRotatedValue(Record[Slot]);
    // Adjust the ValNo, if it was encoded relative to the InstNum.
    if (UseRelativeIDs)
      ValNo = InstNum - ValNo;
    return getFnValueByID(ValNo, Ty, TyID, ConstExprInsertBB);
  }

  /// Upgrades old-style typeless byval/sret/inalloca attributes by adding the
  /// corresponding argument's pointee type. Also upgrades intrinsics that now
  /// require an elementtype attribute.
  Error propagateAttributeTypes(CallBase *CB, ArrayRef<unsigned> ArgsTys);

  /// Converts alignment exponent (i.e. power of two (or zero)) to the
  /// corresponding alignment to use. If alignment is too large, returns
  /// a corresponding error code.
  Error parseAlignmentValue(uint64_t Exponent, MaybeAlign &Alignment);
  Error parseAttrKind(uint64_t Code, Attribute::AttrKind *Kind);
  Error parseModule(uint64_t ResumeBit, bool ShouldLazyLoadMetadata = false,
                    ParserCallbacks Callbacks = {});

  Error parseComdatRecord(ArrayRef<uint64_t> Record);
  Error parseGlobalVarRecord(ArrayRef<uint64_t> Record);
  Error parseFunctionRecord(ArrayRef<uint64_t> Record);
  Error parseGlobalIndirectSymbolRecord(unsigned BitCode,
                                        ArrayRef<uint64_t> Record);

  Error parseAttributeBlock();
  Error parseAttributeGroupBlock();
  Error parseTypeTable();
  Error parseTypeTableBody();
  Error parseOperandBundleTags();
  Error parseSyncScopeNames();

  Expected<Value *> recordValue(SmallVectorImpl<uint64_t> &Record,
                                unsigned NameIndex, Triple &TT);
  void setDeferredFunctionInfo(unsigned FuncBitcodeOffsetDelta, Function *F,
                               ArrayRef<uint64_t> Record);
  Error parseValueSymbolTable(uint64_t Offset = 0);
  Error parseGlobalValueSymbolTable();
  Error parseConstants();
  Error rememberAndSkipFunctionBodies();
  Error rememberAndSkipFunctionBody();
  /// Save the positions of the Metadata blocks and skip parsing the blocks.
  Error rememberAndSkipMetadata();
  Error typeCheckLoadStoreInst(Type *ValType, Type *PtrType);
  Error parseFunctionBody(Function *F);
  Error globalCleanup();
  Error resolveGlobalAndIndirectSymbolInits();
  Error parseUseLists();
  Error findFunctionInStream(
      Function *F,
      DenseMap<Function *, uint64_t>::iterator DeferredFunctionInfoIterator);

  SyncScope::ID getDecodedSyncScopeID(unsigned Val);
};

/// Class to manage reading and parsing function summary index bitcode
/// files/sections.
class ModuleSummaryIndexBitcodeReader : public BitcodeReaderBase {
  /// The module index built during parsing.
  ModuleSummaryIndex &TheIndex;

  /// Indicates whether we have encountered a global value summary section
  /// yet during parsing.
  bool SeenGlobalValSummary = false;

  /// Indicates whether we have already parsed the VST, used for error checking.
  bool SeenValueSymbolTable = false;

  /// Set to the offset of the VST recorded in the MODULE_CODE_VSTOFFSET record.
  /// Used to enable on-demand parsing of the VST.
  uint64_t VSTOffset = 0;

  // Map to save ValueId to ValueInfo association that was recorded in the
  // ValueSymbolTable. It is used after the VST is parsed to convert
  // call graph edges read from the function summary from referencing
  // callees by their ValueId to using the ValueInfo instead, which is how
  // they are recorded in the summary index being built.
  // We save a GUID which refers to the same global as the ValueInfo, but
  // ignoring the linkage, i.e. for values other than local linkage they are
  // identical (this is the second tuple member).
  // The third tuple member is the real GUID of the ValueInfo.
  DenseMap<unsigned,
           std::tuple<ValueInfo, GlobalValue::GUID, GlobalValue::GUID>>
      ValueIdToValueInfoMap;

  /// Map populated during module path string table parsing, from the
  /// module ID to a string reference owned by the index's module
  /// path string table, used to correlate with combined index
  /// summary records.
  DenseMap<uint64_t, StringRef> ModuleIdMap;

  /// Original source file name recorded in a bitcode record.
  std::string SourceFileName;

  /// The string identifier given to this module by the client, normally the
  /// path to the bitcode file.
  StringRef ModulePath;

  /// For per-module summary indexes, the unique numerical identifier given to
  /// this module by the client.
  unsigned ModuleId;

  /// Callback to ask whether a symbol is the prevailing copy when invoked
  /// during combined index building.
  std::function<bool(GlobalValue::GUID)> IsPrevailing;

  /// Saves the stack ids from the STACK_IDS record to consult when adding stack
  /// ids from the lists in the callsite and alloc entries to the index.
  std::vector<uint64_t> StackIds;

public:
  ModuleSummaryIndexBitcodeReader(
      BitstreamCursor Stream, StringRef Strtab, ModuleSummaryIndex &TheIndex,
      StringRef ModulePath, unsigned ModuleId,
      std::function<bool(GlobalValue::GUID)> IsPrevailing = nullptr);

  Error parseModule();

private:
  void setValueGUID(uint64_t ValueID, StringRef ValueName,
                    GlobalValue::LinkageTypes Linkage,
                    StringRef SourceFileName);
  Error parseValueSymbolTable(
      uint64_t Offset,
      DenseMap<unsigned, GlobalValue::LinkageTypes> &ValueIdToLinkageMap);
  std::vector<ValueInfo> makeRefList(ArrayRef<uint64_t> Record);
  std::vector<FunctionSummary::EdgeTy> makeCallList(ArrayRef<uint64_t> Record,
                                                    bool IsOldProfileFormat,
                                                    bool HasProfile,
                                                    bool HasRelBF);
  Error parseEntireSummary(unsigned ID);
  Error parseModuleStringTable();
  void parseTypeIdCompatibleVtableSummaryRecord(ArrayRef<uint64_t> Record);
  void parseTypeIdCompatibleVtableInfo(ArrayRef<uint64_t> Record, size_t &Slot,
                                       TypeIdCompatibleVtableInfo &TypeId);
  std::vector<FunctionSummary::ParamAccess>
  parseParamAccesses(ArrayRef<uint64_t> Record);

  template <bool AllowNullValueInfo = false>
  std::tuple<ValueInfo, GlobalValue::GUID, GlobalValue::GUID>
  getValueInfoFromValueId(unsigned ValueId);

  void addThisModule();
  ModuleSummaryIndex::ModuleInfo *getThisModule();
};

} // end anonymous namespace

std::error_code llvm::errorToErrorCodeAndEmitErrors(LLVMContext &Ctx,
                                                    Error Err) {
  if (Err) {
    std::error_code EC;
    handleAllErrors(std::move(Err), [&](ErrorInfoBase &EIB) {
      EC = EIB.convertToErrorCode();
      Ctx.emitError(EIB.message());
    });
    return EC;
  }
  return std::error_code();
}

BitcodeReader::BitcodeReader(BitstreamCursor Stream, StringRef Strtab,
                             StringRef ProducerIdentification,
                             LLVMContext &Context)
    : BitcodeReaderBase(std::move(Stream), Strtab), Context(Context),
      ValueList(this->Stream.SizeInBytes(),
                [this](unsigned ValID, BasicBlock *InsertBB) {
                  return materializeValue(ValID, InsertBB);
                }) {
  this->ProducerIdentification = std::string(ProducerIdentification);
}

Error BitcodeReader::materializeForwardReferencedFunctions() {
  if (WillMaterializeAllForwardRefs)
    return Error::success();

  // Prevent recursion.
  WillMaterializeAllForwardRefs = true;

  while (!BasicBlockFwdRefQueue.empty()) {
    Function *F = BasicBlockFwdRefQueue.front();
    BasicBlockFwdRefQueue.pop_front();
    assert(F && "Expected valid function");
    if (!BasicBlockFwdRefs.count(F))
      // Already materialized.
      continue;

    // Check for a function that isn't materializable to prevent an infinite
    // loop.  When parsing a blockaddress stored in a global variable, there
    // isn't a trivial way to check if a function will have a body without a
    // linear search through FunctionsWithBodies, so just check it here.
    if (!F->isMaterializable())
      return error("Never resolved function from blockaddress");

    // Try to materialize F.
    if (Error Err = materialize(F))
      return Err;
  }
  assert(BasicBlockFwdRefs.empty() && "Function missing from queue");

  for (Function *F : BackwardRefFunctions)
    if (Error Err = materialize(F))
      return Err;
  BackwardRefFunctions.clear();

  // Reset state.
  WillMaterializeAllForwardRefs = false;
  return Error::success();
}

//===----------------------------------------------------------------------===//
//  Helper functions to implement forward reference resolution, etc.
//===----------------------------------------------------------------------===//

static bool hasImplicitComdat(size_t Val) {
  switch (Val) {
  default:
    return false;
  case 1:  // Old WeakAnyLinkage
  case 4:  // Old LinkOnceAnyLinkage
  case 10: // Old WeakODRLinkage
  case 11: // Old LinkOnceODRLinkage
    return true;
  }
}

static GlobalValue::LinkageTypes getDecodedLinkage(unsigned Val) {
  switch (Val) {
  default: // Map unknown/new linkages to external
  case 0:
    return GlobalValue::ExternalLinkage;
  case 2:
    return GlobalValue::AppendingLinkage;
  case 3:
    return GlobalValue::InternalLinkage;
  case 5:
    return GlobalValue::ExternalLinkage; // Obsolete DLLImportLinkage
  case 6:
    return GlobalValue::ExternalLinkage; // Obsolete DLLExportLinkage
  case 7:
    return GlobalValue::ExternalWeakLinkage;
  case 8:
    return GlobalValue::CommonLinkage;
  case 9:
    return GlobalValue::PrivateLinkage;
  case 12:
    return GlobalValue::AvailableExternallyLinkage;
  case 13:
    return GlobalValue::PrivateLinkage; // Obsolete LinkerPrivateLinkage
  case 14:
    return GlobalValue::PrivateLinkage; // Obsolete LinkerPrivateWeakLinkage
  case 15:
    return GlobalValue::ExternalLinkage; // Obsolete LinkOnceODRAutoHideLinkage
  case 1: // Old value with implicit comdat.
  case 16:
    return GlobalValue::WeakAnyLinkage;
  case 10: // Old value with implicit comdat.
  case 17:
    return GlobalValue::WeakODRLinkage;
  case 4: // Old value with implicit comdat.
  case 18:
    return GlobalValue::LinkOnceAnyLinkage;
  case 11: // Old value with implicit comdat.
  case 19:
    return GlobalValue::LinkOnceODRLinkage;
  }
}

static FunctionSummary::FFlags getDecodedFFlags(uint64_t RawFlags) {
  FunctionSummary::FFlags Flags;
  Flags.ReadNone = RawFlags & 0x1;
  Flags.ReadOnly = (RawFlags >> 1) & 0x1;
  Flags.NoRecurse = (RawFlags >> 2) & 0x1;
  Flags.ReturnDoesNotAlias = (RawFlags >> 3) & 0x1;
  Flags.NoInline = (RawFlags >> 4) & 0x1;
  Flags.AlwaysInline = (RawFlags >> 5) & 0x1;
  Flags.NoUnwind = (RawFlags >> 6) & 0x1;
  Flags.MayThrow = (RawFlags >> 7) & 0x1;
  Flags.HasUnknownCall = (RawFlags >> 8) & 0x1;
  Flags.MustBeUnreachable = (RawFlags >> 9) & 0x1;
  return Flags;
}

// Decode the flags for GlobalValue in the summary. The bits for each attribute:
//
// linkage: [0,4), notEligibleToImport: 4, live: 5, local: 6, canAutoHide: 7,
// visibility: [8, 10).
static GlobalValueSummary::GVFlags getDecodedGVSummaryFlags(uint64_t RawFlags,
                                                            uint64_t Version) {
  // Summary were not emitted before LLVM 3.9, we don't need to upgrade Linkage
  // like getDecodedLinkage() above. Any future change to the linkage enum and
  // to getDecodedLinkage() will need to be taken into account here as above.
  auto Linkage = GlobalValue::LinkageTypes(RawFlags & 0xF); // 4 bits
  auto Visibility = GlobalValue::VisibilityTypes((RawFlags >> 8) & 3); // 2 bits
  RawFlags = RawFlags >> 4;
  bool NotEligibleToImport = (RawFlags & 0x1) || Version < 3;
  // The Live flag wasn't introduced until version 3. For dead stripping
  // to work correctly on earlier versions, we must conservatively treat all
  // values as live.
  bool Live = (RawFlags & 0x2) || Version < 3;
  bool Local = (RawFlags & 0x4);
  bool AutoHide = (RawFlags & 0x8);

  return GlobalValueSummary::GVFlags(Linkage, Visibility, NotEligibleToImport,
                                     Live, Local, AutoHide);
}

// Decode the flags for GlobalVariable in the summary
static GlobalVarSummary::GVarFlags getDecodedGVarFlags(uint64_t RawFlags) {
  return GlobalVarSummary::GVarFlags(
      (RawFlags & 0x1) ? true : false, (RawFlags & 0x2) ? true : false,
      (RawFlags & 0x4) ? true : false,
      (GlobalObject::VCallVisibility)(RawFlags >> 3));
}

static GlobalValue::VisibilityTypes getDecodedVisibility(unsigned Val) {
  switch (Val) {
  default: // Map unknown visibilities to default.
  case 0: return GlobalValue::DefaultVisibility;
  case 1: return GlobalValue::HiddenVisibility;
  case 2: return GlobalValue::ProtectedVisibility;
  }
}

static GlobalValue::DLLStorageClassTypes
getDecodedDLLStorageClass(unsigned Val) {
  switch (Val) {
  default: // Map unknown values to default.
  case 0: return GlobalValue::DefaultStorageClass;
  case 1: return GlobalValue::DLLImportStorageClass;
  case 2: return GlobalValue::DLLExportStorageClass;
  }
}

static bool getDecodedDSOLocal(unsigned Val) {
  switch(Val) {
  default: // Map unknown values to preemptable.
  case 0:  return false;
  case 1:  return true;
  }
}

static GlobalVariable::ThreadLocalMode getDecodedThreadLocalMode(unsigned Val) {
  switch (Val) {
    case 0: return GlobalVariable::NotThreadLocal;
    default: // Map unknown non-zero value to general dynamic.
    case 1: return GlobalVariable::GeneralDynamicTLSModel;
    case 2: return GlobalVariable::LocalDynamicTLSModel;
    case 3: return GlobalVariable::InitialExecTLSModel;
    case 4: return GlobalVariable::LocalExecTLSModel;
  }
}

static GlobalVariable::UnnamedAddr getDecodedUnnamedAddrType(unsigned Val) {
  switch (Val) {
    default: // Map unknown to UnnamedAddr::None.
    case 0: return GlobalVariable::UnnamedAddr::None;
    case 1: return GlobalVariable::UnnamedAddr::Global;
    case 2: return GlobalVariable::UnnamedAddr::Local;
  }
}

static int getDecodedCastOpcode(unsigned Val) {
  switch (Val) {
  default: return -1;
  case bitc::CAST_TRUNC   : return Instruction::Trunc;
  case bitc::CAST_ZEXT    : return Instruction::ZExt;
  case bitc::CAST_SEXT    : return Instruction::SExt;
  case bitc::CAST_FPTOUI  : return Instruction::FPToUI;
  case bitc::CAST_FPTOSI  : return Instruction::FPToSI;
  case bitc::CAST_UITOFP  : return Instruction::UIToFP;
  case bitc::CAST_SITOFP  : return Instruction::SIToFP;
  case bitc::CAST_FPTRUNC : return Instruction::FPTrunc;
  case bitc::CAST_FPEXT   : return Instruction::FPExt;
  case bitc::CAST_PTRTOINT: return Instruction::PtrToInt;
  case bitc::CAST_INTTOPTR: return Instruction::IntToPtr;
  case bitc::CAST_BITCAST : return Instruction::BitCast;
  case bitc::CAST_ADDRSPACECAST: return Instruction::AddrSpaceCast;
  }
}

static int getDecodedUnaryOpcode(unsigned Val, Type *Ty) {
  bool IsFP = Ty->isFPOrFPVectorTy();
  // UnOps are only valid for int/fp or vector of int/fp types
  if (!IsFP && !Ty->isIntOrIntVectorTy())
    return -1;

  switch (Val) {
  default:
    return -1;
  case bitc::UNOP_FNEG:
    return IsFP ? Instruction::FNeg : -1;
  }
}

static int getDecodedBinaryOpcode(unsigned Val, Type *Ty) {
  bool IsFP = Ty->isFPOrFPVectorTy();
  // BinOps are only valid for int/fp or vector of int/fp types
  if (!IsFP && !Ty->isIntOrIntVectorTy())
    return -1;

  switch (Val) {
  default:
    return -1;
  case bitc::BINOP_ADD:
    return IsFP ? Instruction::FAdd : Instruction::Add;
  case bitc::BINOP_SUB:
    return IsFP ? Instruction::FSub : Instruction::Sub;
  case bitc::BINOP_MUL:
    return IsFP ? Instruction::FMul : Instruction::Mul;
  case bitc::BINOP_UDIV:
    return IsFP ? -1 : Instruction::UDiv;
  case bitc::BINOP_SDIV:
    return IsFP ? Instruction::FDiv : Instruction::SDiv;
  case bitc::BINOP_UREM:
    return IsFP ? -1 : Instruction::URem;
  case bitc::BINOP_SREM:
    return IsFP ? Instruction::FRem : Instruction::SRem;
  case bitc::BINOP_SHL:
    return IsFP ? -1 : Instruction::Shl;
  case bitc::BINOP_LSHR:
    return IsFP ? -1 : Instruction::LShr;
  case bitc::BINOP_ASHR:
    return IsFP ? -1 : Instruction::AShr;
  case bitc::BINOP_AND:
    return IsFP ? -1 : Instruction::And;
  case bitc::BINOP_OR:
    return IsFP ? -1 : Instruction::Or;
  case bitc::BINOP_XOR:
    return IsFP ? -1 : Instruction::Xor;
  }
}

static AtomicRMWInst::BinOp getDecodedRMWOperation(unsigned Val) {
  switch (Val) {
  default: return AtomicRMWInst::BAD_BINOP;
  case bitc::RMW_XCHG: return AtomicRMWInst::Xchg;
  case bitc::RMW_ADD: return AtomicRMWInst::Add;
  case bitc::RMW_SUB: return AtomicRMWInst::Sub;
  case bitc::RMW_AND: return AtomicRMWInst::And;
  case bitc::RMW_NAND: return AtomicRMWInst::Nand;
  case bitc::RMW_OR: return AtomicRMWInst::Or;
  case bitc::RMW_XOR: return AtomicRMWInst::Xor;
  case bitc::RMW_MAX: return AtomicRMWInst::Max;
  case bitc::RMW_MIN: return AtomicRMWInst::Min;
  case bitc::RMW_UMAX: return AtomicRMWInst::UMax;
  case bitc::RMW_UMIN: return AtomicRMWInst::UMin;
  case bitc::RMW_FADD: return AtomicRMWInst::FAdd;
  case bitc::RMW_FSUB: return AtomicRMWInst::FSub;
  case bitc::RMW_FMAX: return AtomicRMWInst::FMax;
  case bitc::RMW_FMIN: return AtomicRMWInst::FMin;
  case bitc::RMW_UINC_WRAP:
    return AtomicRMWInst::UIncWrap;
  case bitc::RMW_UDEC_WRAP:
    return AtomicRMWInst::UDecWrap;
  }
}

static AtomicOrdering getDecodedOrdering(unsigned Val) {
  switch (Val) {
  case bitc::ORDERING_NOTATOMIC: return AtomicOrdering::NotAtomic;
  case bitc::ORDERING_UNORDERED: return AtomicOrdering::Unordered;
  case bitc::ORDERING_MONOTONIC: return AtomicOrdering::Monotonic;
  case bitc::ORDERING_ACQUIRE: return AtomicOrdering::Acquire;
  case bitc::ORDERING_RELEASE: return AtomicOrdering::Release;
  case bitc::ORDERING_ACQREL: return AtomicOrdering::AcquireRelease;
  default: // Map unknown orderings to sequentially-consistent.
  case bitc::ORDERING_SEQCST: return AtomicOrdering::SequentiallyConsistent;
  }
}

static Comdat::SelectionKind getDecodedComdatSelectionKind(unsigned Val) {
  switch (Val) {
  default: // Map unknown selection kinds to any.
  case bitc::COMDAT_SELECTION_KIND_ANY:
    return Comdat::Any;
  case bitc::COMDAT_SELECTION_KIND_EXACT_MATCH:
    return Comdat::ExactMatch;
  case bitc::COMDAT_SELECTION_KIND_LARGEST:
    return Comdat::Largest;
  case bitc::COMDAT_SELECTION_KIND_NO_DUPLICATES:
    return Comdat::NoDeduplicate;
  case bitc::COMDAT_SELECTION_KIND_SAME_SIZE:
    return Comdat::SameSize;
  }
}

static FastMathFlags getDecodedFastMathFlags(unsigned Val) {
  FastMathFlags FMF;
  if (0 != (Val & bitc::UnsafeAlgebra))
    FMF.setFast();
  if (0 != (Val & bitc::AllowReassoc))
    FMF.setAllowReassoc();
  if (0 != (Val & bitc::NoNaNs))
    FMF.setNoNaNs();
  if (0 != (Val & bitc::NoInfs))
    FMF.setNoInfs();
  if (0 != (Val & bitc::NoSignedZeros))
    FMF.setNoSignedZeros();
  if (0 != (Val & bitc::AllowReciprocal))
    FMF.setAllowReciprocal();
  if (0 != (Val & bitc::AllowContract))
    FMF.setAllowContract(true);
  if (0 != (Val & bitc::ApproxFunc))
    FMF.setApproxFunc();
  return FMF;
}

static void upgradeDLLImportExportLinkage(GlobalValue *GV, unsigned Val) {
  // A GlobalValue with local linkage cannot have a DLL storage class.
  if (GV->hasLocalLinkage())
    return;
  switch (Val) {
  case 5: GV->setDLLStorageClass(GlobalValue::DLLImportStorageClass); break;
  case 6: GV->setDLLStorageClass(GlobalValue::DLLExportStorageClass); break;
  }
}

Type *BitcodeReader::getTypeByID(unsigned ID) {
  // The type table size is always specified correctly.
  if (ID >= TypeList.size())
    return nullptr;

  if (Type *Ty = TypeList[ID])
    return Ty;

  // If we have a forward reference, the only possible case is when it is to a
  // named struct.  Just create a placeholder for now.
  return TypeList[ID] = createIdentifiedStructType(Context);
}

unsigned BitcodeReader::getContainedTypeID(unsigned ID, unsigned Idx) {
  auto It = ContainedTypeIDs.find(ID);
  if (It == ContainedTypeIDs.end())
    return InvalidTypeID;

  if (Idx >= It->second.size())
    return InvalidTypeID;

  return It->second[Idx];
}

Type *BitcodeReader::getPtrElementTypeByID(unsigned ID) {
  if (ID >= TypeList.size())
    return nullptr;

  Type *Ty = TypeList[ID];
  if (!Ty->isPointerTy())
    return nullptr;

  Type *ElemTy = getTypeByID(getContainedTypeID(ID, 0));
  if (!ElemTy)
    return nullptr;

  assert(cast<PointerType>(Ty)->isOpaqueOrPointeeTypeMatches(ElemTy) &&
         "Incorrect element type");
  return ElemTy;
}

unsigned BitcodeReader::getVirtualTypeID(Type *Ty,
                                         ArrayRef<unsigned> ChildTypeIDs) {
  unsigned ChildTypeID = ChildTypeIDs.empty() ? InvalidTypeID : ChildTypeIDs[0];
  auto CacheKey = std::make_pair(Ty, ChildTypeID);
  auto It = VirtualTypeIDs.find(CacheKey);
  if (It != VirtualTypeIDs.end()) {
    // The cmpxchg return value is the only place we need more than one
    // contained type ID, however the second one will always be the same (i1),
    // so we don't need to include it in the cache key. This asserts that the
    // contained types are indeed as expected and there are no collisions.
    assert((ChildTypeIDs.empty() ||
            ContainedTypeIDs[It->second] == ChildTypeIDs) &&
           "Incorrect cached contained type IDs");
    return It->second;
  }

#ifndef NDEBUG
  if (!Ty->isOpaquePointerTy()) {
    assert(Ty->getNumContainedTypes() == ChildTypeIDs.size() &&
           "Wrong number of contained types");
    for (auto Pair : zip(Ty->subtypes(), ChildTypeIDs)) {
      assert(std::get<0>(Pair) == getTypeByID(std::get<1>(Pair)) &&
             "Incorrect contained type ID");
    }
  }
#endif

  unsigned TypeID = TypeList.size();
  TypeList.push_back(Ty);
  if (!ChildTypeIDs.empty())
    append_range(ContainedTypeIDs[TypeID], ChildTypeIDs);
  VirtualTypeIDs.insert({CacheKey, TypeID});
  return TypeID;
}

static bool isConstExprSupported(uint8_t Opcode) {
  // These are not real constant expressions, always consider them supported.
  if (Opcode >= BitcodeConstant::FirstSpecialOpcode)
    return true;

  // If -expand-constant-exprs is set, we want to consider all expressions
  // as unsupported.
  if (ExpandConstantExprs)
    return false;

  if (Instruction::isBinaryOp(Opcode))
    return ConstantExpr::isSupportedBinOp(Opcode);

  return Opcode != Instruction::FNeg;
}

Expected<Value *> BitcodeReader::materializeValue(unsigned StartValID,
                                                  BasicBlock *InsertBB) {
  // Quickly handle the case where there is no BitcodeConstant to resolve.
  if (StartValID < ValueList.size() && ValueList[StartValID] &&
      !isa<BitcodeConstant>(ValueList[StartValID]))
    return ValueList[StartValID];

  SmallDenseMap<unsigned, Value *> MaterializedValues;
  SmallVector<unsigned> Worklist;
  Worklist.push_back(StartValID);
  while (!Worklist.empty()) {
    unsigned ValID = Worklist.back();
    if (MaterializedValues.count(ValID)) {
      // Duplicate expression that was already handled.
      Worklist.pop_back();
      continue;
    }

    if (ValID >= ValueList.size() || !ValueList[ValID])
      return error("Invalid value ID");

    Value *V = ValueList[ValID];
    auto *BC = dyn_cast<BitcodeConstant>(V);
    if (!BC) {
      MaterializedValues.insert({ValID, V});
      Worklist.pop_back();
      continue;
    }

    // Iterate in reverse, so values will get popped from the worklist in
    // expected order.
    SmallVector<Value *> Ops;
    for (unsigned OpID : reverse(BC->getOperandIDs())) {
      auto It = MaterializedValues.find(OpID);
      if (It != MaterializedValues.end())
        Ops.push_back(It->second);
      else
        Worklist.push_back(OpID);
    }

    // Some expressions have not been resolved yet, handle them first and then
    // revisit this one.
    if (Ops.size() != BC->getOperandIDs().size())
      continue;
    std::reverse(Ops.begin(), Ops.end());

    SmallVector<Constant *> ConstOps;
    for (Value *Op : Ops)
      if (auto *C = dyn_cast<Constant>(Op))
        ConstOps.push_back(C);

    // Materialize as constant expression if possible.
    if (isConstExprSupported(BC->Opcode) && ConstOps.size() == Ops.size()) {
      Constant *C;
      if (Instruction::isCast(BC->Opcode)) {
        C = UpgradeBitCastExpr(BC->Opcode, ConstOps[0], BC->getType());
        if (!C)
          C = ConstantExpr::getCast(BC->Opcode, ConstOps[0], BC->getType());
      } else if (Instruction::isBinaryOp(BC->Opcode)) {
        C = ConstantExpr::get(BC->Opcode, ConstOps[0], ConstOps[1], BC->Flags);
      } else {
        switch (BC->Opcode) {
        case BitcodeConstant::NoCFIOpcode: {
          auto *GV = dyn_cast<GlobalValue>(ConstOps[0]);
          if (!GV)
            return error("no_cfi operand must be GlobalValue");
          C = NoCFIValue::get(GV);
          break;
        }
        case BitcodeConstant::DSOLocalEquivalentOpcode: {
          auto *GV = dyn_cast<GlobalValue>(ConstOps[0]);
          if (!GV)
            return error("dso_local operand must be GlobalValue");
          C = DSOLocalEquivalent::get(GV);
          break;
        }
        case BitcodeConstant::BlockAddressOpcode: {
          Function *Fn = dyn_cast<Function>(ConstOps[0]);
          if (!Fn)
            return error("blockaddress operand must be a function");

          // If the function is already parsed we can insert the block address
          // right away.
          BasicBlock *BB;
          unsigned BBID = BC->Extra;
          if (!BBID)
            // Invalid reference to entry block.
            return error("Invalid ID");
          if (!Fn->empty()) {
            Function::iterator BBI = Fn->begin(), BBE = Fn->end();
            for (size_t I = 0, E = BBID; I != E; ++I) {
              if (BBI == BBE)
                return error("Invalid ID");
              ++BBI;
            }
            BB = &*BBI;
          } else {
            // Otherwise insert a placeholder and remember it so it can be
            // inserted when the function is parsed.
            auto &FwdBBs = BasicBlockFwdRefs[Fn];
            if (FwdBBs.empty())
              BasicBlockFwdRefQueue.push_back(Fn);
            if (FwdBBs.size() < BBID + 1)
              FwdBBs.resize(BBID + 1);
            if (!FwdBBs[BBID])
              FwdBBs[BBID] = BasicBlock::Create(Context);
            BB = FwdBBs[BBID];
          }
          C = BlockAddress::get(Fn, BB);
          break;
        }
        case BitcodeConstant::ConstantStructOpcode:
          C = ConstantStruct::get(cast<StructType>(BC->getType()), ConstOps);
          break;
        case BitcodeConstant::ConstantArrayOpcode:
          C = ConstantArray::get(cast<ArrayType>(BC->getType()), ConstOps);
          break;
        case BitcodeConstant::ConstantVectorOpcode:
          C = ConstantVector::get(ConstOps);
          break;
        case Instruction::ICmp:
        case Instruction::FCmp:
          C = ConstantExpr::getCompare(BC->Flags, ConstOps[0], ConstOps[1]);
          break;
        case Instruction::GetElementPtr:
          C = ConstantExpr::getGetElementPtr(BC->SrcElemTy, ConstOps[0],
                                             ArrayRef(ConstOps).drop_front(),
                                             BC->Flags, BC->getInRangeIndex());
          break;
        case Instruction::Select:
          C = ConstantExpr::getSelect(ConstOps[0], ConstOps[1], ConstOps[2]);
          break;
        case Instruction::ExtractElement:
          C = ConstantExpr::getExtractElement(ConstOps[0], ConstOps[1]);
          break;
        case Instruction::InsertElement:
          C = ConstantExpr::getInsertElement(ConstOps[0], ConstOps[1],
                                             ConstOps[2]);
          break;
        case Instruction::ShuffleVector: {
          SmallVector<int, 16> Mask;
          ShuffleVectorInst::getShuffleMask(ConstOps[2], Mask);
          C = ConstantExpr::getShuffleVector(ConstOps[0], ConstOps[1], Mask);
          break;
        }
        default:
          llvm_unreachable("Unhandled bitcode constant");
        }
      }

      // Cache resolved constant.
      ValueList.replaceValueWithoutRAUW(ValID, C);
      MaterializedValues.insert({ValID, C});
      Worklist.pop_back();
      continue;
    }

    if (!InsertBB)
      return error(Twine("Value referenced by initializer is an unsupported "
                         "constant expression of type ") +
                   BC->getOpcodeName());

    // Materialize as instructions if necessary.
    Instruction *I;
    if (Instruction::isCast(BC->Opcode)) {
      I = CastInst::Create((Instruction::CastOps)BC->Opcode, Ops[0],
                           BC->getType(), "constexpr", InsertBB);
    } else if (Instruction::isUnaryOp(BC->Opcode)) {
      I = UnaryOperator::Create((Instruction::UnaryOps)BC->Opcode, Ops[0],
                                "constexpr", InsertBB);
    } else if (Instruction::isBinaryOp(BC->Opcode)) {
      I = BinaryOperator::Create((Instruction::BinaryOps)BC->Opcode, Ops[0],
                                 Ops[1], "constexpr", InsertBB);
      if (isa<OverflowingBinaryOperator>(I)) {
        if (BC->Flags & OverflowingBinaryOperator::NoSignedWrap)
          I->setHasNoSignedWrap();
        if (BC->Flags & OverflowingBinaryOperator::NoUnsignedWrap)
          I->setHasNoUnsignedWrap();
      }
      if (isa<PossiblyExactOperator>(I) &&
          (BC->Flags & PossiblyExactOperator::IsExact))
        I->setIsExact();
    } else {
      switch (BC->Opcode) {
      case BitcodeConstant::ConstantVectorOpcode: {
        Type *IdxTy = Type::getInt32Ty(BC->getContext());
        Value *V = PoisonValue::get(BC->getType());
        for (auto Pair : enumerate(Ops)) {
          Value *Idx = ConstantInt::get(IdxTy, Pair.index());
          V = InsertElementInst::Create(V, Pair.value(), Idx, "constexpr.ins",
                                        InsertBB);
        }
        I = cast<Instruction>(V);
        break;
      }
      case BitcodeConstant::ConstantStructOpcode:
      case BitcodeConstant::ConstantArrayOpcode: {
        Value *V = PoisonValue::get(BC->getType());
        for (auto Pair : enumerate(Ops))
          V = InsertValueInst::Create(V, Pair.value(), Pair.index(),
                                      "constexpr.ins", InsertBB);
        I = cast<Instruction>(V);
        break;
      }
      case Instruction::ICmp:
      case Instruction::FCmp:
        I = CmpInst::Create((Instruction::OtherOps)BC->Opcode,
                            (CmpInst::Predicate)BC->Flags, Ops[0], Ops[1],
                            "constexpr", InsertBB);
        break;
      case Instruction::GetElementPtr:
        I = GetElementPtrInst::Create(BC->SrcElemTy, Ops[0],
                                      ArrayRef(Ops).drop_front(), "constexpr",
                                      InsertBB);
        if (BC->Flags)
          cast<GetElementPtrInst>(I)->setIsInBounds();
        break;
      case Instruction::Select:
        I = SelectInst::Create(Ops[0], Ops[1], Ops[2], "constexpr", InsertBB);
        break;
      case Instruction::ExtractElement:
        I = ExtractElementInst::Create(Ops[0], Ops[1], "constexpr", InsertBB);
        break;
      case Instruction::InsertElement:
        I = InsertElementInst::Create(Ops[0], Ops[1], Ops[2], "constexpr",
                                      InsertBB);
        break;
      case Instruction::ShuffleVector:
        I = new ShuffleVectorInst(Ops[0], Ops[1], Ops[2], "constexpr",
                                  InsertBB);
        break;
      default:
        llvm_unreachable("Unhandled bitcode constant");
      }
    }

    MaterializedValues.insert({ValID, I});
    Worklist.pop_back();
  }

  return MaterializedValues[StartValID];
}

Expected<Constant *> BitcodeReader::getValueForInitializer(unsigned ID) {
  Expected<Value *> MaybeV = materializeValue(ID, /* InsertBB */ nullptr);
  if (!MaybeV)
    return MaybeV.takeError();

  // Result must be Constant if InsertBB is nullptr.
  return cast<Constant>(MaybeV.get());
}

StructType *BitcodeReader::createIdentifiedStructType(LLVMContext &Context,
                                                      StringRef Name) {
  auto *Ret = StructType::create(Context, Name);
  IdentifiedStructTypes.push_back(Ret);
  return Ret;
}

StructType *BitcodeReader::createIdentifiedStructType(LLVMContext &Context) {
  auto *Ret = StructType::create(Context);
  IdentifiedStructTypes.push_back(Ret);
  return Ret;
}

//===----------------------------------------------------------------------===//
//  Functions for parsing blocks from the bitcode file
//===----------------------------------------------------------------------===//

static uint64_t getRawAttributeMask(Attribute::AttrKind Val) {
  switch (Val) {
  case Attribute::EndAttrKinds:
  case Attribute::EmptyKey:
  case Attribute::TombstoneKey:
    llvm_unreachable("Synthetic enumerators which should never get here");

  case Attribute::None:            return 0;
  case Attribute::ZExt:            return 1 << 0;
  case Attribute::SExt:            return 1 << 1;
  case Attribute::NoReturn:        return 1 << 2;
  case Attribute::InReg:           return 1 << 3;
  case Attribute::StructRet:       return 1 << 4;
  case Attribute::NoUnwind:        return 1 << 5;
  case Attribute::NoAlias:         return 1 << 6;
  case Attribute::ByVal:           return 1 << 7;
  case Attribute::Nest:            return 1 << 8;
  case Attribute::ReadNone:        return 1 << 9;
  case Attribute::ReadOnly:        return 1 << 10;
  case Attribute::NoInline:        return 1 << 11;
  case Attribute::AlwaysInline:    return 1 << 12;
  case Attribute::OptimizeForSize: return 1 << 13;
  case Attribute::StackProtect:    return 1 << 14;
  case Attribute::StackProtectReq: return 1 << 15;
  case Attribute::Alignment:       return 31 << 16;
  case Attribute::NoCapture:       return 1 << 21;
  case Attribute::NoRedZone:       return 1 << 22;
  case Attribute::NoImplicitFloat: return 1 << 23;
  case Attribute::Naked:           return 1 << 24;
  case Attribute::InlineHint:      return 1 << 25;
  case Attribute::StackAlignment:  return 7 << 26;
  case Attribute::ReturnsTwice:    return 1 << 29;
  case Attribute::UWTable:         return 1 << 30;
  case Attribute::NonLazyBind:     return 1U << 31;
  case Attribute::SanitizeAddress: return 1ULL << 32;
  case Attribute::MinSize:         return 1ULL << 33;
  case Attribute::NoDuplicate:     return 1ULL << 34;
  case Attribute::StackProtectStrong: return 1ULL << 35;
  case Attribute::SanitizeThread:  return 1ULL << 36;
  case Attribute::SanitizeMemory:  return 1ULL << 37;
  case Attribute::NoBuiltin:       return 1ULL << 38;
  case Attribute::Returned:        return 1ULL << 39;
  case Attribute::Cold:            return 1ULL << 40;
  case Attribute::Builtin:         return 1ULL << 41;
  case Attribute::OptimizeNone:    return 1ULL << 42;
  case Attribute::InAlloca:        return 1ULL << 43;
  case Attribute::NonNull:         return 1ULL << 44;
  case Attribute::JumpTable:       return 1ULL << 45;
  case Attribute::Convergent:      return 1ULL << 46;
  case Attribute::SafeStack:       return 1ULL << 47;
  case Attribute::NoRecurse:       return 1ULL << 48;
  // 1ULL << 49 is InaccessibleMemOnly, which is upgraded separately.
  // 1ULL << 50 is InaccessibleMemOrArgMemOnly, which is upgraded separately.
  case Attribute::SwiftSelf:       return 1ULL << 51;
  case Attribute::SwiftError:      return 1ULL << 52;
  case Attribute::WriteOnly:       return 1ULL << 53;
  case Attribute::Speculatable:    return 1ULL << 54;
  case Attribute::StrictFP:        return 1ULL << 55;
  case Attribute::SanitizeHWAddress: return 1ULL << 56;
  case Attribute::NoCfCheck:       return 1ULL << 57;
  case Attribute::OptForFuzzing:   return 1ULL << 58;
  case Attribute::ShadowCallStack: return 1ULL << 59;
  case Attribute::SpeculativeLoadHardening:
    return 1ULL << 60;
  case Attribute::ImmArg:
    return 1ULL << 61;
  case Attribute::WillReturn:
    return 1ULL << 62;
  case Attribute::NoFree:
    return 1ULL << 63;
  default:
    // Other attributes are not supported in the raw format,
    // as we ran out of space.
    return 0;
  }
  llvm_unreachable("Unsupported attribute type");
}

static void addRawAttributeValue(AttrBuilder &B, uint64_t Val) {
  if (!Val) return;

  for (Attribute::AttrKind I = Attribute::None; I != Attribute::EndAttrKinds;
       I = Attribute::AttrKind(I + 1)) {
    if (uint64_t A = (Val & getRawAttributeMask(I))) {
      if (I == Attribute::Alignment)
        B.addAlignmentAttr(1ULL << ((A >> 16) - 1));
      else if (I == Attribute::StackAlignment)
        B.addStackAlignmentAttr(1ULL << ((A >> 26)-1));
      else if (Attribute::isTypeAttrKind(I))
        B.addTypeAttr(I, nullptr); // Type will be auto-upgraded.
      else
        B.addAttribute(I);
    }
  }
}

/// This fills an AttrBuilder object with the LLVM attributes that have
/// been decoded from the given integer. This function must stay in sync with
/// 'encodeLLVMAttributesForBitcode'.
static void decodeLLVMAttributesForBitcode(AttrBuilder &B,
                                           uint64_t EncodedAttrs,
                                           uint64_t AttrIdx) {
  // The alignment is stored as a 16-bit raw value from bits 31--16.  We shift
  // the bits above 31 down by 11 bits.
  unsigned Alignment = (EncodedAttrs & (0xffffULL << 16)) >> 16;
  assert((!Alignment || isPowerOf2_32(Alignment)) &&
         "Alignment must be a power of two.");

  if (Alignment)
    B.addAlignmentAttr(Alignment);

  uint64_t Attrs = ((EncodedAttrs & (0xfffffULL << 32)) >> 11) |
                   (EncodedAttrs & 0xffff);

  if (AttrIdx == AttributeList::FunctionIndex) {
    // Upgrade old memory attributes.
    MemoryEffects ME = MemoryEffects::unknown();
    if (Attrs & (1ULL << 9)) {
      // ReadNone
      Attrs &= ~(1ULL << 9);
      ME &= MemoryEffects::none();
    }
    if (Attrs & (1ULL << 10)) {
      // ReadOnly
      Attrs &= ~(1ULL << 10);
      ME &= MemoryEffects::readOnly();
    }
    if (Attrs & (1ULL << 49)) {
      // InaccessibleMemOnly
      Attrs &= ~(1ULL << 49);
      ME &= MemoryEffects::inaccessibleMemOnly();
    }
    if (Attrs & (1ULL << 50)) {
      // InaccessibleMemOrArgMemOnly
      Attrs &= ~(1ULL << 50);
      ME &= MemoryEffects::inaccessibleOrArgMemOnly();
    }
    if (Attrs & (1ULL << 53)) {
      // WriteOnly
      Attrs &= ~(1ULL << 53);
      ME &= MemoryEffects::writeOnly();
    }
    if (ME != MemoryEffects::unknown())
      B.addMemoryAttr(ME);
  }

  addRawAttributeValue(B, Attrs);
}

Error BitcodeReader::parseAttributeBlock() {
  if (Error Err = Stream.EnterSubBlock(bitc::PARAMATTR_BLOCK_ID))
    return Err;

  if (!MAttributes.empty())
    return error("Invalid multiple blocks");

  SmallVector<uint64_t, 64> Record;

  SmallVector<AttributeList, 8> Attrs;

  // Read all the records.
  while (true) {
    Expected<BitstreamEntry> MaybeEntry = Stream.advanceSkippingSubblocks();
    if (!MaybeEntry)
      return MaybeEntry.takeError();
    BitstreamEntry Entry = MaybeEntry.get();

    switch (Entry.Kind) {
    case BitstreamEntry::SubBlock: // Handled for us already.
    case BitstreamEntry::Error:
      return error("Malformed block");
    case BitstreamEntry::EndBlock:
      return Error::success();
    case BitstreamEntry::Record:
      // The interesting case.
      break;
    }

    // Read a record.
    Record.clear();
    Expected<unsigned> MaybeRecord = Stream.readRecord(Entry.ID, Record);
    if (!MaybeRecord)
      return MaybeRecord.takeError();
    switch (MaybeRecord.get()) {
    default:  // Default behavior: ignore.
      break;
    case bitc::PARAMATTR_CODE_ENTRY_OLD: // ENTRY: [paramidx0, attr0, ...]
      // Deprecated, but still needed to read old bitcode files.
      if (Record.size() & 1)
        return error("Invalid parameter attribute record");

      for (unsigned i = 0, e = Record.size(); i != e; i += 2) {
        AttrBuilder B(Context);
        decodeLLVMAttributesForBitcode(B, Record[i+1], Record[i]);
        Attrs.push_back(AttributeList::get(Context, Record[i], B));
      }

      MAttributes.push_back(AttributeList::get(Context, Attrs));
      Attrs.clear();
      break;
    case bitc::PARAMATTR_CODE_ENTRY: // ENTRY: [attrgrp0, attrgrp1, ...]
      for (unsigned i = 0, e = Record.size(); i != e; ++i)
        Attrs.push_back(MAttributeGroups[Record[i]]);

      MAttributes.push_back(AttributeList::get(Context, Attrs));
      Attrs.clear();
      break;
    }
  }
}

// Returns Attribute::None on unrecognized codes.
static Attribute::AttrKind getAttrFromCode(uint64_t Code) {
  switch (Code) {
  default:
    return Attribute::None;
  case bitc::ATTR_KIND_ALIGNMENT:
    return Attribute::Alignment;
  case bitc::ATTR_KIND_ALWAYS_INLINE:
    return Attribute::AlwaysInline;
  case bitc::ATTR_KIND_BUILTIN:
    return Attribute::Builtin;
  case bitc::ATTR_KIND_BY_VAL:
    return Attribute::ByVal;
  case bitc::ATTR_KIND_IN_ALLOCA:
    return Attribute::InAlloca;
  case bitc::ATTR_KIND_COLD:
    return Attribute::Cold;
  case bitc::ATTR_KIND_CONVERGENT:
    return Attribute::Convergent;
  case bitc::ATTR_KIND_DISABLE_SANITIZER_INSTRUMENTATION:
    return Attribute::DisableSanitizerInstrumentation;
  case bitc::ATTR_KIND_ELEMENTTYPE:
    return Attribute::ElementType;
  case bitc::ATTR_KIND_FNRETTHUNK_EXTERN:
    return Attribute::FnRetThunkExtern;
  case bitc::ATTR_KIND_INLINE_HINT:
    return Attribute::InlineHint;
  case bitc::ATTR_KIND_IN_REG:
    return Attribute::InReg;
  case bitc::ATTR_KIND_JUMP_TABLE:
    return Attribute::JumpTable;
  case bitc::ATTR_KIND_MEMORY:
    return Attribute::Memory;
  case bitc::ATTR_KIND_MIN_SIZE:
    return Attribute::MinSize;
  case bitc::ATTR_KIND_NAKED:
    return Attribute::Naked;
  case bitc::ATTR_KIND_NEST:
    return Attribute::Nest;
  case bitc::ATTR_KIND_NO_ALIAS:
    return Attribute::NoAlias;
  case bitc::ATTR_KIND_NO_BUILTIN:
    return Attribute::NoBuiltin;
  case bitc::ATTR_KIND_NO_CALLBACK:
    return Attribute::NoCallback;
  case bitc::ATTR_KIND_NO_CAPTURE:
    return Attribute::NoCapture;
  case bitc::ATTR_KIND_NO_DUPLICATE:
    return Attribute::NoDuplicate;
  case bitc::ATTR_KIND_NOFREE:
    return Attribute::NoFree;
  case bitc::ATTR_KIND_NO_IMPLICIT_FLOAT:
    return Attribute::NoImplicitFloat;
  case bitc::ATTR_KIND_NO_INLINE:
    return Attribute::NoInline;
  case bitc::ATTR_KIND_NO_RECURSE:
    return Attribute::NoRecurse;
  case bitc::ATTR_KIND_NO_MERGE:
    return Attribute::NoMerge;
  case bitc::ATTR_KIND_NON_LAZY_BIND:
    return Attribute::NonLazyBind;
  case bitc::ATTR_KIND_NON_NULL:
    return Attribute::NonNull;
  case bitc::ATTR_KIND_DEREFERENCEABLE:
    return Attribute::Dereferenceable;
  case bitc::ATTR_KIND_DEREFERENCEABLE_OR_NULL:
    return Attribute::DereferenceableOrNull;
  case bitc::ATTR_KIND_ALLOC_ALIGN:
    return Attribute::AllocAlign;
  case bitc::ATTR_KIND_ALLOC_KIND:
    return Attribute::AllocKind;
  case bitc::ATTR_KIND_ALLOC_SIZE:
    return Attribute::AllocSize;
  case bitc::ATTR_KIND_ALLOCATED_POINTER:
    return Attribute::AllocatedPointer;
  case bitc::ATTR_KIND_NO_RED_ZONE:
    return Attribute::NoRedZone;
  case bitc::ATTR_KIND_NO_RETURN:
    return Attribute::NoReturn;
  case bitc::ATTR_KIND_NOSYNC:
    return Attribute::NoSync;
  case bitc::ATTR_KIND_NOCF_CHECK:
    return Attribute::NoCfCheck;
  case bitc::ATTR_KIND_NO_PROFILE:
    return Attribute::NoProfile;
  case bitc::ATTR_KIND_SKIP_PROFILE:
    return Attribute::SkipProfile;
  case bitc::ATTR_KIND_NO_UNWIND:
    return Attribute::NoUnwind;
  case bitc::ATTR_KIND_NO_SANITIZE_BOUNDS:
    return Attribute::NoSanitizeBounds;
  case bitc::ATTR_KIND_NO_SANITIZE_COVERAGE:
    return Attribute::NoSanitizeCoverage;
  case bitc::ATTR_KIND_NULL_POINTER_IS_VALID:
    return Attribute::NullPointerIsValid;
  case bitc::ATTR_KIND_OPT_FOR_FUZZING:
    return Attribute::OptForFuzzing;
  case bitc::ATTR_KIND_OPTIMIZE_FOR_SIZE:
    return Attribute::OptimizeForSize;
  case bitc::ATTR_KIND_OPTIMIZE_NONE:
    return Attribute::OptimizeNone;
  case bitc::ATTR_KIND_READ_NONE:
    return Attribute::ReadNone;
  case bitc::ATTR_KIND_READ_ONLY:
    return Attribute::ReadOnly;
  case bitc::ATTR_KIND_RETURNED:
    return Attribute::Returned;
  case bitc::ATTR_KIND_RETURNS_TWICE:
    return Attribute::ReturnsTwice;
  case bitc::ATTR_KIND_S_EXT:
    return Attribute::SExt;
  case bitc::ATTR_KIND_SPECULATABLE:
    return Attribute::Speculatable;
  case bitc::ATTR_KIND_STACK_ALIGNMENT:
    return Attribute::StackAlignment;
  case bitc::ATTR_KIND_STACK_PROTECT:
    return Attribute::StackProtect;
  case bitc::ATTR_KIND_STACK_PROTECT_REQ:
    return Attribute::StackProtectReq;
  case bitc::ATTR_KIND_STACK_PROTECT_STRONG:
    return Attribute::StackProtectStrong;
  case bitc::ATTR_KIND_SAFESTACK:
    return Attribute::SafeStack;
  case bitc::ATTR_KIND_SHADOWCALLSTACK:
    return Attribute::ShadowCallStack;
  case bitc::ATTR_KIND_STEALABLE:
    return Attribute::Stealable;
  case bitc::ATTR_KIND_STRAND_NO_ALIAS:
    return Attribute::StrandNoAlias;
  case bitc::ATTR_KIND_STRAND_PURE:
    return Attribute::StrandPure;
  case bitc::ATTR_KIND_STRICT_FP:
    return Attribute::StrictFP;
  case bitc::ATTR_KIND_STRUCT_RET:
    return Attribute::StructRet;
  case bitc::ATTR_KIND_SANITIZE_ADDRESS:
    return Attribute::SanitizeAddress;
  case bitc::ATTR_KIND_SANITIZE_CILK:
    return Attribute::SanitizeCilk;
  case bitc::ATTR_KIND_SANITIZE_HWADDRESS:
    return Attribute::SanitizeHWAddress;
  case bitc::ATTR_KIND_SANITIZE_THREAD:
    return Attribute::SanitizeThread;
  case bitc::ATTR_KIND_SANITIZE_MEMORY:
    return Attribute::SanitizeMemory;
  case bitc::ATTR_KIND_SPECULATIVE_LOAD_HARDENING:
    return Attribute::SpeculativeLoadHardening;
  case bitc::ATTR_KIND_SWIFT_ERROR:
    return Attribute::SwiftError;
  case bitc::ATTR_KIND_SWIFT_SELF:
    return Attribute::SwiftSelf;
  case bitc::ATTR_KIND_SWIFT_ASYNC:
    return Attribute::SwiftAsync;
  case bitc::ATTR_KIND_UW_TABLE:
    return Attribute::UWTable;
  case bitc::ATTR_KIND_VSCALE_RANGE:
    return Attribute::VScaleRange;
  case bitc::ATTR_KIND_WILLRETURN:
    return Attribute::WillReturn;
  case bitc::ATTR_KIND_WRITEONLY:
    return Attribute::WriteOnly;
  case bitc::ATTR_KIND_Z_EXT:
    return Attribute::ZExt;
  case bitc::ATTR_KIND_IMMARG:
    return Attribute::ImmArg;
  case bitc::ATTR_KIND_SANITIZE_MEMTAG:
    return Attribute::SanitizeMemTag;
  case bitc::ATTR_KIND_PREALLOCATED:
    return Attribute::Preallocated;
  case bitc::ATTR_KIND_NOUNDEF:
    return Attribute::NoUndef;
  case bitc::ATTR_KIND_BYREF:
    return Attribute::ByRef;
  case bitc::ATTR_KIND_MUSTPROGRESS:
    return Attribute::MustProgress;
  case bitc::ATTR_KIND_HOT:
    return Attribute::Hot;
  case bitc::ATTR_KIND_PRESPLIT_COROUTINE:
    return Attribute::PresplitCoroutine;
  case bitc::ATTR_KIND_INJECTIVE:
    return Attribute::Injective;
  case bitc::ATTR_KIND_HYPER_VIEW:
    return Attribute::HyperView;
  case bitc::ATTR_KIND_HYPER_TOKEN:
    return Attribute::HyperToken;
  case bitc::ATTR_KIND_REDUCER_REGISTER:
    return Attribute::ReducerRegister;
  case bitc::ATTR_KIND_REDUCER_UNREGISTER:
    return Attribute::ReducerUnregister;
  }
}

Error BitcodeReader::parseAlignmentValue(uint64_t Exponent,
                                         MaybeAlign &Alignment) {
  // Note: Alignment in bitcode files is incremented by 1, so that zero
  // can be used for default alignment.
  if (Exponent > Value::MaxAlignmentExponent + 1)
    return error("Invalid alignment value");
  Alignment = decodeMaybeAlign(Exponent);
  return Error::success();
}

Error BitcodeReader::parseAttrKind(uint64_t Code, Attribute::AttrKind *Kind) {
  *Kind = getAttrFromCode(Code);
  if (*Kind == Attribute::None)
    return error("Unknown attribute kind (" + Twine(Code) + ")");
  return Error::success();
}

static bool upgradeOldMemoryAttribute(MemoryEffects &ME, uint64_t EncodedKind) {
  switch (EncodedKind) {
  case bitc::ATTR_KIND_READ_NONE:
    ME &= MemoryEffects::none();
    return true;
  case bitc::ATTR_KIND_READ_ONLY:
    ME &= MemoryEffects::readOnly();
    return true;
  case bitc::ATTR_KIND_WRITEONLY:
    ME &= MemoryEffects::writeOnly();
    return true;
  case bitc::ATTR_KIND_ARGMEMONLY:
    ME &= MemoryEffects::argMemOnly();
    return true;
  case bitc::ATTR_KIND_INACCESSIBLEMEM_ONLY:
    ME &= MemoryEffects::inaccessibleMemOnly();
    return true;
  case bitc::ATTR_KIND_INACCESSIBLEMEM_OR_ARGMEMONLY:
    ME &= MemoryEffects::inaccessibleOrArgMemOnly();
    return true;
  default:
    return false;
  }
}

Error BitcodeReader::parseAttributeGroupBlock() {
  if (Error Err = Stream.EnterSubBlock(bitc::PARAMATTR_GROUP_BLOCK_ID))
    return Err;

  if (!MAttributeGroups.empty())
    return error("Invalid multiple blocks");

  SmallVector<uint64_t, 64> Record;

  // Read all the records.
  while (true) {
    Expected<BitstreamEntry> MaybeEntry = Stream.advanceSkippingSubblocks();
    if (!MaybeEntry)
      return MaybeEntry.takeError();
    BitstreamEntry Entry = MaybeEntry.get();

    switch (Entry.Kind) {
    case BitstreamEntry::SubBlock: // Handled for us already.
    case BitstreamEntry::Error:
      return error("Malformed block");
    case BitstreamEntry::EndBlock:
      return Error::success();
    case BitstreamEntry::Record:
      // The interesting case.
      break;
    }

    // Read a record.
    Record.clear();
    Expected<unsigned> MaybeRecord = Stream.readRecord(Entry.ID, Record);
    if (!MaybeRecord)
      return MaybeRecord.takeError();
    switch (MaybeRecord.get()) {
    default:  // Default behavior: ignore.
      break;
    case bitc::PARAMATTR_GRP_CODE_ENTRY: { // ENTRY: [grpid, idx, a0, a1, ...]
      if (Record.size() < 3)
        return error("Invalid grp record");

      uint64_t GrpID = Record[0];
      uint64_t Idx = Record[1]; // Index of the object this attribute refers to.

      AttrBuilder B(Context);
      MemoryEffects ME = MemoryEffects::unknown();
      for (unsigned i = 2, e = Record.size(); i != e; ++i) {
        if (Record[i] == 0) {        // Enum attribute
          Attribute::AttrKind Kind;
          uint64_t EncodedKind = Record[++i];
          if (Idx == AttributeList::FunctionIndex &&
              upgradeOldMemoryAttribute(ME, EncodedKind))
            continue;

          if (Error Err = parseAttrKind(EncodedKind, &Kind))
            return Err;

          // Upgrade old-style byval attribute to one with a type, even if it's
          // nullptr. We will have to insert the real type when we associate
          // this AttributeList with a function.
          if (Kind == Attribute::ByVal)
            B.addByValAttr(nullptr);
          else if (Kind == Attribute::StructRet)
            B.addStructRetAttr(nullptr);
          else if (Kind == Attribute::InAlloca)
            B.addInAllocaAttr(nullptr);
          else if (Kind == Attribute::UWTable)
            B.addUWTableAttr(UWTableKind::Default);
          else if (Attribute::isEnumAttrKind(Kind))
            B.addAttribute(Kind);
          else
            return error("Not an enum attribute");
        } else if (Record[i] == 1) { // Integer attribute
          Attribute::AttrKind Kind;
          if (Error Err = parseAttrKind(Record[++i], &Kind))
            return Err;
          if (!Attribute::isIntAttrKind(Kind))
            return error("Not an int attribute");
          if (Kind == Attribute::Alignment)
            B.addAlignmentAttr(Record[++i]);
          else if (Kind == Attribute::StackAlignment)
            B.addStackAlignmentAttr(Record[++i]);
          else if (Kind == Attribute::Dereferenceable)
            B.addDereferenceableAttr(Record[++i]);
          else if (Kind == Attribute::DereferenceableOrNull)
            B.addDereferenceableOrNullAttr(Record[++i]);
          else if (Kind == Attribute::AllocSize)
            B.addAllocSizeAttrFromRawRepr(Record[++i]);
          else if (Kind == Attribute::VScaleRange)
            B.addVScaleRangeAttrFromRawRepr(Record[++i]);
          else if (Kind == Attribute::UWTable)
            B.addUWTableAttr(UWTableKind(Record[++i]));
          else if (Kind == Attribute::AllocKind)
            B.addAllocKindAttr(static_cast<AllocFnKind>(Record[++i]));
          else if (Kind == Attribute::Memory)
            B.addMemoryAttr(MemoryEffects::createFromIntValue(Record[++i]));
        } else if (Record[i] == 3 || Record[i] == 4) { // String attribute
          bool HasValue = (Record[i++] == 4);
          SmallString<64> KindStr;
          SmallString<64> ValStr;

          while (Record[i] != 0 && i != e)
            KindStr += Record[i++];
          assert(Record[i] == 0 && "Kind string not null terminated");

          if (HasValue) {
            // Has a value associated with it.
            ++i; // Skip the '0' that terminates the "kind" string.
            while (Record[i] != 0 && i != e)
              ValStr += Record[i++];
            assert(Record[i] == 0 && "Value string not null terminated");
          }

          B.addAttribute(KindStr.str(), ValStr.str());
        } else if (Record[i] == 5 || Record[i] == 6) {
          bool HasType = Record[i] == 6;
          Attribute::AttrKind Kind;
          if (Error Err = parseAttrKind(Record[++i], &Kind))
            return Err;
          if (!Attribute::isTypeAttrKind(Kind))
            return error("Not a type attribute");

          B.addTypeAttr(Kind, HasType ? getTypeByID(Record[++i]) : nullptr);
        } else {
          return error("Invalid attribute group entry");
        }
      }

      if (ME != MemoryEffects::unknown())
        B.addMemoryAttr(ME);

      UpgradeAttributes(B);
      MAttributeGroups[GrpID] = AttributeList::get(Context, Idx, B);
      break;
    }
    }
  }
}

Error BitcodeReader::parseTypeTable() {
  if (Error Err = Stream.EnterSubBlock(bitc::TYPE_BLOCK_ID_NEW))
    return Err;

  return parseTypeTableBody();
}

Error BitcodeReader::parseTypeTableBody() {
  if (!TypeList.empty())
    return error("Invalid multiple blocks");

  SmallVector<uint64_t, 64> Record;
  unsigned NumRecords = 0;

  SmallString<64> TypeName;

  // Read all the records for this type table.
  while (true) {
    Expected<BitstreamEntry> MaybeEntry = Stream.advanceSkippingSubblocks();
    if (!MaybeEntry)
      return MaybeEntry.takeError();
    BitstreamEntry Entry = MaybeEntry.get();

    switch (Entry.Kind) {
    case BitstreamEntry::SubBlock: // Handled for us already.
    case BitstreamEntry::Error:
      return error("Malformed block");
    case BitstreamEntry::EndBlock:
      if (NumRecords != TypeList.size())
        return error("Malformed block");
      return Error::success();
    case BitstreamEntry::Record:
      // The interesting case.
      break;
    }

    // Read a record.
    Record.clear();
    Type *ResultTy = nullptr;
    SmallVector<unsigned> ContainedIDs;
    Expected<unsigned> MaybeRecord = Stream.readRecord(Entry.ID, Record);
    if (!MaybeRecord)
      return MaybeRecord.takeError();
    switch (MaybeRecord.get()) {
    default:
      return error("Invalid value");
    case bitc::TYPE_CODE_NUMENTRY: // TYPE_CODE_NUMENTRY: [numentries]
      // TYPE_CODE_NUMENTRY contains a count of the number of types in the
      // type list.  This allows us to reserve space.
      if (Record.empty())
        return error("Invalid numentry record");
      TypeList.resize(Record[0]);
      continue;
    case bitc::TYPE_CODE_VOID:      // VOID
      ResultTy = Type::getVoidTy(Context);
      break;
    case bitc::TYPE_CODE_HALF:     // HALF
      ResultTy = Type::getHalfTy(Context);
      break;
    case bitc::TYPE_CODE_BFLOAT:    // BFLOAT
      ResultTy = Type::getBFloatTy(Context);
      break;
    case bitc::TYPE_CODE_FLOAT:     // FLOAT
      ResultTy = Type::getFloatTy(Context);
      break;
    case bitc::TYPE_CODE_DOUBLE:    // DOUBLE
      ResultTy = Type::getDoubleTy(Context);
      break;
    case bitc::TYPE_CODE_X86_FP80:  // X86_FP80
      ResultTy = Type::getX86_FP80Ty(Context);
      break;
    case bitc::TYPE_CODE_FP128:     // FP128
      ResultTy = Type::getFP128Ty(Context);
      break;
    case bitc::TYPE_CODE_PPC_FP128: // PPC_FP128
      ResultTy = Type::getPPC_FP128Ty(Context);
      break;
    case bitc::TYPE_CODE_LABEL:     // LABEL
      ResultTy = Type::getLabelTy(Context);
      break;
    case bitc::TYPE_CODE_METADATA:  // METADATA
      ResultTy = Type::getMetadataTy(Context);
      break;
    case bitc::TYPE_CODE_X86_MMX:   // X86_MMX
      ResultTy = Type::getX86_MMXTy(Context);
      break;
    case bitc::TYPE_CODE_X86_AMX:   // X86_AMX
      ResultTy = Type::getX86_AMXTy(Context);
      break;
    case bitc::TYPE_CODE_TOKEN:     // TOKEN
      ResultTy = Type::getTokenTy(Context);
      break;
    case bitc::TYPE_CODE_INTEGER: { // INTEGER: [width]
      if (Record.empty())
        return error("Invalid integer record");

      uint64_t NumBits = Record[0];
      if (NumBits < IntegerType::MIN_INT_BITS ||
          NumBits > IntegerType::MAX_INT_BITS)
        return error("Bitwidth for integer type out of range");
      ResultTy = IntegerType::get(Context, NumBits);
      break;
    }
    case bitc::TYPE_CODE_POINTER: { // POINTER: [pointee type] or
                                    //          [pointee type, address space]
      if (Record.empty())
        return error("Invalid pointer record");
      unsigned AddressSpace = 0;
      if (Record.size() == 2)
        AddressSpace = Record[1];
      ResultTy = getTypeByID(Record[0]);
      if (!ResultTy ||
          !PointerType::isValidElementType(ResultTy))
        return error("Invalid type");
      ContainedIDs.push_back(Record[0]);
      ResultTy = PointerType::get(ResultTy, AddressSpace);
      break;
    }
    case bitc::TYPE_CODE_OPAQUE_POINTER: { // OPAQUE_POINTER: [addrspace]
      if (Record.size() != 1)
        return error("Invalid opaque pointer record");
      if (Context.supportsTypedPointers())
        return error(
            "Opaque pointers are only supported in -opaque-pointers mode");
      unsigned AddressSpace = Record[0];
      ResultTy = PointerType::get(Context, AddressSpace);
      break;
    }
    case bitc::TYPE_CODE_FUNCTION_OLD: {
      // Deprecated, but still needed to read old bitcode files.
      // FUNCTION: [vararg, attrid, retty, paramty x N]
      if (Record.size() < 3)
        return error("Invalid function record");
      SmallVector<Type*, 8> ArgTys;
      for (unsigned i = 3, e = Record.size(); i != e; ++i) {
        if (Type *T = getTypeByID(Record[i]))
          ArgTys.push_back(T);
        else
          break;
      }

      ResultTy = getTypeByID(Record[2]);
      if (!ResultTy || ArgTys.size() < Record.size()-3)
        return error("Invalid type");

      ContainedIDs.append(Record.begin() + 2, Record.end());
      ResultTy = FunctionType::get(ResultTy, ArgTys, Record[0]);
      break;
    }
    case bitc::TYPE_CODE_FUNCTION: {
      // FUNCTION: [vararg, retty, paramty x N]
      if (Record.size() < 2)
        return error("Invalid function record");
      SmallVector<Type*, 8> ArgTys;
      for (unsigned i = 2, e = Record.size(); i != e; ++i) {
        if (Type *T = getTypeByID(Record[i])) {
          if (!FunctionType::isValidArgumentType(T))
            return error("Invalid function argument type");
          ArgTys.push_back(T);
        }
        else
          break;
      }

      ResultTy = getTypeByID(Record[1]);
      if (!ResultTy || ArgTys.size() < Record.size()-2)
        return error("Invalid type");

      ContainedIDs.append(Record.begin() + 1, Record.end());
      ResultTy = FunctionType::get(ResultTy, ArgTys, Record[0]);
      break;
    }
    case bitc::TYPE_CODE_STRUCT_ANON: {  // STRUCT: [ispacked, eltty x N]
      if (Record.empty())
        return error("Invalid anon struct record");
      SmallVector<Type*, 8> EltTys;
      for (unsigned i = 1, e = Record.size(); i != e; ++i) {
        if (Type *T = getTypeByID(Record[i]))
          EltTys.push_back(T);
        else
          break;
      }
      if (EltTys.size() != Record.size()-1)
        return error("Invalid type");
      ContainedIDs.append(Record.begin() + 1, Record.end());
      ResultTy = StructType::get(Context, EltTys, Record[0]);
      break;
    }
    case bitc::TYPE_CODE_STRUCT_NAME:   // STRUCT_NAME: [strchr x N]
      if (convertToString(Record, 0, TypeName))
        return error("Invalid struct name record");
      continue;

    case bitc::TYPE_CODE_STRUCT_NAMED: { // STRUCT: [ispacked, eltty x N]
      if (Record.empty())
        return error("Invalid named struct record");

      if (NumRecords >= TypeList.size())
        return error("Invalid TYPE table");

      // Check to see if this was forward referenced, if so fill in the temp.
      StructType *Res = cast_or_null<StructType>(TypeList[NumRecords]);
      if (Res) {
        Res->setName(TypeName);
        TypeList[NumRecords] = nullptr;
      } else  // Otherwise, create a new struct.
        Res = createIdentifiedStructType(Context, TypeName);
      TypeName.clear();

      SmallVector<Type*, 8> EltTys;
      for (unsigned i = 1, e = Record.size(); i != e; ++i) {
        if (Type *T = getTypeByID(Record[i]))
          EltTys.push_back(T);
        else
          break;
      }
      if (EltTys.size() != Record.size()-1)
        return error("Invalid named struct record");
      Res->setBody(EltTys, Record[0]);
      ContainedIDs.append(Record.begin() + 1, Record.end());
      ResultTy = Res;
      break;
    }
    case bitc::TYPE_CODE_OPAQUE: {       // OPAQUE: []
      if (Record.size() != 1)
        return error("Invalid opaque type record");

      if (NumRecords >= TypeList.size())
        return error("Invalid TYPE table");

      // Check to see if this was forward referenced, if so fill in the temp.
      StructType *Res = cast_or_null<StructType>(TypeList[NumRecords]);
      if (Res) {
        Res->setName(TypeName);
        TypeList[NumRecords] = nullptr;
      } else  // Otherwise, create a new struct with no body.
        Res = createIdentifiedStructType(Context, TypeName);
      TypeName.clear();
      ResultTy = Res;
      break;
    }
    case bitc::TYPE_CODE_TARGET_TYPE: { // TARGET_TYPE: [NumTy, Tys..., Ints...]
      if (Record.size() < 1)
        return error("Invalid target extension type record");

      if (NumRecords >= TypeList.size())
        return error("Invalid TYPE table");

      if (Record[0] >= Record.size())
        return error("Too many type parameters");

      unsigned NumTys = Record[0];
      SmallVector<Type *, 4> TypeParams;
      SmallVector<unsigned, 8> IntParams;
      for (unsigned i = 0; i < NumTys; i++) {
        if (Type *T = getTypeByID(Record[i + 1]))
          TypeParams.push_back(T);
        else
          return error("Invalid type");
      }

      for (unsigned i = NumTys + 1, e = Record.size(); i < e; i++) {
        if (Record[i] > UINT_MAX)
          return error("Integer parameter too large");
        IntParams.push_back(Record[i]);
      }
      ResultTy = TargetExtType::get(Context, TypeName, TypeParams, IntParams);
      TypeName.clear();
      break;
    }
    case bitc::TYPE_CODE_ARRAY:     // ARRAY: [numelts, eltty]
      if (Record.size() < 2)
        return error("Invalid array type record");
      ResultTy = getTypeByID(Record[1]);
      if (!ResultTy || !ArrayType::isValidElementType(ResultTy))
        return error("Invalid type");
      ContainedIDs.push_back(Record[1]);
      ResultTy = ArrayType::get(ResultTy, Record[0]);
      break;
    case bitc::TYPE_CODE_VECTOR:    // VECTOR: [numelts, eltty] or
                                    //         [numelts, eltty, scalable]
      if (Record.size() < 2)
        return error("Invalid vector type record");
      if (Record[0] == 0)
        return error("Invalid vector length");
      ResultTy = getTypeByID(Record[1]);
      if (!ResultTy || !VectorType::isValidElementType(ResultTy))
        return error("Invalid type");
      bool Scalable = Record.size() > 2 ? Record[2] : false;
      ContainedIDs.push_back(Record[1]);
      ResultTy = VectorType::get(ResultTy, Record[0], Scalable);
      break;
    }

    if (NumRecords >= TypeList.size())
      return error("Invalid TYPE table");
    if (TypeList[NumRecords])
      return error(
          "Invalid TYPE table: Only named structs can be forward referenced");
    assert(ResultTy && "Didn't read a type?");
    TypeList[NumRecords] = ResultTy;
    if (!ContainedIDs.empty())
      ContainedTypeIDs[NumRecords] = std::move(ContainedIDs);
    ++NumRecords;
  }
}

Error BitcodeReader::parseOperandBundleTags() {
  if (Error Err = Stream.EnterSubBlock(bitc::OPERAND_BUNDLE_TAGS_BLOCK_ID))
    return Err;

  if (!BundleTags.empty())
    return error("Invalid multiple blocks");

  SmallVector<uint64_t, 64> Record;

  while (true) {
    Expected<BitstreamEntry> MaybeEntry = Stream.advanceSkippingSubblocks();
    if (!MaybeEntry)
      return MaybeEntry.takeError();
    BitstreamEntry Entry = MaybeEntry.get();

    switch (Entry.Kind) {
    case BitstreamEntry::SubBlock: // Handled for us already.
    case BitstreamEntry::Error:
      return error("Malformed block");
    case BitstreamEntry::EndBlock:
      return Error::success();
    case BitstreamEntry::Record:
      // The interesting case.
      break;
    }

    // Tags are implicitly mapped to integers by their order.

    Expected<unsigned> MaybeRecord = Stream.readRecord(Entry.ID, Record);
    if (!MaybeRecord)
      return MaybeRecord.takeError();
    if (MaybeRecord.get() != bitc::OPERAND_BUNDLE_TAG)
      return error("Invalid operand bundle record");

    // OPERAND_BUNDLE_TAG: [strchr x N]
    BundleTags.emplace_back();
    if (convertToString(Record, 0, BundleTags.back()))
      return error("Invalid operand bundle record");
    Record.clear();
  }
}

Error BitcodeReader::parseSyncScopeNames() {
  if (Error Err = Stream.EnterSubBlock(bitc::SYNC_SCOPE_NAMES_BLOCK_ID))
    return Err;

  if (!SSIDs.empty())
    return error("Invalid multiple synchronization scope names blocks");

  SmallVector<uint64_t, 64> Record;
  while (true) {
    Expected<BitstreamEntry> MaybeEntry = Stream.advanceSkippingSubblocks();
    if (!MaybeEntry)
      return MaybeEntry.takeError();
    BitstreamEntry Entry = MaybeEntry.get();

    switch (Entry.Kind) {
    case BitstreamEntry::SubBlock: // Handled for us already.
    case BitstreamEntry::Error:
      return error("Malformed block");
    case BitstreamEntry::EndBlock:
      if (SSIDs.empty())
        return error("Invalid empty synchronization scope names block");
      return Error::success();
    case BitstreamEntry::Record:
      // The interesting case.
      break;
    }

    // Synchronization scope names are implicitly mapped to synchronization
    // scope IDs by their order.

    Expected<unsigned> MaybeRecord = Stream.readRecord(Entry.ID, Record);
    if (!MaybeRecord)
      return MaybeRecord.takeError();
    if (MaybeRecord.get() != bitc::SYNC_SCOPE_NAME)
      return error("Invalid sync scope record");

    SmallString<16> SSN;
    if (convertToString(Record, 0, SSN))
      return error("Invalid sync scope record");

    SSIDs.push_back(Context.getOrInsertSyncScopeID(SSN));
    Record.clear();
  }
}

/// Associate a value with its name from the given index in the provided record.
Expected<Value *> BitcodeReader::recordValue(SmallVectorImpl<uint64_t> &Record,
                                             unsigned NameIndex, Triple &TT) {
  SmallString<128> ValueName;
  if (convertToString(Record, NameIndex, ValueName))
    return error("Invalid record");
  unsigned ValueID = Record[0];
  if (ValueID >= ValueList.size() || !ValueList[ValueID])
    return error("Invalid record");
  Value *V = ValueList[ValueID];

  StringRef NameStr(ValueName.data(), ValueName.size());
  if (NameStr.find_first_of(0) != StringRef::npos)
    return error("Invalid value name");
  V->setName(NameStr);
  auto *GO = dyn_cast<GlobalObject>(V);
  if (GO && ImplicitComdatObjects.contains(GO) && TT.supportsCOMDAT())
    GO->setComdat(TheModule->getOrInsertComdat(V->getName()));
  return V;
}

/// Helper to note and return the current location, and jump to the given
/// offset.
static Expected<uint64_t> jumpToValueSymbolTable(uint64_t Offset,
                                                 BitstreamCursor &Stream) {
  // Save the current parsing location so we can jump back at the end
  // of the VST read.
  uint64_t CurrentBit = Stream.GetCurrentBitNo();
  if (Error JumpFailed = Stream.JumpToBit(Offset * 32))
    return std::move(JumpFailed);
  Expected<BitstreamEntry> MaybeEntry = Stream.advance();
  if (!MaybeEntry)
    return MaybeEntry.takeError();
  if (MaybeEntry.get().Kind != BitstreamEntry::SubBlock ||
      MaybeEntry.get().ID != bitc::VALUE_SYMTAB_BLOCK_ID)
    return error("Expected value symbol table subblock");
  return CurrentBit;
}

void BitcodeReader::setDeferredFunctionInfo(unsigned FuncBitcodeOffsetDelta,
                                            Function *F,
                                            ArrayRef<uint64_t> Record) {
  // Note that we subtract 1 here because the offset is relative to one word
  // before the start of the identification or module block, which was
  // historically always the start of the regular bitcode header.
  uint64_t FuncWordOffset = Record[1] - 1;
  uint64_t FuncBitOffset = FuncWordOffset * 32;
  DeferredFunctionInfo[F] = FuncBitOffset + FuncBitcodeOffsetDelta;
  // Set the LastFunctionBlockBit to point to the last function block.
  // Later when parsing is resumed after function materialization,
  // we can simply skip that last function block.
  if (FuncBitOffset > LastFunctionBlockBit)
    LastFunctionBlockBit = FuncBitOffset;
}

/// Read a new-style GlobalValue symbol table.
Error BitcodeReader::parseGlobalValueSymbolTable() {
  unsigned FuncBitcodeOffsetDelta =
      Stream.getAbbrevIDWidth() + bitc::BlockIDWidth;

  if (Error Err = Stream.EnterSubBlock(bitc::VALUE_SYMTAB_BLOCK_ID))
    return Err;

  SmallVector<uint64_t, 64> Record;
  while (true) {
    Expected<BitstreamEntry> MaybeEntry = Stream.advanceSkippingSubblocks();
    if (!MaybeEntry)
      return MaybeEntry.takeError();
    BitstreamEntry Entry = MaybeEntry.get();

    switch (Entry.Kind) {
    case BitstreamEntry::SubBlock:
    case BitstreamEntry::Error:
      return error("Malformed block");
    case BitstreamEntry::EndBlock:
      return Error::success();
    case BitstreamEntry::Record:
      break;
    }

    Record.clear();
    Expected<unsigned> MaybeRecord = Stream.readRecord(Entry.ID, Record);
    if (!MaybeRecord)
      return MaybeRecord.takeError();
    switch (MaybeRecord.get()) {
    case bitc::VST_CODE_FNENTRY: { // [valueid, offset]
      unsigned ValueID = Record[0];
      if (ValueID >= ValueList.size() || !ValueList[ValueID])
        return error("Invalid value reference in symbol table");
      setDeferredFunctionInfo(FuncBitcodeOffsetDelta,
                              cast<Function>(ValueList[ValueID]), Record);
      break;
    }
    }
  }
}

/// Parse the value symbol table at either the current parsing location or
/// at the given bit offset if provided.
Error BitcodeReader::parseValueSymbolTable(uint64_t Offset) {
  uint64_t CurrentBit;
  // Pass in the Offset to distinguish between calling for the module-level
  // VST (where we want to jump to the VST offset) and the function-level
  // VST (where we don't).
  if (Offset > 0) {
    Expected<uint64_t> MaybeCurrentBit = jumpToValueSymbolTable(Offset, Stream);
    if (!MaybeCurrentBit)
      return MaybeCurrentBit.takeError();
    CurrentBit = MaybeCurrentBit.get();
    // If this module uses a string table, read this as a module-level VST.
    if (UseStrtab) {
      if (Error Err = parseGlobalValueSymbolTable())
        return Err;
      if (Error JumpFailed = Stream.JumpToBit(CurrentBit))
        return JumpFailed;
      return Error::success();
    }
    // Otherwise, the VST will be in a similar format to a function-level VST,
    // and will contain symbol names.
  }

  // Compute the delta between the bitcode indices in the VST (the word offset
  // to the word-aligned ENTER_SUBBLOCK for the function block, and that
  // expected by the lazy reader. The reader's EnterSubBlock expects to have
  // already read the ENTER_SUBBLOCK code (size getAbbrevIDWidth) and BlockID
  // (size BlockIDWidth). Note that we access the stream's AbbrevID width here
  // just before entering the VST subblock because: 1) the EnterSubBlock
  // changes the AbbrevID width; 2) the VST block is nested within the same
  // outer MODULE_BLOCK as the FUNCTION_BLOCKs and therefore have the same
  // AbbrevID width before calling EnterSubBlock; and 3) when we want to
  // jump to the FUNCTION_BLOCK using this offset later, we don't want
  // to rely on the stream's AbbrevID width being that of the MODULE_BLOCK.
  unsigned FuncBitcodeOffsetDelta =
      Stream.getAbbrevIDWidth() + bitc::BlockIDWidth;

  if (Error Err = Stream.EnterSubBlock(bitc::VALUE_SYMTAB_BLOCK_ID))
    return Err;

  SmallVector<uint64_t, 64> Record;

  Triple TT(TheModule->getTargetTriple());

  // Read all the records for this value table.
  SmallString<128> ValueName;

  while (true) {
    Expected<BitstreamEntry> MaybeEntry = Stream.advanceSkippingSubblocks();
    if (!MaybeEntry)
      return MaybeEntry.takeError();
    BitstreamEntry Entry = MaybeEntry.get();

    switch (Entry.Kind) {
    case BitstreamEntry::SubBlock: // Handled for us already.
    case BitstreamEntry::Error:
      return error("Malformed block");
    case BitstreamEntry::EndBlock:
      if (Offset > 0)
        if (Error JumpFailed = Stream.JumpToBit(CurrentBit))
          return JumpFailed;
      return Error::success();
    case BitstreamEntry::Record:
      // The interesting case.
      break;
    }

    // Read a record.
    Record.clear();
    Expected<unsigned> MaybeRecord = Stream.readRecord(Entry.ID, Record);
    if (!MaybeRecord)
      return MaybeRecord.takeError();
    switch (MaybeRecord.get()) {
    default:  // Default behavior: unknown type.
      break;
    case bitc::VST_CODE_ENTRY: {  // VST_CODE_ENTRY: [valueid, namechar x N]
      Expected<Value *> ValOrErr = recordValue(Record, 1, TT);
      if (Error Err = ValOrErr.takeError())
        return Err;
      ValOrErr.get();
      break;
    }
    case bitc::VST_CODE_FNENTRY: {
      // VST_CODE_FNENTRY: [valueid, offset, namechar x N]
      Expected<Value *> ValOrErr = recordValue(Record, 2, TT);
      if (Error Err = ValOrErr.takeError())
        return Err;
      Value *V = ValOrErr.get();

      // Ignore function offsets emitted for aliases of functions in older
      // versions of LLVM.
      if (auto *F = dyn_cast<Function>(V))
        setDeferredFunctionInfo(FuncBitcodeOffsetDelta, F, Record);
      break;
    }
    case bitc::VST_CODE_BBENTRY: {
      if (convertToString(Record, 1, ValueName))
        return error("Invalid bbentry record");
      BasicBlock *BB = getBasicBlock(Record[0]);
      if (!BB)
        return error("Invalid bbentry record");

      BB->setName(StringRef(ValueName.data(), ValueName.size()));
      ValueName.clear();
      break;
    }
    }
  }
}

/// Decode a signed value stored with the sign bit in the LSB for dense VBR
/// encoding.
uint64_t BitcodeReader::decodeSignRotatedValue(uint64_t V) {
  if ((V & 1) == 0)
    return V >> 1;
  if (V != 1)
    return -(V >> 1);
  // There is no such thing as -0 with integers.  "-0" really means MININT.
  return 1ULL << 63;
}

/// Resolve all of the initializers for global values and aliases that we can.
Error BitcodeReader::resolveGlobalAndIndirectSymbolInits() {
  std::vector<std::pair<GlobalVariable *, unsigned>> GlobalInitWorklist;
  std::vector<std::pair<GlobalValue *, unsigned>> IndirectSymbolInitWorklist;
  std::vector<FunctionOperandInfo> FunctionOperandWorklist;

  GlobalInitWorklist.swap(GlobalInits);
  IndirectSymbolInitWorklist.swap(IndirectSymbolInits);
  FunctionOperandWorklist.swap(FunctionOperands);

  while (!GlobalInitWorklist.empty()) {
    unsigned ValID = GlobalInitWorklist.back().second;
    if (ValID >= ValueList.size()) {
      // Not ready to resolve this yet, it requires something later in the file.
      GlobalInits.push_back(GlobalInitWorklist.back());
    } else {
      Expected<Constant *> MaybeC = getValueForInitializer(ValID);
      if (!MaybeC)
        return MaybeC.takeError();
      GlobalInitWorklist.back().first->setInitializer(MaybeC.get());
    }
    GlobalInitWorklist.pop_back();
  }

  while (!IndirectSymbolInitWorklist.empty()) {
    unsigned ValID = IndirectSymbolInitWorklist.back().second;
    if (ValID >= ValueList.size()) {
      IndirectSymbolInits.push_back(IndirectSymbolInitWorklist.back());
    } else {
      Expected<Constant *> MaybeC = getValueForInitializer(ValID);
      if (!MaybeC)
        return MaybeC.takeError();
      Constant *C = MaybeC.get();
      GlobalValue *GV = IndirectSymbolInitWorklist.back().first;
      if (auto *GA = dyn_cast<GlobalAlias>(GV)) {
        if (C->getType() != GV->getType())
          return error("Alias and aliasee types don't match");
        GA->setAliasee(C);
      } else if (auto *GI = dyn_cast<GlobalIFunc>(GV)) {
        Type *ResolverFTy =
            GlobalIFunc::getResolverFunctionType(GI->getValueType());
        // Transparently fix up the type for compatibility with older bitcode
        GI->setResolver(ConstantExpr::getBitCast(
            C, ResolverFTy->getPointerTo(GI->getAddressSpace())));
      } else {
        return error("Expected an alias or an ifunc");
      }
    }
    IndirectSymbolInitWorklist.pop_back();
  }

  while (!FunctionOperandWorklist.empty()) {
    FunctionOperandInfo &Info = FunctionOperandWorklist.back();
    if (Info.PersonalityFn) {
      unsigned ValID = Info.PersonalityFn - 1;
      if (ValID < ValueList.size()) {
        Expected<Constant *> MaybeC = getValueForInitializer(ValID);
        if (!MaybeC)
          return MaybeC.takeError();
        Info.F->setPersonalityFn(MaybeC.get());
        Info.PersonalityFn = 0;
      }
    }
    if (Info.Prefix) {
      unsigned ValID = Info.Prefix - 1;
      if (ValID < ValueList.size()) {
        Expected<Constant *> MaybeC = getValueForInitializer(ValID);
        if (!MaybeC)
          return MaybeC.takeError();
        Info.F->setPrefixData(MaybeC.get());
        Info.Prefix = 0;
      }
    }
    if (Info.Prologue) {
      unsigned ValID = Info.Prologue - 1;
      if (ValID < ValueList.size()) {
        Expected<Constant *> MaybeC = getValueForInitializer(ValID);
        if (!MaybeC)
          return MaybeC.takeError();
        Info.F->setPrologueData(MaybeC.get());
        Info.Prologue = 0;
      }
    }
    if (Info.PersonalityFn || Info.Prefix || Info.Prologue)
      FunctionOperands.push_back(Info);
    FunctionOperandWorklist.pop_back();
  }

  return Error::success();
}

APInt llvm::readWideAPInt(ArrayRef<uint64_t> Vals, unsigned TypeBits) {
  SmallVector<uint64_t, 8> Words(Vals.size());
  transform(Vals, Words.begin(),
                 BitcodeReader::decodeSignRotatedValue);

  return APInt(TypeBits, Words);
}

Error BitcodeReader::parseConstants() {
  if (Error Err = Stream.EnterSubBlock(bitc::CONSTANTS_BLOCK_ID))
    return Err;

  SmallVector<uint64_t, 64> Record;

  // Read all the records for this value table.
  Type *CurTy = Type::getInt32Ty(Context);
  unsigned Int32TyID = getVirtualTypeID(CurTy);
  unsigned CurTyID = Int32TyID;
  Type *CurElemTy = nullptr;
  unsigned NextCstNo = ValueList.size();

  while (true) {
    Expected<BitstreamEntry> MaybeEntry = Stream.advanceSkippingSubblocks();
    if (!MaybeEntry)
      return MaybeEntry.takeError();
    BitstreamEntry Entry = MaybeEntry.get();

    switch (Entry.Kind) {
    case BitstreamEntry::SubBlock: // Handled for us already.
    case BitstreamEntry::Error:
      return error("Malformed block");
    case BitstreamEntry::EndBlock:
      if (NextCstNo != ValueList.size())
        return error("Invalid constant reference");
      return Error::success();
    case BitstreamEntry::Record:
      // The interesting case.
      break;
    }

    // Read a record.
    Record.clear();
    Type *VoidType = Type::getVoidTy(Context);
    Value *V = nullptr;
    Expected<unsigned> MaybeBitCode = Stream.readRecord(Entry.ID, Record);
    if (!MaybeBitCode)
      return MaybeBitCode.takeError();
    switch (unsigned BitCode = MaybeBitCode.get()) {
    default:  // Default behavior: unknown constant
    case bitc::CST_CODE_UNDEF:     // UNDEF
      V = UndefValue::get(CurTy);
      break;
    case bitc::CST_CODE_POISON:    // POISON
      V = PoisonValue::get(CurTy);
      break;
    case bitc::CST_CODE_SETTYPE:   // SETTYPE: [typeid]
      if (Record.empty())
        return error("Invalid settype record");
      if (Record[0] >= TypeList.size() || !TypeList[Record[0]])
        return error("Invalid settype record");
      if (TypeList[Record[0]] == VoidType)
        return error("Invalid constant type");
      CurTyID = Record[0];
      CurTy = TypeList[CurTyID];
      CurElemTy = getPtrElementTypeByID(CurTyID);
      continue;  // Skip the ValueList manipulation.
    case bitc::CST_CODE_NULL:      // NULL
      if (CurTy->isVoidTy() || CurTy->isFunctionTy() || CurTy->isLabelTy())
        return error("Invalid type for a constant null value");
      if (auto *TETy = dyn_cast<TargetExtType>(CurTy))
        if (!TETy->hasProperty(TargetExtType::HasZeroInit))
          return error("Invalid type for a constant null value");
      V = Constant::getNullValue(CurTy);
      break;
    case bitc::CST_CODE_INTEGER:   // INTEGER: [intval]
      if (!CurTy->isIntegerTy() || Record.empty())
        return error("Invalid integer const record");
      V = ConstantInt::get(CurTy, decodeSignRotatedValue(Record[0]));
      break;
    case bitc::CST_CODE_WIDE_INTEGER: {// WIDE_INTEGER: [n x intval]
      if (!CurTy->isIntegerTy() || Record.empty())
        return error("Invalid wide integer const record");

      APInt VInt =
          readWideAPInt(Record, cast<IntegerType>(CurTy)->getBitWidth());
      V = ConstantInt::get(Context, VInt);

      break;
    }
    case bitc::CST_CODE_FLOAT: {    // FLOAT: [fpval]
      if (Record.empty())
        return error("Invalid float const record");
      if (CurTy->isHalfTy())
        V = ConstantFP::get(Context, APFloat(APFloat::IEEEhalf(),
                                             APInt(16, (uint16_t)Record[0])));
      else if (CurTy->isBFloatTy())
        V = ConstantFP::get(Context, APFloat(APFloat::BFloat(),
                                             APInt(16, (uint32_t)Record[0])));
      else if (CurTy->isFloatTy())
        V = ConstantFP::get(Context, APFloat(APFloat::IEEEsingle(),
                                             APInt(32, (uint32_t)Record[0])));
      else if (CurTy->isDoubleTy())
        V = ConstantFP::get(Context, APFloat(APFloat::IEEEdouble(),
                                             APInt(64, Record[0])));
      else if (CurTy->isX86_FP80Ty()) {
        // Bits are not stored the same way as a normal i80 APInt, compensate.
        uint64_t Rearrange[2];
        Rearrange[0] = (Record[1] & 0xffffLL) | (Record[0] << 16);
        Rearrange[1] = Record[0] >> 48;
        V = ConstantFP::get(Context, APFloat(APFloat::x87DoubleExtended(),
                                             APInt(80, Rearrange)));
      } else if (CurTy->isFP128Ty())
        V = ConstantFP::get(Context, APFloat(APFloat::IEEEquad(),
                                             APInt(128, Record)));
      else if (CurTy->isPPC_FP128Ty())
        V = ConstantFP::get(Context, APFloat(APFloat::PPCDoubleDouble(),
                                             APInt(128, Record)));
      else
        V = UndefValue::get(CurTy);
      break;
    }

    case bitc::CST_CODE_AGGREGATE: {// AGGREGATE: [n x value number]
      if (Record.empty())
        return error("Invalid aggregate record");

      unsigned Size = Record.size();
      SmallVector<unsigned, 16> Elts;
      for (unsigned i = 0; i != Size; ++i)
        Elts.push_back(Record[i]);

      if (isa<StructType>(CurTy)) {
        V = BitcodeConstant::create(
            Alloc, CurTy, BitcodeConstant::ConstantStructOpcode, Elts);
      } else if (isa<ArrayType>(CurTy)) {
        V = BitcodeConstant::create(Alloc, CurTy,
                                    BitcodeConstant::ConstantArrayOpcode, Elts);
      } else if (isa<VectorType>(CurTy)) {
        V = BitcodeConstant::create(
            Alloc, CurTy, BitcodeConstant::ConstantVectorOpcode, Elts);
      } else {
        V = UndefValue::get(CurTy);
      }
      break;
    }
    case bitc::CST_CODE_STRING:    // STRING: [values]
    case bitc::CST_CODE_CSTRING: { // CSTRING: [values]
      if (Record.empty())
        return error("Invalid string record");

      SmallString<16> Elts(Record.begin(), Record.end());
      V = ConstantDataArray::getString(Context, Elts,
                                       BitCode == bitc::CST_CODE_CSTRING);
      break;
    }
    case bitc::CST_CODE_DATA: {// DATA: [n x value]
      if (Record.empty())
        return error("Invalid data record");

      Type *EltTy;
      if (auto *Array = dyn_cast<ArrayType>(CurTy))
        EltTy = Array->getElementType();
      else
        EltTy = cast<VectorType>(CurTy)->getElementType();
      if (EltTy->isIntegerTy(8)) {
        SmallVector<uint8_t, 16> Elts(Record.begin(), Record.end());
        if (isa<VectorType>(CurTy))
          V = ConstantDataVector::get(Context, Elts);
        else
          V = ConstantDataArray::get(Context, Elts);
      } else if (EltTy->isIntegerTy(16)) {
        SmallVector<uint16_t, 16> Elts(Record.begin(), Record.end());
        if (isa<VectorType>(CurTy))
          V = ConstantDataVector::get(Context, Elts);
        else
          V = ConstantDataArray::get(Context, Elts);
      } else if (EltTy->isIntegerTy(32)) {
        SmallVector<uint32_t, 16> Elts(Record.begin(), Record.end());
        if (isa<VectorType>(CurTy))
          V = ConstantDataVector::get(Context, Elts);
        else
          V = ConstantDataArray::get(Context, Elts);
      } else if (EltTy->isIntegerTy(64)) {
        SmallVector<uint64_t, 16> Elts(Record.begin(), Record.end());
        if (isa<VectorType>(CurTy))
          V = ConstantDataVector::get(Context, Elts);
        else
          V = ConstantDataArray::get(Context, Elts);
      } else if (EltTy->isHalfTy()) {
        SmallVector<uint16_t, 16> Elts(Record.begin(), Record.end());
        if (isa<VectorType>(CurTy))
          V = ConstantDataVector::getFP(EltTy, Elts);
        else
          V = ConstantDataArray::getFP(EltTy, Elts);
      } else if (EltTy->isBFloatTy()) {
        SmallVector<uint16_t, 16> Elts(Record.begin(), Record.end());
        if (isa<VectorType>(CurTy))
          V = ConstantDataVector::getFP(EltTy, Elts);
        else
          V = ConstantDataArray::getFP(EltTy, Elts);
      } else if (EltTy->isFloatTy()) {
        SmallVector<uint32_t, 16> Elts(Record.begin(), Record.end());
        if (isa<VectorType>(CurTy))
          V = ConstantDataVector::getFP(EltTy, Elts);
        else
          V = ConstantDataArray::getFP(EltTy, Elts);
      } else if (EltTy->isDoubleTy()) {
        SmallVector<uint64_t, 16> Elts(Record.begin(), Record.end());
        if (isa<VectorType>(CurTy))
          V = ConstantDataVector::getFP(EltTy, Elts);
        else
          V = ConstantDataArray::getFP(EltTy, Elts);
      } else {
        return error("Invalid type for value");
      }
      break;
    }
    case bitc::CST_CODE_CE_UNOP: {  // CE_UNOP: [opcode, opval]
      if (Record.size() < 2)
        return error("Invalid unary op constexpr record");
      int Opc = getDecodedUnaryOpcode(Record[0], CurTy);
      if (Opc < 0) {
        V = UndefValue::get(CurTy);  // Unknown unop.
      } else {
        V = BitcodeConstant::create(Alloc, CurTy, Opc, (unsigned)Record[1]);
      }
      break;
    }
    case bitc::CST_CODE_CE_BINOP: {  // CE_BINOP: [opcode, opval, opval]
      if (Record.size() < 3)
        return error("Invalid binary op constexpr record");
      int Opc = getDecodedBinaryOpcode(Record[0], CurTy);
      if (Opc < 0) {
        V = UndefValue::get(CurTy);  // Unknown binop.
      } else {
        uint8_t Flags = 0;
        if (Record.size() >= 4) {
          if (Opc == Instruction::Add ||
              Opc == Instruction::Sub ||
              Opc == Instruction::Mul ||
              Opc == Instruction::Shl) {
            if (Record[3] & (1 << bitc::OBO_NO_SIGNED_WRAP))
              Flags |= OverflowingBinaryOperator::NoSignedWrap;
            if (Record[3] & (1 << bitc::OBO_NO_UNSIGNED_WRAP))
              Flags |= OverflowingBinaryOperator::NoUnsignedWrap;
          } else if (Opc == Instruction::SDiv ||
                     Opc == Instruction::UDiv ||
                     Opc == Instruction::LShr ||
                     Opc == Instruction::AShr) {
            if (Record[3] & (1 << bitc::PEO_EXACT))
              Flags |= SDivOperator::IsExact;
          }
        }
        V = BitcodeConstant::create(Alloc, CurTy, {(uint8_t)Opc, Flags},
                                    {(unsigned)Record[1], (unsigned)Record[2]});
      }
      break;
    }
    case bitc::CST_CODE_CE_CAST: {  // CE_CAST: [opcode, opty, opval]
      if (Record.size() < 3)
        return error("Invalid cast constexpr record");
      int Opc = getDecodedCastOpcode(Record[0]);
      if (Opc < 0) {
        V = UndefValue::get(CurTy);  // Unknown cast.
      } else {
        unsigned OpTyID = Record[1];
        Type *OpTy = getTypeByID(OpTyID);
        if (!OpTy)
          return error("Invalid cast constexpr record");
        V = BitcodeConstant::create(Alloc, CurTy, Opc, (unsigned)Record[2]);
      }
      break;
    }
    case bitc::CST_CODE_CE_INBOUNDS_GEP: // [ty, n x operands]
    case bitc::CST_CODE_CE_GEP: // [ty, n x operands]
    case bitc::CST_CODE_CE_GEP_WITH_INRANGE_INDEX: { // [ty, flags, n x
                                                     // operands]
      if (Record.size() < 2)
        return error("Constant GEP record must have at least two elements");
      unsigned OpNum = 0;
      Type *PointeeType = nullptr;
      if (BitCode == bitc::CST_CODE_CE_GEP_WITH_INRANGE_INDEX ||
          Record.size() % 2)
        PointeeType = getTypeByID(Record[OpNum++]);

      bool InBounds = false;
      std::optional<unsigned> InRangeIndex;
      if (BitCode == bitc::CST_CODE_CE_GEP_WITH_INRANGE_INDEX) {
        uint64_t Op = Record[OpNum++];
        InBounds = Op & 1;
        InRangeIndex = Op >> 1;
      } else if (BitCode == bitc::CST_CODE_CE_INBOUNDS_GEP)
        InBounds = true;

      SmallVector<unsigned, 16> Elts;
      unsigned BaseTypeID = Record[OpNum];
      while (OpNum != Record.size()) {
        unsigned ElTyID = Record[OpNum++];
        Type *ElTy = getTypeByID(ElTyID);
        if (!ElTy)
          return error("Invalid getelementptr constexpr record");
        Elts.push_back(Record[OpNum++]);
      }

      if (Elts.size() < 1)
        return error("Invalid gep with no operands");

      Type *BaseType = getTypeByID(BaseTypeID);
      if (isa<VectorType>(BaseType)) {
        BaseTypeID = getContainedTypeID(BaseTypeID, 0);
        BaseType = getTypeByID(BaseTypeID);
      }

      PointerType *OrigPtrTy = dyn_cast_or_null<PointerType>(BaseType);
      if (!OrigPtrTy)
        return error("GEP base operand must be pointer or vector of pointer");

      if (!PointeeType) {
        PointeeType = getPtrElementTypeByID(BaseTypeID);
        if (!PointeeType)
          return error("Missing element type for old-style constant GEP");
      } else if (!OrigPtrTy->isOpaqueOrPointeeTypeMatches(PointeeType))
        return error("Explicit gep operator type does not match pointee type "
                     "of pointer operand");

      V = BitcodeConstant::create(Alloc, CurTy,
                                  {Instruction::GetElementPtr, InBounds,
                                   InRangeIndex.value_or(-1), PointeeType},
                                  Elts);
      break;
    }
    case bitc::CST_CODE_CE_SELECT: {  // CE_SELECT: [opval#, opval#, opval#]
      if (Record.size() < 3)
        return error("Invalid select constexpr record");

      V = BitcodeConstant::create(
          Alloc, CurTy, Instruction::Select,
          {(unsigned)Record[0], (unsigned)Record[1], (unsigned)Record[2]});
      break;
    }
    case bitc::CST_CODE_CE_EXTRACTELT
        : { // CE_EXTRACTELT: [opty, opval, opty, opval]
      if (Record.size() < 3)
        return error("Invalid extractelement constexpr record");
      unsigned OpTyID = Record[0];
      VectorType *OpTy =
        dyn_cast_or_null<VectorType>(getTypeByID(OpTyID));
      if (!OpTy)
        return error("Invalid extractelement constexpr record");
      unsigned IdxRecord;
      if (Record.size() == 4) {
        unsigned IdxTyID = Record[2];
        Type *IdxTy = getTypeByID(IdxTyID);
        if (!IdxTy)
          return error("Invalid extractelement constexpr record");
        IdxRecord = Record[3];
      } else {
        // Deprecated, but still needed to read old bitcode files.
        IdxRecord = Record[2];
      }
      V = BitcodeConstant::create(Alloc, CurTy, Instruction::ExtractElement,
                                  {(unsigned)Record[1], IdxRecord});
      break;
    }
    case bitc::CST_CODE_CE_INSERTELT
        : { // CE_INSERTELT: [opval, opval, opty, opval]
      VectorType *OpTy = dyn_cast<VectorType>(CurTy);
      if (Record.size() < 3 || !OpTy)
        return error("Invalid insertelement constexpr record");
      unsigned IdxRecord;
      if (Record.size() == 4) {
        unsigned IdxTyID = Record[2];
        Type *IdxTy = getTypeByID(IdxTyID);
        if (!IdxTy)
          return error("Invalid insertelement constexpr record");
        IdxRecord = Record[3];
      } else {
        // Deprecated, but still needed to read old bitcode files.
        IdxRecord = Record[2];
      }
      V = BitcodeConstant::create(
          Alloc, CurTy, Instruction::InsertElement,
          {(unsigned)Record[0], (unsigned)Record[1], IdxRecord});
      break;
    }
    case bitc::CST_CODE_CE_SHUFFLEVEC: { // CE_SHUFFLEVEC: [opval, opval, opval]
      VectorType *OpTy = dyn_cast<VectorType>(CurTy);
      if (Record.size() < 3 || !OpTy)
        return error("Invalid shufflevector constexpr record");
      V = BitcodeConstant::create(
          Alloc, CurTy, Instruction::ShuffleVector,
          {(unsigned)Record[0], (unsigned)Record[1], (unsigned)Record[2]});
      break;
    }
    case bitc::CST_CODE_CE_SHUFVEC_EX: { // [opty, opval, opval, opval]
      VectorType *RTy = dyn_cast<VectorType>(CurTy);
      VectorType *OpTy =
        dyn_cast_or_null<VectorType>(getTypeByID(Record[0]));
      if (Record.size() < 4 || !RTy || !OpTy)
        return error("Invalid shufflevector constexpr record");
      V = BitcodeConstant::create(
          Alloc, CurTy, Instruction::ShuffleVector,
          {(unsigned)Record[1], (unsigned)Record[2], (unsigned)Record[3]});
      break;
    }
    case bitc::CST_CODE_CE_CMP: {     // CE_CMP: [opty, opval, opval, pred]
      if (Record.size() < 4)
        return error("Invalid cmp constexpt record");
      unsigned OpTyID = Record[0];
      Type *OpTy = getTypeByID(OpTyID);
      if (!OpTy)
        return error("Invalid cmp constexpr record");
      V = BitcodeConstant::create(
          Alloc, CurTy,
          {(uint8_t)(OpTy->isFPOrFPVectorTy() ? Instruction::FCmp
                                              : Instruction::ICmp),
           (uint8_t)Record[3]},
          {(unsigned)Record[1], (unsigned)Record[2]});
      break;
    }
    // This maintains backward compatibility, pre-asm dialect keywords.
    // Deprecated, but still needed to read old bitcode files.
    case bitc::CST_CODE_INLINEASM_OLD: {
      if (Record.size() < 2)
        return error("Invalid inlineasm record");
      std::string AsmStr, ConstrStr;
      bool HasSideEffects = Record[0] & 1;
      bool IsAlignStack = Record[0] >> 1;
      unsigned AsmStrSize = Record[1];
      if (2+AsmStrSize >= Record.size())
        return error("Invalid inlineasm record");
      unsigned ConstStrSize = Record[2+AsmStrSize];
      if (3+AsmStrSize+ConstStrSize > Record.size())
        return error("Invalid inlineasm record");

      for (unsigned i = 0; i != AsmStrSize; ++i)
        AsmStr += (char)Record[2+i];
      for (unsigned i = 0; i != ConstStrSize; ++i)
        ConstrStr += (char)Record[3+AsmStrSize+i];
      UpgradeInlineAsmString(&AsmStr);
      if (!CurElemTy)
        return error("Missing element type for old-style inlineasm");
      V = InlineAsm::get(cast<FunctionType>(CurElemTy), AsmStr, ConstrStr,
                         HasSideEffects, IsAlignStack);
      break;
    }
    // This version adds support for the asm dialect keywords (e.g.,
    // inteldialect).
    case bitc::CST_CODE_INLINEASM_OLD2: {
      if (Record.size() < 2)
        return error("Invalid inlineasm record");
      std::string AsmStr, ConstrStr;
      bool HasSideEffects = Record[0] & 1;
      bool IsAlignStack = (Record[0] >> 1) & 1;
      unsigned AsmDialect = Record[0] >> 2;
      unsigned AsmStrSize = Record[1];
      if (2+AsmStrSize >= Record.size())
        return error("Invalid inlineasm record");
      unsigned ConstStrSize = Record[2+AsmStrSize];
      if (3+AsmStrSize+ConstStrSize > Record.size())
        return error("Invalid inlineasm record");

      for (unsigned i = 0; i != AsmStrSize; ++i)
        AsmStr += (char)Record[2+i];
      for (unsigned i = 0; i != ConstStrSize; ++i)
        ConstrStr += (char)Record[3+AsmStrSize+i];
      UpgradeInlineAsmString(&AsmStr);
      if (!CurElemTy)
        return error("Missing element type for old-style inlineasm");
      V = InlineAsm::get(cast<FunctionType>(CurElemTy), AsmStr, ConstrStr,
                         HasSideEffects, IsAlignStack,
                         InlineAsm::AsmDialect(AsmDialect));
      break;
    }
    // This version adds support for the unwind keyword.
    case bitc::CST_CODE_INLINEASM_OLD3: {
      if (Record.size() < 2)
        return error("Invalid inlineasm record");
      unsigned OpNum = 0;
      std::string AsmStr, ConstrStr;
      bool HasSideEffects = Record[OpNum] & 1;
      bool IsAlignStack = (Record[OpNum] >> 1) & 1;
      unsigned AsmDialect = (Record[OpNum] >> 2) & 1;
      bool CanThrow = (Record[OpNum] >> 3) & 1;
      ++OpNum;
      unsigned AsmStrSize = Record[OpNum];
      ++OpNum;
      if (OpNum + AsmStrSize >= Record.size())
        return error("Invalid inlineasm record");
      unsigned ConstStrSize = Record[OpNum + AsmStrSize];
      if (OpNum + 1 + AsmStrSize + ConstStrSize > Record.size())
        return error("Invalid inlineasm record");

      for (unsigned i = 0; i != AsmStrSize; ++i)
        AsmStr += (char)Record[OpNum + i];
      ++OpNum;
      for (unsigned i = 0; i != ConstStrSize; ++i)
        ConstrStr += (char)Record[OpNum + AsmStrSize + i];
      UpgradeInlineAsmString(&AsmStr);
      if (!CurElemTy)
        return error("Missing element type for old-style inlineasm");
      V = InlineAsm::get(cast<FunctionType>(CurElemTy), AsmStr, ConstrStr,
                         HasSideEffects, IsAlignStack,
                         InlineAsm::AsmDialect(AsmDialect), CanThrow);
      break;
    }
    // This version adds explicit function type.
    case bitc::CST_CODE_INLINEASM: {
      if (Record.size() < 3)
        return error("Invalid inlineasm record");
      unsigned OpNum = 0;
      auto *FnTy = dyn_cast_or_null<FunctionType>(getTypeByID(Record[OpNum]));
      ++OpNum;
      if (!FnTy)
        return error("Invalid inlineasm record");
      std::string AsmStr, ConstrStr;
      bool HasSideEffects = Record[OpNum] & 1;
      bool IsAlignStack = (Record[OpNum] >> 1) & 1;
      unsigned AsmDialect = (Record[OpNum] >> 2) & 1;
      bool CanThrow = (Record[OpNum] >> 3) & 1;
      ++OpNum;
      unsigned AsmStrSize = Record[OpNum];
      ++OpNum;
      if (OpNum + AsmStrSize >= Record.size())
        return error("Invalid inlineasm record");
      unsigned ConstStrSize = Record[OpNum + AsmStrSize];
      if (OpNum + 1 + AsmStrSize + ConstStrSize > Record.size())
        return error("Invalid inlineasm record");

      for (unsigned i = 0; i != AsmStrSize; ++i)
        AsmStr += (char)Record[OpNum + i];
      ++OpNum;
      for (unsigned i = 0; i != ConstStrSize; ++i)
        ConstrStr += (char)Record[OpNum + AsmStrSize + i];
      UpgradeInlineAsmString(&AsmStr);
      V = InlineAsm::get(FnTy, AsmStr, ConstrStr, HasSideEffects, IsAlignStack,
                         InlineAsm::AsmDialect(AsmDialect), CanThrow);
      break;
    }
    case bitc::CST_CODE_BLOCKADDRESS:{
      if (Record.size() < 3)
        return error("Invalid blockaddress record");
      unsigned FnTyID = Record[0];
      Type *FnTy = getTypeByID(FnTyID);
      if (!FnTy)
        return error("Invalid blockaddress record");
      V = BitcodeConstant::create(
          Alloc, CurTy,
          {BitcodeConstant::BlockAddressOpcode, 0, (unsigned)Record[2]},
          Record[1]);
      break;
    }
    case bitc::CST_CODE_DSO_LOCAL_EQUIVALENT: {
      if (Record.size() < 2)
        return error("Invalid dso_local record");
      unsigned GVTyID = Record[0];
      Type *GVTy = getTypeByID(GVTyID);
      if (!GVTy)
        return error("Invalid dso_local record");
      V = BitcodeConstant::create(
          Alloc, CurTy, BitcodeConstant::DSOLocalEquivalentOpcode, Record[1]);
      break;
    }
    case bitc::CST_CODE_NO_CFI_VALUE: {
      if (Record.size() < 2)
        return error("Invalid no_cfi record");
      unsigned GVTyID = Record[0];
      Type *GVTy = getTypeByID(GVTyID);
      if (!GVTy)
        return error("Invalid no_cfi record");
      V = BitcodeConstant::create(Alloc, CurTy, BitcodeConstant::NoCFIOpcode,
                                  Record[1]);
      break;
    }
    }

    assert(V->getType() == getTypeByID(CurTyID) && "Incorrect result type ID");
    if (Error Err = ValueList.assignValue(NextCstNo, V, CurTyID))
      return Err;
    ++NextCstNo;
  }
}

Error BitcodeReader::parseUseLists() {
  if (Error Err = Stream.EnterSubBlock(bitc::USELIST_BLOCK_ID))
    return Err;

  // Read all the records.
  SmallVector<uint64_t, 64> Record;

  while (true) {
    Expected<BitstreamEntry> MaybeEntry = Stream.advanceSkippingSubblocks();
    if (!MaybeEntry)
      return MaybeEntry.takeError();
    BitstreamEntry Entry = MaybeEntry.get();

    switch (Entry.Kind) {
    case BitstreamEntry::SubBlock: // Handled for us already.
    case BitstreamEntry::Error:
      return error("Malformed block");
    case BitstreamEntry::EndBlock:
      return Error::success();
    case BitstreamEntry::Record:
      // The interesting case.
      break;
    }

    // Read a use list record.
    Record.clear();
    bool IsBB = false;
    Expected<unsigned> MaybeRecord = Stream.readRecord(Entry.ID, Record);
    if (!MaybeRecord)
      return MaybeRecord.takeError();
    switch (MaybeRecord.get()) {
    default:  // Default behavior: unknown type.
      break;
    case bitc::USELIST_CODE_BB:
      IsBB = true;
      [[fallthrough]];
    case bitc::USELIST_CODE_DEFAULT: {
      unsigned RecordLength = Record.size();
      if (RecordLength < 3)
        // Records should have at least an ID and two indexes.
        return error("Invalid record");
      unsigned ID = Record.pop_back_val();

      Value *V;
      if (IsBB) {
        assert(ID < FunctionBBs.size() && "Basic block not found");
        V = FunctionBBs[ID];
      } else
        V = ValueList[ID];
      unsigned NumUses = 0;
      SmallDenseMap<const Use *, unsigned, 16> Order;
      for (const Use &U : V->materialized_uses()) {
        if (++NumUses > Record.size())
          break;
        Order[&U] = Record[NumUses - 1];
      }
      if (Order.size() != Record.size() || NumUses > Record.size())
        // Mismatches can happen if the functions are being materialized lazily
        // (out-of-order), or a value has been upgraded.
        break;

      V->sortUseList([&](const Use &L, const Use &R) {
        return Order.lookup(&L) < Order.lookup(&R);
      });
      break;
    }
    }
  }
}

/// When we see the block for metadata, remember where it is and then skip it.
/// This lets us lazily deserialize the metadata.
Error BitcodeReader::rememberAndSkipMetadata() {
  // Save the current stream state.
  uint64_t CurBit = Stream.GetCurrentBitNo();
  DeferredMetadataInfo.push_back(CurBit);

  // Skip over the block for now.
  if (Error Err = Stream.SkipBlock())
    return Err;
  return Error::success();
}

Error BitcodeReader::materializeMetadata() {
  for (uint64_t BitPos : DeferredMetadataInfo) {
    // Move the bit stream to the saved position.
    if (Error JumpFailed = Stream.JumpToBit(BitPos))
      return JumpFailed;
    if (Error Err = MDLoader->parseModuleMetadata())
      return Err;
  }

  // Upgrade "Linker Options" module flag to "llvm.linker.options" module-level
  // metadata. Only upgrade if the new option doesn't exist to avoid upgrade
  // multiple times.
  if (!TheModule->getNamedMetadata("llvm.linker.options")) {
    if (Metadata *Val = TheModule->getModuleFlag("Linker Options")) {
      NamedMDNode *LinkerOpts =
          TheModule->getOrInsertNamedMetadata("llvm.linker.options");
      for (const MDOperand &MDOptions : cast<MDNode>(Val)->operands())
        LinkerOpts->addOperand(cast<MDNode>(MDOptions));
    }
  }

  DeferredMetadataInfo.clear();
  return Error::success();
}

void BitcodeReader::setStripDebugInfo() { StripDebugInfo = true; }

/// When we see the block for a function body, remember where it is and then
/// skip it.  This lets us lazily deserialize the functions.
Error BitcodeReader::rememberAndSkipFunctionBody() {
  // Get the function we are talking about.
  if (FunctionsWithBodies.empty())
    return error("Insufficient function protos");

  Function *Fn = FunctionsWithBodies.back();
  FunctionsWithBodies.pop_back();

  // Save the current stream state.
  uint64_t CurBit = Stream.GetCurrentBitNo();
  assert(
      (DeferredFunctionInfo[Fn] == 0 || DeferredFunctionInfo[Fn] == CurBit) &&
      "Mismatch between VST and scanned function offsets");
  DeferredFunctionInfo[Fn] = CurBit;

  // Skip over the function block for now.
  if (Error Err = Stream.SkipBlock())
    return Err;
  return Error::success();
}

Error BitcodeReader::globalCleanup() {
  // Patch the initializers for globals and aliases up.
  if (Error Err = resolveGlobalAndIndirectSymbolInits())
    return Err;
  if (!GlobalInits.empty() || !IndirectSymbolInits.empty())
    return error("Malformed global initializer set");

  // Look for intrinsic functions which need to be upgraded at some point
  // and functions that need to have their function attributes upgraded.
  for (Function &F : *TheModule) {
    MDLoader->upgradeDebugIntrinsics(F);
    Function *NewFn;
    if (UpgradeIntrinsicFunction(&F, NewFn))
      UpgradedIntrinsics[&F] = NewFn;
    // Look for functions that rely on old function attribute behavior.
    UpgradeFunctionAttributes(F);
  }

  // Look for global variables which need to be renamed.
  std::vector<std::pair<GlobalVariable *, GlobalVariable *>> UpgradedVariables;
  for (GlobalVariable &GV : TheModule->globals())
    if (GlobalVariable *Upgraded = UpgradeGlobalVariable(&GV))
      UpgradedVariables.emplace_back(&GV, Upgraded);
  for (auto &Pair : UpgradedVariables) {
    Pair.first->eraseFromParent();
    TheModule->getGlobalList().push_back(Pair.second);
  }

  // Force deallocation of memory for these vectors to favor the client that
  // want lazy deserialization.
  std::vector<std::pair<GlobalVariable *, unsigned>>().swap(GlobalInits);
  std::vector<std::pair<GlobalValue *, unsigned>>().swap(IndirectSymbolInits);
  return Error::success();
}

/// Support for lazy parsing of function bodies. This is required if we
/// either have an old bitcode file without a VST forward declaration record,
/// or if we have an anonymous function being materialized, since anonymous
/// functions do not have a name and are therefore not in the VST.
Error BitcodeReader::rememberAndSkipFunctionBodies() {
  if (Error JumpFailed = Stream.JumpToBit(NextUnreadBit))
    return JumpFailed;

  if (Stream.AtEndOfStream())
    return error("Could not find function in stream");

  if (!SeenFirstFunctionBody)
    return error("Trying to materialize functions before seeing function blocks");

  // An old bitcode file with the symbol table at the end would have
  // finished the parse greedily.
  assert(SeenValueSymbolTable);

  SmallVector<uint64_t, 64> Record;

  while (true) {
    Expected<llvm::BitstreamEntry> MaybeEntry = Stream.advance();
    if (!MaybeEntry)
      return MaybeEntry.takeError();
    llvm::BitstreamEntry Entry = MaybeEntry.get();

    switch (Entry.Kind) {
    default:
      return error("Expect SubBlock");
    case BitstreamEntry::SubBlock:
      switch (Entry.ID) {
      default:
        return error("Expect function block");
      case bitc::FUNCTION_BLOCK_ID:
        if (Error Err = rememberAndSkipFunctionBody())
          return Err;
        NextUnreadBit = Stream.GetCurrentBitNo();
        return Error::success();
      }
    }
  }
}

Error BitcodeReaderBase::readBlockInfo() {
  Expected<std::optional<BitstreamBlockInfo>> MaybeNewBlockInfo =
      Stream.ReadBlockInfoBlock();
  if (!MaybeNewBlockInfo)
    return MaybeNewBlockInfo.takeError();
  std::optional<BitstreamBlockInfo> NewBlockInfo =
      std::move(MaybeNewBlockInfo.get());
  if (!NewBlockInfo)
    return error("Malformed block");
  BlockInfo = std::move(*NewBlockInfo);
  return Error::success();
}

Error BitcodeReader::parseComdatRecord(ArrayRef<uint64_t> Record) {
  // v1: [selection_kind, name]
  // v2: [strtab_offset, strtab_size, selection_kind]
  StringRef Name;
  std::tie(Name, Record) = readNameFromStrtab(Record);

  if (Record.empty())
    return error("Invalid record");
  Comdat::SelectionKind SK = getDecodedComdatSelectionKind(Record[0]);
  std::string OldFormatName;
  if (!UseStrtab) {
    if (Record.size() < 2)
      return error("Invalid record");
    unsigned ComdatNameSize = Record[1];
    if (ComdatNameSize > Record.size() - 2)
      return error("Comdat name size too large");
    OldFormatName.reserve(ComdatNameSize);
    for (unsigned i = 0; i != ComdatNameSize; ++i)
      OldFormatName += (char)Record[2 + i];
    Name = OldFormatName;
  }
  Comdat *C = TheModule->getOrInsertComdat(Name);
  C->setSelectionKind(SK);
  ComdatList.push_back(C);
  return Error::success();
}

static void inferDSOLocal(GlobalValue *GV) {
  // infer dso_local from linkage and visibility if it is not encoded.
  if (GV->hasLocalLinkage() ||
      (!GV->hasDefaultVisibility() && !GV->hasExternalWeakLinkage()))
    GV->setDSOLocal(true);
}

GlobalValue::SanitizerMetadata deserializeSanitizerMetadata(unsigned V) {
  GlobalValue::SanitizerMetadata Meta;
  if (V & (1 << 0))
    Meta.NoAddress = true;
  if (V & (1 << 1))
    Meta.NoHWAddress = true;
  if (V & (1 << 2))
    Meta.Memtag = true;
  if (V & (1 << 3))
    Meta.IsDynInit = true;
  return Meta;
}

Error BitcodeReader::parseGlobalVarRecord(ArrayRef<uint64_t> Record) {
  // v1: [pointer type, isconst, initid, linkage, alignment, section,
  // visibility, threadlocal, unnamed_addr, externally_initialized,
  // dllstorageclass, comdat, attributes, preemption specifier,
  // partition strtab offset, partition strtab size] (name in VST)
  // v2: [strtab_offset, strtab_size, v1]
  StringRef Name;
  std::tie(Name, Record) = readNameFromStrtab(Record);

  if (Record.size() < 6)
    return error("Invalid record");
  unsigned TyID = Record[0];
  Type *Ty = getTypeByID(TyID);
  if (!Ty)
    return error("Invalid record");
  bool isConstant = Record[1] & 1;
  bool explicitType = Record[1] & 2;
  unsigned AddressSpace;
  if (explicitType) {
    AddressSpace = Record[1] >> 2;
  } else {
    if (!Ty->isPointerTy())
      return error("Invalid type for value");
    AddressSpace = cast<PointerType>(Ty)->getAddressSpace();
    TyID = getContainedTypeID(TyID);
    Ty = getTypeByID(TyID);
    if (!Ty)
      return error("Missing element type for old-style global");
  }

  uint64_t RawLinkage = Record[3];
  GlobalValue::LinkageTypes Linkage = getDecodedLinkage(RawLinkage);
  MaybeAlign Alignment;
  if (Error Err = parseAlignmentValue(Record[4], Alignment))
    return Err;
  std::string Section;
  if (Record[5]) {
    if (Record[5] - 1 >= SectionTable.size())
      return error("Invalid ID");
    Section = SectionTable[Record[5] - 1];
  }
  GlobalValue::VisibilityTypes Visibility = GlobalValue::DefaultVisibility;
  // Local linkage must have default visibility.
  // auto-upgrade `hidden` and `protected` for old bitcode.
  if (Record.size() > 6 && !GlobalValue::isLocalLinkage(Linkage))
    Visibility = getDecodedVisibility(Record[6]);

  GlobalVariable::ThreadLocalMode TLM = GlobalVariable::NotThreadLocal;
  if (Record.size() > 7)
    TLM = getDecodedThreadLocalMode(Record[7]);

  GlobalValue::UnnamedAddr UnnamedAddr = GlobalValue::UnnamedAddr::None;
  if (Record.size() > 8)
    UnnamedAddr = getDecodedUnnamedAddrType(Record[8]);

  bool ExternallyInitialized = false;
  if (Record.size() > 9)
    ExternallyInitialized = Record[9];

  GlobalVariable *NewGV =
      new GlobalVariable(*TheModule, Ty, isConstant, Linkage, nullptr, Name,
                         nullptr, TLM, AddressSpace, ExternallyInitialized);
  NewGV->setAlignment(Alignment);
  if (!Section.empty())
    NewGV->setSection(Section);
  NewGV->setVisibility(Visibility);
  NewGV->setUnnamedAddr(UnnamedAddr);

  if (Record.size() > 10) {
    // A GlobalValue with local linkage cannot have a DLL storage class.
    if (!NewGV->hasLocalLinkage()) {
      NewGV->setDLLStorageClass(getDecodedDLLStorageClass(Record[10]));
    }
  } else {
    upgradeDLLImportExportLinkage(NewGV, RawLinkage);
  }

  ValueList.push_back(NewGV, getVirtualTypeID(NewGV->getType(), TyID));

  // Remember which value to use for the global initializer.
  if (unsigned InitID = Record[2])
    GlobalInits.push_back(std::make_pair(NewGV, InitID - 1));

  if (Record.size() > 11) {
    if (unsigned ComdatID = Record[11]) {
      if (ComdatID > ComdatList.size())
        return error("Invalid global variable comdat ID");
      NewGV->setComdat(ComdatList[ComdatID - 1]);
    }
  } else if (hasImplicitComdat(RawLinkage)) {
    ImplicitComdatObjects.insert(NewGV);
  }

  if (Record.size() > 12) {
    auto AS = getAttributes(Record[12]).getFnAttrs();
    NewGV->setAttributes(AS);
  }

  if (Record.size() > 13) {
    NewGV->setDSOLocal(getDecodedDSOLocal(Record[13]));
  }
  inferDSOLocal(NewGV);

  // Check whether we have enough values to read a partition name.
  if (Record.size() > 15)
    NewGV->setPartition(StringRef(Strtab.data() + Record[14], Record[15]));

  if (Record.size() > 16 && Record[16]) {
    llvm::GlobalValue::SanitizerMetadata Meta =
        deserializeSanitizerMetadata(Record[16]);
    NewGV->setSanitizerMetadata(Meta);
  }

  return Error::success();
}

void BitcodeReader::callValueTypeCallback(Value *F, unsigned TypeID) {
  if (ValueTypeCallback) {
    (*ValueTypeCallback)(
        F, TypeID, [this](unsigned I) { return getTypeByID(I); },
        [this](unsigned I, unsigned J) { return getContainedTypeID(I, J); });
  }
}

Error BitcodeReader::parseFunctionRecord(ArrayRef<uint64_t> Record) {
  // v1: [type, callingconv, isproto, linkage, paramattr, alignment, section,
  // visibility, gc, unnamed_addr, prologuedata, dllstorageclass, comdat,
  // prefixdata,  personalityfn, preemption specifier, addrspace] (name in VST)
  // v2: [strtab_offset, strtab_size, v1]
  StringRef Name;
  std::tie(Name, Record) = readNameFromStrtab(Record);

  if (Record.size() < 8)
    return error("Invalid record");
  unsigned FTyID = Record[0];
  Type *FTy = getTypeByID(FTyID);
  if (!FTy)
    return error("Invalid record");
  if (isa<PointerType>(FTy)) {
    FTyID = getContainedTypeID(FTyID, 0);
    FTy = getTypeByID(FTyID);
    if (!FTy)
      return error("Missing element type for old-style function");
  }

  if (!isa<FunctionType>(FTy))
    return error("Invalid type for value");
  auto CC = static_cast<CallingConv::ID>(Record[1]);
  if (CC & ~CallingConv::MaxID)
    return error("Invalid calling convention ID");

  unsigned AddrSpace = TheModule->getDataLayout().getProgramAddressSpace();
  if (Record.size() > 16)
    AddrSpace = Record[16];

  Function *Func =
      Function::Create(cast<FunctionType>(FTy), GlobalValue::ExternalLinkage,
                       AddrSpace, Name, TheModule);

  assert(Func->getFunctionType() == FTy &&
         "Incorrect fully specified type provided for function");
  FunctionTypeIDs[Func] = FTyID;

  Func->setCallingConv(CC);
  bool isProto = Record[2];
  uint64_t RawLinkage = Record[3];
  Func->setLinkage(getDecodedLinkage(RawLinkage));
  Func->setAttributes(getAttributes(Record[4]));
  callValueTypeCallback(Func, FTyID);

  // Upgrade any old-style byval or sret without a type by propagating the
  // argument's pointee type. There should be no opaque pointers where the byval
  // type is implicit.
  for (unsigned i = 0; i != Func->arg_size(); ++i) {
    for (Attribute::AttrKind Kind : {Attribute::ByVal, Attribute::StructRet,
                                     Attribute::InAlloca}) {
      if (!Func->hasParamAttribute(i, Kind))
        continue;

      if (Func->getParamAttribute(i, Kind).getValueAsType())
        continue;

      Func->removeParamAttr(i, Kind);

      unsigned ParamTypeID = getContainedTypeID(FTyID, i + 1);
      Type *PtrEltTy = getPtrElementTypeByID(ParamTypeID);
      if (!PtrEltTy)
        return error("Missing param element type for attribute upgrade");

      Attribute NewAttr;
      switch (Kind) {
      case Attribute::ByVal:
        NewAttr = Attribute::getWithByValType(Context, PtrEltTy);
        break;
      case Attribute::StructRet:
        NewAttr = Attribute::getWithStructRetType(Context, PtrEltTy);
        break;
      case Attribute::InAlloca:
        NewAttr = Attribute::getWithInAllocaType(Context, PtrEltTy);
        break;
      default:
        llvm_unreachable("not an upgraded type attribute");
      }

      Func->addParamAttr(i, NewAttr);
    }
  }

  if (Func->getCallingConv() == CallingConv::X86_INTR &&
      !Func->arg_empty() && !Func->hasParamAttribute(0, Attribute::ByVal)) {
    unsigned ParamTypeID = getContainedTypeID(FTyID, 1);
    Type *ByValTy = getPtrElementTypeByID(ParamTypeID);
    if (!ByValTy)
      return error("Missing param element type for x86_intrcc upgrade");
    Attribute NewAttr = Attribute::getWithByValType(Context, ByValTy);
    Func->addParamAttr(0, NewAttr);
  }

  MaybeAlign Alignment;
  if (Error Err = parseAlignmentValue(Record[5], Alignment))
    return Err;
  Func->setAlignment(Alignment);
  if (Record[6]) {
    if (Record[6] - 1 >= SectionTable.size())
      return error("Invalid ID");
    Func->setSection(SectionTable[Record[6] - 1]);
  }
  // Local linkage must have default visibility.
  // auto-upgrade `hidden` and `protected` for old bitcode.
  if (!Func->hasLocalLinkage())
    Func->setVisibility(getDecodedVisibility(Record[7]));
  if (Record.size() > 8 && Record[8]) {
    if (Record[8] - 1 >= GCTable.size())
      return error("Invalid ID");
    Func->setGC(GCTable[Record[8] - 1]);
  }
  GlobalValue::UnnamedAddr UnnamedAddr = GlobalValue::UnnamedAddr::None;
  if (Record.size() > 9)
    UnnamedAddr = getDecodedUnnamedAddrType(Record[9]);
  Func->setUnnamedAddr(UnnamedAddr);

  FunctionOperandInfo OperandInfo = {Func, 0, 0, 0};
  if (Record.size() > 10)
    OperandInfo.Prologue = Record[10];

  if (Record.size() > 11) {
    // A GlobalValue with local linkage cannot have a DLL storage class.
    if (!Func->hasLocalLinkage()) {
      Func->setDLLStorageClass(getDecodedDLLStorageClass(Record[11]));
    }
  } else {
    upgradeDLLImportExportLinkage(Func, RawLinkage);
  }

  if (Record.size() > 12) {
    if (unsigned ComdatID = Record[12]) {
      if (ComdatID > ComdatList.size())
        return error("Invalid function comdat ID");
      Func->setComdat(ComdatList[ComdatID - 1]);
    }
  } else if (hasImplicitComdat(RawLinkage)) {
    ImplicitComdatObjects.insert(Func);
  }

  if (Record.size() > 13)
    OperandInfo.Prefix = Record[13];

  if (Record.size() > 14)
    OperandInfo.PersonalityFn = Record[14];

  if (Record.size() > 15) {
    Func->setDSOLocal(getDecodedDSOLocal(Record[15]));
  }
  inferDSOLocal(Func);

  // Record[16] is the address space number.

  // Check whether we have enough values to read a partition name. Also make
  // sure Strtab has enough values.
  if (Record.size() > 18 && Strtab.data() &&
      Record[17] + Record[18] <= Strtab.size()) {
    Func->setPartition(StringRef(Strtab.data() + Record[17], Record[18]));
  }

  ValueList.push_back(Func, getVirtualTypeID(Func->getType(), FTyID));

  if (OperandInfo.PersonalityFn || OperandInfo.Prefix || OperandInfo.Prologue)
    FunctionOperands.push_back(OperandInfo);

  // If this is a function with a body, remember the prototype we are
  // creating now, so that we can match up the body with them later.
  if (!isProto) {
    Func->setIsMaterializable(true);
    FunctionsWithBodies.push_back(Func);
    DeferredFunctionInfo[Func] = 0;
  }
  return Error::success();
}

Error BitcodeReader::parseGlobalIndirectSymbolRecord(
    unsigned BitCode, ArrayRef<uint64_t> Record) {
  // v1 ALIAS_OLD: [alias type, aliasee val#, linkage] (name in VST)
  // v1 ALIAS: [alias type, addrspace, aliasee val#, linkage, visibility,
  // dllstorageclass, threadlocal, unnamed_addr,
  // preemption specifier] (name in VST)
  // v1 IFUNC: [alias type, addrspace, aliasee val#, linkage,
  // visibility, dllstorageclass, threadlocal, unnamed_addr,
  // preemption specifier] (name in VST)
  // v2: [strtab_offset, strtab_size, v1]
  StringRef Name;
  std::tie(Name, Record) = readNameFromStrtab(Record);

  bool NewRecord = BitCode != bitc::MODULE_CODE_ALIAS_OLD;
  if (Record.size() < (3 + (unsigned)NewRecord))
    return error("Invalid record");
  unsigned OpNum = 0;
  unsigned TypeID = Record[OpNum++];
  Type *Ty = getTypeByID(TypeID);
  if (!Ty)
    return error("Invalid record");

  unsigned AddrSpace;
  if (!NewRecord) {
    auto *PTy = dyn_cast<PointerType>(Ty);
    if (!PTy)
      return error("Invalid type for value");
    AddrSpace = PTy->getAddressSpace();
    TypeID = getContainedTypeID(TypeID);
    Ty = getTypeByID(TypeID);
    if (!Ty)
      return error("Missing element type for old-style indirect symbol");
  } else {
    AddrSpace = Record[OpNum++];
  }

  auto Val = Record[OpNum++];
  auto Linkage = Record[OpNum++];
  GlobalValue *NewGA;
  if (BitCode == bitc::MODULE_CODE_ALIAS ||
      BitCode == bitc::MODULE_CODE_ALIAS_OLD)
    NewGA = GlobalAlias::create(Ty, AddrSpace, getDecodedLinkage(Linkage), Name,
                                TheModule);
  else
    NewGA = GlobalIFunc::create(Ty, AddrSpace, getDecodedLinkage(Linkage), Name,
                                nullptr, TheModule);

  // Local linkage must have default visibility.
  // auto-upgrade `hidden` and `protected` for old bitcode.
  if (OpNum != Record.size()) {
    auto VisInd = OpNum++;
    if (!NewGA->hasLocalLinkage())
      NewGA->setVisibility(getDecodedVisibility(Record[VisInd]));
  }
  if (BitCode == bitc::MODULE_CODE_ALIAS ||
      BitCode == bitc::MODULE_CODE_ALIAS_OLD) {
    if (OpNum != Record.size()) {
      auto S = Record[OpNum++];
      // A GlobalValue with local linkage cannot have a DLL storage class.
      if (!NewGA->hasLocalLinkage())
        NewGA->setDLLStorageClass(getDecodedDLLStorageClass(S));
    }
    else
      upgradeDLLImportExportLinkage(NewGA, Linkage);
    if (OpNum != Record.size())
      NewGA->setThreadLocalMode(getDecodedThreadLocalMode(Record[OpNum++]));
    if (OpNum != Record.size())
      NewGA->setUnnamedAddr(getDecodedUnnamedAddrType(Record[OpNum++]));
  }
  if (OpNum != Record.size())
    NewGA->setDSOLocal(getDecodedDSOLocal(Record[OpNum++]));
  inferDSOLocal(NewGA);

  // Check whether we have enough values to read a partition name.
  if (OpNum + 1 < Record.size()) {
    NewGA->setPartition(
        StringRef(Strtab.data() + Record[OpNum], Record[OpNum + 1]));
    OpNum += 2;
  }

  ValueList.push_back(NewGA, getVirtualTypeID(NewGA->getType(), TypeID));
  IndirectSymbolInits.push_back(std::make_pair(NewGA, Val));
  return Error::success();
}

Error BitcodeReader::parseModule(uint64_t ResumeBit,
                                 bool ShouldLazyLoadMetadata,
                                 ParserCallbacks Callbacks) {
  this->ValueTypeCallback = std::move(Callbacks.ValueType);
  if (ResumeBit) {
    if (Error JumpFailed = Stream.JumpToBit(ResumeBit))
      return JumpFailed;
  } else if (Error Err = Stream.EnterSubBlock(bitc::MODULE_BLOCK_ID))
    return Err;

  SmallVector<uint64_t, 64> Record;

  // Parts of bitcode parsing depend on the datalayout.  Make sure we
  // finalize the datalayout before we run any of that code.
  bool ResolvedDataLayout = false;
  // In order to support importing modules with illegal data layout strings,
  // delay parsing the data layout string until after upgrades and overrides
  // have been applied, allowing to fix illegal data layout strings.
  // Initialize to the current module's layout string in case none is specified.
  std::string TentativeDataLayoutStr = TheModule->getDataLayoutStr();

  auto ResolveDataLayout = [&]() -> Error {
    if (ResolvedDataLayout)
      return Error::success();

    // Datalayout and triple can't be parsed after this point.
    ResolvedDataLayout = true;

    // Auto-upgrade the layout string
    TentativeDataLayoutStr = llvm::UpgradeDataLayoutString(
        TentativeDataLayoutStr, TheModule->getTargetTriple());

    // Apply override
    if (Callbacks.DataLayout) {
      if (auto LayoutOverride = (*Callbacks.DataLayout)(
              TheModule->getTargetTriple(), TentativeDataLayoutStr))
        TentativeDataLayoutStr = *LayoutOverride;
    }

    // Now the layout string is finalized in TentativeDataLayoutStr. Parse it.
    Expected<DataLayout> MaybeDL = DataLayout::parse(TentativeDataLayoutStr);
    if (!MaybeDL)
      return MaybeDL.takeError();

    TheModule->setDataLayout(MaybeDL.get());
    return Error::success();
  };

  // Read all the records for this module.
  while (true) {
    Expected<llvm::BitstreamEntry> MaybeEntry = Stream.advance();
    if (!MaybeEntry)
      return MaybeEntry.takeError();
    llvm::BitstreamEntry Entry = MaybeEntry.get();

    switch (Entry.Kind) {
    case BitstreamEntry::Error:
      return error("Malformed block");
    case BitstreamEntry::EndBlock:
      if (Error Err = ResolveDataLayout())
        return Err;
      return globalCleanup();

    case BitstreamEntry::SubBlock:
      switch (Entry.ID) {
      default:  // Skip unknown content.
        if (Error Err = Stream.SkipBlock())
          return Err;
        break;
      case bitc::BLOCKINFO_BLOCK_ID:
        if (Error Err = readBlockInfo())
          return Err;
        break;
      case bitc::PARAMATTR_BLOCK_ID:
        if (Error Err = parseAttributeBlock())
          return Err;
        break;
      case bitc::PARAMATTR_GROUP_BLOCK_ID:
        if (Error Err = parseAttributeGroupBlock())
          return Err;
        break;
      case bitc::TYPE_BLOCK_ID_NEW:
        if (Error Err = parseTypeTable())
          return Err;
        break;
      case bitc::VALUE_SYMTAB_BLOCK_ID:
        if (!SeenValueSymbolTable) {
          // Either this is an old form VST without function index and an
          // associated VST forward declaration record (which would have caused
          // the VST to be jumped to and parsed before it was encountered
          // normally in the stream), or there were no function blocks to
          // trigger an earlier parsing of the VST.
          assert(VSTOffset == 0 || FunctionsWithBodies.empty());
          if (Error Err = parseValueSymbolTable())
            return Err;
          SeenValueSymbolTable = true;
        } else {
          // We must have had a VST forward declaration record, which caused
          // the parser to jump to and parse the VST earlier.
          assert(VSTOffset > 0);
          if (Error Err = Stream.SkipBlock())
            return Err;
        }
        break;
      case bitc::CONSTANTS_BLOCK_ID:
        if (Error Err = parseConstants())
          return Err;
        if (Error Err = resolveGlobalAndIndirectSymbolInits())
          return Err;
        break;
      case bitc::METADATA_BLOCK_ID:
        if (ShouldLazyLoadMetadata) {
          if (Error Err = rememberAndSkipMetadata())
            return Err;
          break;
        }
        assert(DeferredMetadataInfo.empty() && "Unexpected deferred metadata");
        if (Error Err = MDLoader->parseModuleMetadata())
          return Err;
        break;
      case bitc::METADATA_KIND_BLOCK_ID:
        if (Error Err = MDLoader->parseMetadataKinds())
          return Err;
        break;
      case bitc::FUNCTION_BLOCK_ID:
        if (Error Err = ResolveDataLayout())
          return Err;

        // If this is the first function body we've seen, reverse the
        // FunctionsWithBodies list.
        if (!SeenFirstFunctionBody) {
          std::reverse(FunctionsWithBodies.begin(), FunctionsWithBodies.end());
          if (Error Err = globalCleanup())
            return Err;
          SeenFirstFunctionBody = true;
        }

        if (VSTOffset > 0) {
          // If we have a VST forward declaration record, make sure we
          // parse the VST now if we haven't already. It is needed to
          // set up the DeferredFunctionInfo vector for lazy reading.
          if (!SeenValueSymbolTable) {
            if (Error Err = BitcodeReader::parseValueSymbolTable(VSTOffset))
              return Err;
            SeenValueSymbolTable = true;
            // Fall through so that we record the NextUnreadBit below.
            // This is necessary in case we have an anonymous function that
            // is later materialized. Since it will not have a VST entry we
            // need to fall back to the lazy parse to find its offset.
          } else {
            // If we have a VST forward declaration record, but have already
            // parsed the VST (just above, when the first function body was
            // encountered here), then we are resuming the parse after
            // materializing functions. The ResumeBit points to the
            // start of the last function block recorded in the
            // DeferredFunctionInfo map. Skip it.
            if (Error Err = Stream.SkipBlock())
              return Err;
            continue;
          }
        }

        // Support older bitcode files that did not have the function
        // index in the VST, nor a VST forward declaration record, as
        // well as anonymous functions that do not have VST entries.
        // Build the DeferredFunctionInfo vector on the fly.
        if (Error Err = rememberAndSkipFunctionBody())
          return Err;

        // Suspend parsing when we reach the function bodies. Subsequent
        // materialization calls will resume it when necessary. If the bitcode
        // file is old, the symbol table will be at the end instead and will not
        // have been seen yet. In this case, just finish the parse now.
        if (SeenValueSymbolTable) {
          NextUnreadBit = Stream.GetCurrentBitNo();
          // After the VST has been parsed, we need to make sure intrinsic name
          // are auto-upgraded.
          return globalCleanup();
        }
        break;
      case bitc::USELIST_BLOCK_ID:
        if (Error Err = parseUseLists())
          return Err;
        break;
      case bitc::OPERAND_BUNDLE_TAGS_BLOCK_ID:
        if (Error Err = parseOperandBundleTags())
          return Err;
        break;
      case bitc::SYNC_SCOPE_NAMES_BLOCK_ID:
        if (Error Err = parseSyncScopeNames())
          return Err;
        break;
      }
      continue;

    case BitstreamEntry::Record:
      // The interesting case.
      break;
    }

    // Read a record.
    Expected<unsigned> MaybeBitCode = Stream.readRecord(Entry.ID, Record);
    if (!MaybeBitCode)
      return MaybeBitCode.takeError();
    switch (unsigned BitCode = MaybeBitCode.get()) {
    default: break;  // Default behavior, ignore unknown content.
    case bitc::MODULE_CODE_VERSION: {
      Expected<unsigned> VersionOrErr = parseVersionRecord(Record);
      if (!VersionOrErr)
        return VersionOrErr.takeError();
      UseRelativeIDs = *VersionOrErr >= 1;
      break;
    }
    case bitc::MODULE_CODE_TRIPLE: {  // TRIPLE: [strchr x N]
      if (ResolvedDataLayout)
        return error("target triple too late in module");
      std::string S;
      if (convertToString(Record, 0, S))
        return error("Invalid record");
      TheModule->setTargetTriple(S);
      break;
    }
    case bitc::MODULE_CODE_DATALAYOUT: {  // DATALAYOUT: [strchr x N]
      if (ResolvedDataLayout)
        return error("datalayout too late in module");
      if (convertToString(Record, 0, TentativeDataLayoutStr))
        return error("Invalid record");
      break;
    }
    case bitc::MODULE_CODE_ASM: {  // ASM: [strchr x N]
      std::string S;
      if (convertToString(Record, 0, S))
        return error("Invalid record");
      TheModule->setModuleInlineAsm(S);
      break;
    }
    case bitc::MODULE_CODE_DEPLIB: {  // DEPLIB: [strchr x N]
      // Deprecated, but still needed to read old bitcode files.
      std::string S;
      if (convertToString(Record, 0, S))
        return error("Invalid record");
      // Ignore value.
      break;
    }
    case bitc::MODULE_CODE_SECTIONNAME: {  // SECTIONNAME: [strchr x N]
      std::string S;
      if (convertToString(Record, 0, S))
        return error("Invalid record");
      SectionTable.push_back(S);
      break;
    }
    case bitc::MODULE_CODE_GCNAME: {  // SECTIONNAME: [strchr x N]
      std::string S;
      if (convertToString(Record, 0, S))
        return error("Invalid record");
      GCTable.push_back(S);
      break;
    }
    case bitc::MODULE_CODE_COMDAT:
      if (Error Err = parseComdatRecord(Record))
        return Err;
      break;
    // FIXME: BitcodeReader should handle {GLOBALVAR, FUNCTION, ALIAS, IFUNC}
    // written by ThinLinkBitcodeWriter. See
    // `ThinLinkBitcodeWriter::writeSimplifiedModuleInfo` for the format of each
    // record
    // (https://github.com/llvm/llvm-project/blob/b6a93967d9c11e79802b5e75cec1584d6c8aa472/llvm/lib/Bitcode/Writer/BitcodeWriter.cpp#L4714)
    case bitc::MODULE_CODE_GLOBALVAR:
      if (Error Err = parseGlobalVarRecord(Record))
        return Err;
      break;
    case bitc::MODULE_CODE_FUNCTION:
      if (Error Err = ResolveDataLayout())
        return Err;
      if (Error Err = parseFunctionRecord(Record))
        return Err;
      break;
    case bitc::MODULE_CODE_IFUNC:
    case bitc::MODULE_CODE_ALIAS:
    case bitc::MODULE_CODE_ALIAS_OLD:
      if (Error Err = parseGlobalIndirectSymbolRecord(BitCode, Record))
        return Err;
      break;
    /// MODULE_CODE_VSTOFFSET: [offset]
    case bitc::MODULE_CODE_VSTOFFSET:
      if (Record.empty())
        return error("Invalid record");
      // Note that we subtract 1 here because the offset is relative to one word
      // before the start of the identification or module block, which was
      // historically always the start of the regular bitcode header.
      VSTOffset = Record[0] - 1;
      break;
    /// MODULE_CODE_SOURCE_FILENAME: [namechar x N]
    case bitc::MODULE_CODE_SOURCE_FILENAME:
      SmallString<128> ValueName;
      if (convertToString(Record, 0, ValueName))
        return error("Invalid record");
      TheModule->setSourceFileName(ValueName);
      break;
    }
    Record.clear();
  }
  this->ValueTypeCallback = std::nullopt;
  return Error::success();
}

Error BitcodeReader::parseBitcodeInto(Module *M, bool ShouldLazyLoadMetadata,
                                      bool IsImporting,
                                      ParserCallbacks Callbacks) {
  TheModule = M;
  MetadataLoaderCallbacks MDCallbacks;
  MDCallbacks.GetTypeByID = [&](unsigned ID) { return getTypeByID(ID); };
  MDCallbacks.GetContainedTypeID = [&](unsigned I, unsigned J) {
    return getContainedTypeID(I, J);
  };
  MDCallbacks.MDType = Callbacks.MDType;
  MDLoader = MetadataLoader(Stream, *M, ValueList, IsImporting, MDCallbacks);
  return parseModule(0, ShouldLazyLoadMetadata, Callbacks);
}

Error BitcodeReader::typeCheckLoadStoreInst(Type *ValType, Type *PtrType) {
  if (!isa<PointerType>(PtrType))
    return error("Load/Store operand is not a pointer type");

  if (!cast<PointerType>(PtrType)->isOpaqueOrPointeeTypeMatches(ValType))
    return error("Explicit load/store type does not match pointee "
                 "type of pointer operand");
  if (!PointerType::isLoadableOrStorableType(ValType))
    return error("Cannot load/store from pointer");
  return Error::success();
}

Error BitcodeReader::propagateAttributeTypes(CallBase *CB,
                                             ArrayRef<unsigned> ArgTyIDs) {
  AttributeList Attrs = CB->getAttributes();
  for (unsigned i = 0; i != CB->arg_size(); ++i) {
    for (Attribute::AttrKind Kind : {Attribute::ByVal, Attribute::StructRet,
                                     Attribute::InAlloca}) {
      if (!Attrs.hasParamAttr(i, Kind) ||
          Attrs.getParamAttr(i, Kind).getValueAsType())
        continue;

      Type *PtrEltTy = getPtrElementTypeByID(ArgTyIDs[i]);
      if (!PtrEltTy)
        return error("Missing element type for typed attribute upgrade");

      Attribute NewAttr;
      switch (Kind) {
      case Attribute::ByVal:
        NewAttr = Attribute::getWithByValType(Context, PtrEltTy);
        break;
      case Attribute::StructRet:
        NewAttr = Attribute::getWithStructRetType(Context, PtrEltTy);
        break;
      case Attribute::InAlloca:
        NewAttr = Attribute::getWithInAllocaType(Context, PtrEltTy);
        break;
      default:
        llvm_unreachable("not an upgraded type attribute");
      }

      Attrs = Attrs.addParamAttribute(Context, i, NewAttr);
    }
  }

  if (CB->isInlineAsm()) {
    const InlineAsm *IA = cast<InlineAsm>(CB->getCalledOperand());
    unsigned ArgNo = 0;
    for (const InlineAsm::ConstraintInfo &CI : IA->ParseConstraints()) {
      if (!CI.hasArg())
        continue;

      if (CI.isIndirect && !Attrs.getParamElementType(ArgNo)) {
        Type *ElemTy = getPtrElementTypeByID(ArgTyIDs[ArgNo]);
        if (!ElemTy)
          return error("Missing element type for inline asm upgrade");
        Attrs = Attrs.addParamAttribute(
            Context, ArgNo,
            Attribute::get(Context, Attribute::ElementType, ElemTy));
      }

      ArgNo++;
    }
  }

  switch (CB->getIntrinsicID()) {
  case Intrinsic::preserve_array_access_index:
  case Intrinsic::preserve_struct_access_index:
  case Intrinsic::aarch64_ldaxr:
  case Intrinsic::aarch64_ldxr:
  case Intrinsic::aarch64_stlxr:
  case Intrinsic::aarch64_stxr:
  case Intrinsic::arm_ldaex:
  case Intrinsic::arm_ldrex:
  case Intrinsic::arm_stlex:
  case Intrinsic::arm_strex: {
    unsigned ArgNo;
    switch (CB->getIntrinsicID()) {
    case Intrinsic::aarch64_stlxr:
    case Intrinsic::aarch64_stxr:
    case Intrinsic::arm_stlex:
    case Intrinsic::arm_strex:
      ArgNo = 1;
      break;
    default:
      ArgNo = 0;
      break;
    }
    if (!Attrs.getParamElementType(ArgNo)) {
      Type *ElTy = getPtrElementTypeByID(ArgTyIDs[ArgNo]);
      if (!ElTy)
        return error("Missing element type for elementtype upgrade");
      Attribute NewAttr = Attribute::get(Context, Attribute::ElementType, ElTy);
      Attrs = Attrs.addParamAttribute(Context, ArgNo, NewAttr);
    }
    break;
  }
  default:
    break;
  }

  CB->setAttributes(Attrs);
  return Error::success();
}

/// Lazily parse the specified function body block.
Error BitcodeReader::parseFunctionBody(Function *F) {
  if (Error Err = Stream.EnterSubBlock(bitc::FUNCTION_BLOCK_ID))
    return Err;

  // Unexpected unresolved metadata when parsing function.
  if (MDLoader->hasFwdRefs())
    return error("Invalid function metadata: incoming forward references");

  InstructionList.clear();
  unsigned ModuleValueListSize = ValueList.size();
  unsigned ModuleMDLoaderSize = MDLoader->size();

  // Add all the function arguments to the value table.
  unsigned ArgNo = 0;
  unsigned FTyID = FunctionTypeIDs[F];
  for (Argument &I : F->args()) {
    unsigned ArgTyID = getContainedTypeID(FTyID, ArgNo + 1);
    assert(I.getType() == getTypeByID(ArgTyID) &&
           "Incorrect fully specified type for Function Argument");
    ValueList.push_back(&I, ArgTyID);
    ++ArgNo;
  }
  unsigned NextValueNo = ValueList.size();
  BasicBlock *CurBB = nullptr;
  unsigned CurBBNo = 0;
  // Block into which constant expressions from phi nodes are materialized.
  BasicBlock *PhiConstExprBB = nullptr;
  // Edge blocks for phi nodes into which constant expressions have been
  // expanded.
  SmallMapVector<std::pair<BasicBlock *, BasicBlock *>, BasicBlock *, 4>
    ConstExprEdgeBBs;

  DebugLoc LastLoc;
  auto getLastInstruction = [&]() -> Instruction * {
    if (CurBB && !CurBB->empty())
      return &CurBB->back();
    else if (CurBBNo && FunctionBBs[CurBBNo - 1] &&
             !FunctionBBs[CurBBNo - 1]->empty())
      return &FunctionBBs[CurBBNo - 1]->back();
    return nullptr;
  };

  std::vector<OperandBundleDef> OperandBundles;

  // Read all the records.
  SmallVector<uint64_t, 64> Record;

  while (true) {
    Expected<llvm::BitstreamEntry> MaybeEntry = Stream.advance();
    if (!MaybeEntry)
      return MaybeEntry.takeError();
    llvm::BitstreamEntry Entry = MaybeEntry.get();

    switch (Entry.Kind) {
    case BitstreamEntry::Error:
      return error("Malformed block");
    case BitstreamEntry::EndBlock:
      goto OutOfRecordLoop;

    case BitstreamEntry::SubBlock:
      switch (Entry.ID) {
      default:  // Skip unknown content.
        if (Error Err = Stream.SkipBlock())
          return Err;
        break;
      case bitc::CONSTANTS_BLOCK_ID:
        if (Error Err = parseConstants())
          return Err;
        NextValueNo = ValueList.size();
        break;
      case bitc::VALUE_SYMTAB_BLOCK_ID:
        if (Error Err = parseValueSymbolTable())
          return Err;
        break;
      case bitc::METADATA_ATTACHMENT_ID:
        if (Error Err = MDLoader->parseMetadataAttachment(*F, InstructionList))
          return Err;
        break;
      case bitc::METADATA_BLOCK_ID:
        assert(DeferredMetadataInfo.empty() &&
               "Must read all module-level metadata before function-level");
        if (Error Err = MDLoader->parseFunctionMetadata())
          return Err;
        break;
      case bitc::USELIST_BLOCK_ID:
        if (Error Err = parseUseLists())
          return Err;
        break;
      }
      continue;

    case BitstreamEntry::Record:
      // The interesting case.
      break;
    }

    // Read a record.
    Record.clear();
    Instruction *I = nullptr;
    unsigned ResTypeID = InvalidTypeID;
    Expected<unsigned> MaybeBitCode = Stream.readRecord(Entry.ID, Record);
    if (!MaybeBitCode)
      return MaybeBitCode.takeError();
    switch (unsigned BitCode = MaybeBitCode.get()) {
    default: // Default behavior: reject
      return error("Invalid value");
    case bitc::FUNC_CODE_DECLAREBLOCKS: {   // DECLAREBLOCKS: [nblocks]
      if (Record.empty() || Record[0] == 0)
        return error("Invalid record");
      // Create all the basic blocks for the function.
      FunctionBBs.resize(Record[0]);

      // See if anything took the address of blocks in this function.
      auto BBFRI = BasicBlockFwdRefs.find(F);
      if (BBFRI == BasicBlockFwdRefs.end()) {
        for (BasicBlock *&BB : FunctionBBs)
          BB = BasicBlock::Create(Context, "", F);
      } else {
        auto &BBRefs = BBFRI->second;
        // Check for invalid basic block references.
        if (BBRefs.size() > FunctionBBs.size())
          return error("Invalid ID");
        assert(!BBRefs.empty() && "Unexpected empty array");
        assert(!BBRefs.front() && "Invalid reference to entry block");
        for (unsigned I = 0, E = FunctionBBs.size(), RE = BBRefs.size(); I != E;
             ++I)
          if (I < RE && BBRefs[I]) {
            BBRefs[I]->insertInto(F);
            FunctionBBs[I] = BBRefs[I];
          } else {
            FunctionBBs[I] = BasicBlock::Create(Context, "", F);
          }

        // Erase from the table.
        BasicBlockFwdRefs.erase(BBFRI);
      }

      CurBB = FunctionBBs[0];
      continue;
    }

    case bitc::FUNC_CODE_BLOCKADDR_USERS: // BLOCKADDR_USERS: [vals...]
      // The record should not be emitted if it's an empty list.
      if (Record.empty())
        return error("Invalid record");
      // When we have the RARE case of a BlockAddress Constant that is not
      // scoped to the Function it refers to, we need to conservatively
      // materialize the referred to Function, regardless of whether or not
      // that Function will ultimately be linked, otherwise users of
      // BitcodeReader might start splicing out Function bodies such that we
      // might no longer be able to materialize the BlockAddress since the
      // BasicBlock (and entire body of the Function) the BlockAddress refers
      // to may have been moved. In the case that the user of BitcodeReader
      // decides ultimately not to link the Function body, materializing here
      // could be considered wasteful, but it's better than a deserialization
      // failure as described. This keeps BitcodeReader unaware of complex
      // linkage policy decisions such as those use by LTO, leaving those
      // decisions "one layer up."
      for (uint64_t ValID : Record)
        if (auto *F = dyn_cast<Function>(ValueList[ValID]))
          BackwardRefFunctions.push_back(F);
        else
          return error("Invalid record");

      continue;

    case bitc::FUNC_CODE_DEBUG_LOC_AGAIN:  // DEBUG_LOC_AGAIN
      // This record indicates that the last instruction is at the same
      // location as the previous instruction with a location.
      I = getLastInstruction();

      if (!I)
        return error("Invalid record");
      I->setDebugLoc(LastLoc);
      I = nullptr;
      continue;

    case bitc::FUNC_CODE_DEBUG_LOC: {      // DEBUG_LOC: [line, col, scope, ia]
      I = getLastInstruction();
      if (!I || Record.size() < 4)
        return error("Invalid record");

      unsigned Line = Record[0], Col = Record[1];
      unsigned ScopeID = Record[2], IAID = Record[3];
      bool isImplicitCode = Record.size() == 5 && Record[4];

      MDNode *Scope = nullptr, *IA = nullptr;
      if (ScopeID) {
        Scope = dyn_cast_or_null<MDNode>(
            MDLoader->getMetadataFwdRefOrLoad(ScopeID - 1));
        if (!Scope)
          return error("Invalid record");
      }
      if (IAID) {
        IA = dyn_cast_or_null<MDNode>(
            MDLoader->getMetadataFwdRefOrLoad(IAID - 1));
        if (!IA)
          return error("Invalid record");
      }
      LastLoc = DILocation::get(Scope->getContext(), Line, Col, Scope, IA,
                                isImplicitCode);
      I->setDebugLoc(LastLoc);
      I = nullptr;
      continue;
    }
    case bitc::FUNC_CODE_INST_UNOP: {    // UNOP: [opval, ty, opcode]
      unsigned OpNum = 0;
      Value *LHS;
      unsigned TypeID;
      if (getValueTypePair(Record, OpNum, NextValueNo, LHS, TypeID, CurBB) ||
          OpNum+1 > Record.size())
        return error("Invalid record");

      int Opc = getDecodedUnaryOpcode(Record[OpNum++], LHS->getType());
      if (Opc == -1)
        return error("Invalid record");
      I = UnaryOperator::Create((Instruction::UnaryOps)Opc, LHS);
      ResTypeID = TypeID;
      InstructionList.push_back(I);
      if (OpNum < Record.size()) {
        if (isa<FPMathOperator>(I)) {
          FastMathFlags FMF = getDecodedFastMathFlags(Record[OpNum]);
          if (FMF.any())
            I->setFastMathFlags(FMF);
        }
      }
      break;
    }
    case bitc::FUNC_CODE_INST_BINOP: {    // BINOP: [opval, ty, opval, opcode]
      unsigned OpNum = 0;
      Value *LHS, *RHS;
      unsigned TypeID;
      if (getValueTypePair(Record, OpNum, NextValueNo, LHS, TypeID, CurBB) ||
          popValue(Record, OpNum, NextValueNo, LHS->getType(), TypeID, RHS,
                   CurBB) ||
          OpNum+1 > Record.size())
        return error("Invalid record");

      int Opc = getDecodedBinaryOpcode(Record[OpNum++], LHS->getType());
      if (Opc == -1)
        return error("Invalid record");
      I = BinaryOperator::Create((Instruction::BinaryOps)Opc, LHS, RHS);
      ResTypeID = TypeID;
      InstructionList.push_back(I);
      if (OpNum < Record.size()) {
        if (Opc == Instruction::Add ||
            Opc == Instruction::Sub ||
            Opc == Instruction::Mul ||
            Opc == Instruction::Shl) {
          if (Record[OpNum] & (1 << bitc::OBO_NO_SIGNED_WRAP))
            cast<BinaryOperator>(I)->setHasNoSignedWrap(true);
          if (Record[OpNum] & (1 << bitc::OBO_NO_UNSIGNED_WRAP))
            cast<BinaryOperator>(I)->setHasNoUnsignedWrap(true);
        } else if (Opc == Instruction::SDiv ||
                   Opc == Instruction::UDiv ||
                   Opc == Instruction::LShr ||
                   Opc == Instruction::AShr) {
          if (Record[OpNum] & (1 << bitc::PEO_EXACT))
            cast<BinaryOperator>(I)->setIsExact(true);
        } else if (isa<FPMathOperator>(I)) {
          FastMathFlags FMF = getDecodedFastMathFlags(Record[OpNum]);
          if (FMF.any())
            I->setFastMathFlags(FMF);
        }

      }
      break;
    }
    case bitc::FUNC_CODE_INST_CAST: {    // CAST: [opval, opty, destty, castopc]
      unsigned OpNum = 0;
      Value *Op;
      unsigned OpTypeID;
      if (getValueTypePair(Record, OpNum, NextValueNo, Op, OpTypeID, CurBB) ||
          OpNum+2 != Record.size())
        return error("Invalid record");

      ResTypeID = Record[OpNum];
      Type *ResTy = getTypeByID(ResTypeID);
      int Opc = getDecodedCastOpcode(Record[OpNum + 1]);
      if (Opc == -1 || !ResTy)
        return error("Invalid record");
      Instruction *Temp = nullptr;
      if ((I = UpgradeBitCastInst(Opc, Op, ResTy, Temp))) {
        if (Temp) {
          InstructionList.push_back(Temp);
          assert(CurBB && "No current BB?");
          Temp->insertInto(CurBB, CurBB->end());
        }
      } else {
        auto CastOp = (Instruction::CastOps)Opc;
        if (!CastInst::castIsValid(CastOp, Op, ResTy))
          return error("Invalid cast");
        I = CastInst::Create(CastOp, Op, ResTy);
      }
      InstructionList.push_back(I);
      break;
    }
    case bitc::FUNC_CODE_INST_INBOUNDS_GEP_OLD:
    case bitc::FUNC_CODE_INST_GEP_OLD:
    case bitc::FUNC_CODE_INST_GEP: { // GEP: type, [n x operands]
      unsigned OpNum = 0;

      unsigned TyID;
      Type *Ty;
      bool InBounds;

      if (BitCode == bitc::FUNC_CODE_INST_GEP) {
        InBounds = Record[OpNum++];
        TyID = Record[OpNum++];
        Ty = getTypeByID(TyID);
      } else {
        InBounds = BitCode == bitc::FUNC_CODE_INST_INBOUNDS_GEP_OLD;
        TyID = InvalidTypeID;
        Ty = nullptr;
      }

      Value *BasePtr;
      unsigned BasePtrTypeID;
      if (getValueTypePair(Record, OpNum, NextValueNo, BasePtr, BasePtrTypeID,
                           CurBB))
        return error("Invalid record");

      if (!Ty) {
        TyID = getContainedTypeID(BasePtrTypeID);
        if (BasePtr->getType()->isVectorTy())
          TyID = getContainedTypeID(TyID);
        Ty = getTypeByID(TyID);
      } else if (!cast<PointerType>(BasePtr->getType()->getScalarType())
                      ->isOpaqueOrPointeeTypeMatches(Ty)) {
        return error(
            "Explicit gep type does not match pointee type of pointer operand");
      }

      SmallVector<Value*, 16> GEPIdx;
      while (OpNum != Record.size()) {
        Value *Op;
        unsigned OpTypeID;
        if (getValueTypePair(Record, OpNum, NextValueNo, Op, OpTypeID, CurBB))
          return error("Invalid record");
        GEPIdx.push_back(Op);
      }

      I = GetElementPtrInst::Create(Ty, BasePtr, GEPIdx);

      ResTypeID = TyID;
      if (cast<GEPOperator>(I)->getNumIndices() != 0) {
        auto GTI = std::next(gep_type_begin(I));
        for (Value *Idx : drop_begin(cast<GEPOperator>(I)->indices())) {
          unsigned SubType = 0;
          if (GTI.isStruct()) {
            ConstantInt *IdxC =
                Idx->getType()->isVectorTy()
                    ? cast<ConstantInt>(cast<Constant>(Idx)->getSplatValue())
                    : cast<ConstantInt>(Idx);
            SubType = IdxC->getZExtValue();
          }
          ResTypeID = getContainedTypeID(ResTypeID, SubType);
          ++GTI;
        }
      }

      // At this point ResTypeID is the result element type. We need a pointer
      // or vector of pointer to it.
      ResTypeID = getVirtualTypeID(I->getType()->getScalarType(), ResTypeID);
      if (I->getType()->isVectorTy())
        ResTypeID = getVirtualTypeID(I->getType(), ResTypeID);

      InstructionList.push_back(I);
      if (InBounds)
        cast<GetElementPtrInst>(I)->setIsInBounds(true);
      break;
    }

    case bitc::FUNC_CODE_INST_EXTRACTVAL: {
                                       // EXTRACTVAL: [opty, opval, n x indices]
      unsigned OpNum = 0;
      Value *Agg;
      unsigned AggTypeID;
      if (getValueTypePair(Record, OpNum, NextValueNo, Agg, AggTypeID, CurBB))
        return error("Invalid record");
      Type *Ty = Agg->getType();

      unsigned RecSize = Record.size();
      if (OpNum == RecSize)
        return error("EXTRACTVAL: Invalid instruction with 0 indices");

      SmallVector<unsigned, 4> EXTRACTVALIdx;
      ResTypeID = AggTypeID;
      for (; OpNum != RecSize; ++OpNum) {
        bool IsArray = Ty->isArrayTy();
        bool IsStruct = Ty->isStructTy();
        uint64_t Index = Record[OpNum];

        if (!IsStruct && !IsArray)
          return error("EXTRACTVAL: Invalid type");
        if ((unsigned)Index != Index)
          return error("Invalid value");
        if (IsStruct && Index >= Ty->getStructNumElements())
          return error("EXTRACTVAL: Invalid struct index");
        if (IsArray && Index >= Ty->getArrayNumElements())
          return error("EXTRACTVAL: Invalid array index");
        EXTRACTVALIdx.push_back((unsigned)Index);

        if (IsStruct) {
          Ty = Ty->getStructElementType(Index);
          ResTypeID = getContainedTypeID(ResTypeID, Index);
        } else {
          Ty = Ty->getArrayElementType();
          ResTypeID = getContainedTypeID(ResTypeID);
        }
      }

      I = ExtractValueInst::Create(Agg, EXTRACTVALIdx);
      InstructionList.push_back(I);
      break;
    }

    case bitc::FUNC_CODE_INST_INSERTVAL: {
                           // INSERTVAL: [opty, opval, opty, opval, n x indices]
      unsigned OpNum = 0;
      Value *Agg;
      unsigned AggTypeID;
      if (getValueTypePair(Record, OpNum, NextValueNo, Agg, AggTypeID, CurBB))
        return error("Invalid record");
      Value *Val;
      unsigned ValTypeID;
      if (getValueTypePair(Record, OpNum, NextValueNo, Val, ValTypeID, CurBB))
        return error("Invalid record");

      unsigned RecSize = Record.size();
      if (OpNum == RecSize)
        return error("INSERTVAL: Invalid instruction with 0 indices");

      SmallVector<unsigned, 4> INSERTVALIdx;
      Type *CurTy = Agg->getType();
      for (; OpNum != RecSize; ++OpNum) {
        bool IsArray = CurTy->isArrayTy();
        bool IsStruct = CurTy->isStructTy();
        uint64_t Index = Record[OpNum];

        if (!IsStruct && !IsArray)
          return error("INSERTVAL: Invalid type");
        if ((unsigned)Index != Index)
          return error("Invalid value");
        if (IsStruct && Index >= CurTy->getStructNumElements())
          return error("INSERTVAL: Invalid struct index");
        if (IsArray && Index >= CurTy->getArrayNumElements())
          return error("INSERTVAL: Invalid array index");

        INSERTVALIdx.push_back((unsigned)Index);
        if (IsStruct)
          CurTy = CurTy->getStructElementType(Index);
        else
          CurTy = CurTy->getArrayElementType();
      }

      if (CurTy != Val->getType())
        return error("Inserted value type doesn't match aggregate type");

      I = InsertValueInst::Create(Agg, Val, INSERTVALIdx);
      ResTypeID = AggTypeID;
      InstructionList.push_back(I);
      break;
    }

    case bitc::FUNC_CODE_INST_SELECT: { // SELECT: [opval, ty, opval, opval]
      // obsolete form of select
      // handles select i1 ... in old bitcode
      unsigned OpNum = 0;
      Value *TrueVal, *FalseVal, *Cond;
      unsigned TypeID;
      Type *CondType = Type::getInt1Ty(Context);
      if (getValueTypePair(Record, OpNum, NextValueNo, TrueVal, TypeID,
                           CurBB) ||
          popValue(Record, OpNum, NextValueNo, TrueVal->getType(), TypeID,
                   FalseVal, CurBB) ||
          popValue(Record, OpNum, NextValueNo, CondType,
                   getVirtualTypeID(CondType), Cond, CurBB))
        return error("Invalid record");

      I = SelectInst::Create(Cond, TrueVal, FalseVal);
      ResTypeID = TypeID;
      InstructionList.push_back(I);
      break;
    }

    case bitc::FUNC_CODE_INST_VSELECT: {// VSELECT: [ty,opval,opval,predty,pred]
      // new form of select
      // handles select i1 or select [N x i1]
      unsigned OpNum = 0;
      Value *TrueVal, *FalseVal, *Cond;
      unsigned ValTypeID, CondTypeID;
      if (getValueTypePair(Record, OpNum, NextValueNo, TrueVal, ValTypeID,
                           CurBB) ||
          popValue(Record, OpNum, NextValueNo, TrueVal->getType(), ValTypeID,
                   FalseVal, CurBB) ||
          getValueTypePair(Record, OpNum, NextValueNo, Cond, CondTypeID, CurBB))
        return error("Invalid record");

      // select condition can be either i1 or [N x i1]
      if (VectorType* vector_type =
          dyn_cast<VectorType>(Cond->getType())) {
        // expect <n x i1>
        if (vector_type->getElementType() != Type::getInt1Ty(Context))
          return error("Invalid type for value");
      } else {
        // expect i1
        if (Cond->getType() != Type::getInt1Ty(Context))
          return error("Invalid type for value");
      }

      I = SelectInst::Create(Cond, TrueVal, FalseVal);
      ResTypeID = ValTypeID;
      InstructionList.push_back(I);
      if (OpNum < Record.size() && isa<FPMathOperator>(I)) {
        FastMathFlags FMF = getDecodedFastMathFlags(Record[OpNum]);
        if (FMF.any())
          I->setFastMathFlags(FMF);
      }
      break;
    }

    case bitc::FUNC_CODE_INST_EXTRACTELT: { // EXTRACTELT: [opty, opval, opval]
      unsigned OpNum = 0;
      Value *Vec, *Idx;
      unsigned VecTypeID, IdxTypeID;
      if (getValueTypePair(Record, OpNum, NextValueNo, Vec, VecTypeID, CurBB) ||
          getValueTypePair(Record, OpNum, NextValueNo, Idx, IdxTypeID, CurBB))
        return error("Invalid record");
      if (!Vec->getType()->isVectorTy())
        return error("Invalid type for value");
      I = ExtractElementInst::Create(Vec, Idx);
      ResTypeID = getContainedTypeID(VecTypeID);
      InstructionList.push_back(I);
      break;
    }

    case bitc::FUNC_CODE_INST_INSERTELT: { // INSERTELT: [ty, opval,opval,opval]
      unsigned OpNum = 0;
      Value *Vec, *Elt, *Idx;
      unsigned VecTypeID, IdxTypeID;
      if (getValueTypePair(Record, OpNum, NextValueNo, Vec, VecTypeID, CurBB))
        return error("Invalid record");
      if (!Vec->getType()->isVectorTy())
        return error("Invalid type for value");
      if (popValue(Record, OpNum, NextValueNo,
                   cast<VectorType>(Vec->getType())->getElementType(),
                   getContainedTypeID(VecTypeID), Elt, CurBB) ||
          getValueTypePair(Record, OpNum, NextValueNo, Idx, IdxTypeID, CurBB))
        return error("Invalid record");
      I = InsertElementInst::Create(Vec, Elt, Idx);
      ResTypeID = VecTypeID;
      InstructionList.push_back(I);
      break;
    }

    case bitc::FUNC_CODE_INST_SHUFFLEVEC: {// SHUFFLEVEC: [opval,ty,opval,opval]
      unsigned OpNum = 0;
      Value *Vec1, *Vec2, *Mask;
      unsigned Vec1TypeID;
      if (getValueTypePair(Record, OpNum, NextValueNo, Vec1, Vec1TypeID,
                           CurBB) ||
          popValue(Record, OpNum, NextValueNo, Vec1->getType(), Vec1TypeID,
                   Vec2, CurBB))
        return error("Invalid record");

      unsigned MaskTypeID;
      if (getValueTypePair(Record, OpNum, NextValueNo, Mask, MaskTypeID, CurBB))
        return error("Invalid record");
      if (!Vec1->getType()->isVectorTy() || !Vec2->getType()->isVectorTy())
        return error("Invalid type for value");

      I = new ShuffleVectorInst(Vec1, Vec2, Mask);
      ResTypeID =
          getVirtualTypeID(I->getType(), getContainedTypeID(Vec1TypeID));
      InstructionList.push_back(I);
      break;
    }

    case bitc::FUNC_CODE_INST_CMP:   // CMP: [opty, opval, opval, pred]
      // Old form of ICmp/FCmp returning bool
      // Existed to differentiate between icmp/fcmp and vicmp/vfcmp which were
      // both legal on vectors but had different behaviour.
    case bitc::FUNC_CODE_INST_CMP2: { // CMP2: [opty, opval, opval, pred]
      // FCmp/ICmp returning bool or vector of bool

      unsigned OpNum = 0;
      Value *LHS, *RHS;
      unsigned LHSTypeID;
      if (getValueTypePair(Record, OpNum, NextValueNo, LHS, LHSTypeID, CurBB) ||
          popValue(Record, OpNum, NextValueNo, LHS->getType(), LHSTypeID, RHS,
                   CurBB))
        return error("Invalid record");

      if (OpNum >= Record.size())
        return error(
            "Invalid record: operand number exceeded available operands");

      unsigned PredVal = Record[OpNum];
      bool IsFP = LHS->getType()->isFPOrFPVectorTy();
      FastMathFlags FMF;
      if (IsFP && Record.size() > OpNum+1)
        FMF = getDecodedFastMathFlags(Record[++OpNum]);

      if (OpNum+1 != Record.size())
        return error("Invalid record");

      if (LHS->getType()->isFPOrFPVectorTy())
        I = new FCmpInst((FCmpInst::Predicate)PredVal, LHS, RHS);
      else
        I = new ICmpInst((ICmpInst::Predicate)PredVal, LHS, RHS);

      ResTypeID = getVirtualTypeID(I->getType()->getScalarType());
      if (LHS->getType()->isVectorTy())
        ResTypeID = getVirtualTypeID(I->getType(), ResTypeID);

      if (FMF.any())
        I->setFastMathFlags(FMF);
      InstructionList.push_back(I);
      break;
    }

    case bitc::FUNC_CODE_INST_RET: // RET: [opty,opval<optional>]
      {
        unsigned Size = Record.size();
        if (Size == 0) {
          I = ReturnInst::Create(Context);
          InstructionList.push_back(I);
          break;
        }

        unsigned OpNum = 0;
        Value *Op = nullptr;
        unsigned OpTypeID;
        if (getValueTypePair(Record, OpNum, NextValueNo, Op, OpTypeID, CurBB))
          return error("Invalid record");
        if (OpNum != Record.size())
          return error("Invalid record");

        I = ReturnInst::Create(Context, Op);
        InstructionList.push_back(I);
        break;
      }
    case bitc::FUNC_CODE_INST_BR: { // BR: [bb#, bb#, opval] or [bb#]
      if (Record.size() != 1 && Record.size() != 3)
        return error("Invalid record");
      BasicBlock *TrueDest = getBasicBlock(Record[0]);
      if (!TrueDest)
        return error("Invalid record");

      if (Record.size() == 1) {
        I = BranchInst::Create(TrueDest);
        InstructionList.push_back(I);
      }
      else {
        BasicBlock *FalseDest = getBasicBlock(Record[1]);
        Type *CondType = Type::getInt1Ty(Context);
        Value *Cond = getValue(Record, 2, NextValueNo, CondType,
                               getVirtualTypeID(CondType), CurBB);
        if (!FalseDest || !Cond)
          return error("Invalid record");
        I = BranchInst::Create(TrueDest, FalseDest, Cond);
        InstructionList.push_back(I);
      }
      break;
    }
    case bitc::FUNC_CODE_INST_CLEANUPRET: { // CLEANUPRET: [val] or [val,bb#]
      if (Record.size() != 1 && Record.size() != 2)
        return error("Invalid record");
      unsigned Idx = 0;
      Type *TokenTy = Type::getTokenTy(Context);
      Value *CleanupPad = getValue(Record, Idx++, NextValueNo, TokenTy,
                                   getVirtualTypeID(TokenTy), CurBB);
      if (!CleanupPad)
        return error("Invalid record");
      BasicBlock *UnwindDest = nullptr;
      if (Record.size() == 2) {
        UnwindDest = getBasicBlock(Record[Idx++]);
        if (!UnwindDest)
          return error("Invalid record");
      }

      I = CleanupReturnInst::Create(CleanupPad, UnwindDest);
      InstructionList.push_back(I);
      break;
    }
    case bitc::FUNC_CODE_INST_CATCHRET: { // CATCHRET: [val,bb#]
      if (Record.size() != 2)
        return error("Invalid record");
      unsigned Idx = 0;
      Type *TokenTy = Type::getTokenTy(Context);
      Value *CatchPad = getValue(Record, Idx++, NextValueNo, TokenTy,
                                 getVirtualTypeID(TokenTy), CurBB);
      if (!CatchPad)
        return error("Invalid record");
      BasicBlock *BB = getBasicBlock(Record[Idx++]);
      if (!BB)
        return error("Invalid record");

      I = CatchReturnInst::Create(CatchPad, BB);
      InstructionList.push_back(I);
      break;
    }
    case bitc::FUNC_CODE_INST_CATCHSWITCH: { // CATCHSWITCH: [tok,num,(bb)*,bb?]
      // We must have, at minimum, the outer scope and the number of arguments.
      if (Record.size() < 2)
        return error("Invalid record");

      unsigned Idx = 0;

      Type *TokenTy = Type::getTokenTy(Context);
      Value *ParentPad = getValue(Record, Idx++, NextValueNo, TokenTy,
                                  getVirtualTypeID(TokenTy), CurBB);

      unsigned NumHandlers = Record[Idx++];

      SmallVector<BasicBlock *, 2> Handlers;
      for (unsigned Op = 0; Op != NumHandlers; ++Op) {
        BasicBlock *BB = getBasicBlock(Record[Idx++]);
        if (!BB)
          return error("Invalid record");
        Handlers.push_back(BB);
      }

      BasicBlock *UnwindDest = nullptr;
      if (Idx + 1 == Record.size()) {
        UnwindDest = getBasicBlock(Record[Idx++]);
        if (!UnwindDest)
          return error("Invalid record");
      }

      if (Record.size() != Idx)
        return error("Invalid record");

      auto *CatchSwitch =
          CatchSwitchInst::Create(ParentPad, UnwindDest, NumHandlers);
      for (BasicBlock *Handler : Handlers)
        CatchSwitch->addHandler(Handler);
      I = CatchSwitch;
      ResTypeID = getVirtualTypeID(I->getType());
      InstructionList.push_back(I);
      break;
    }
    case bitc::FUNC_CODE_INST_CATCHPAD:
    case bitc::FUNC_CODE_INST_CLEANUPPAD: { // [tok,num,(ty,val)*]
      // We must have, at minimum, the outer scope and the number of arguments.
      if (Record.size() < 2)
        return error("Invalid record");

      unsigned Idx = 0;

      Type *TokenTy = Type::getTokenTy(Context);
      Value *ParentPad = getValue(Record, Idx++, NextValueNo, TokenTy,
                                  getVirtualTypeID(TokenTy), CurBB);

      unsigned NumArgOperands = Record[Idx++];

      SmallVector<Value *, 2> Args;
      for (unsigned Op = 0; Op != NumArgOperands; ++Op) {
        Value *Val;
        unsigned ValTypeID;
        if (getValueTypePair(Record, Idx, NextValueNo, Val, ValTypeID, nullptr))
          return error("Invalid record");
        Args.push_back(Val);
      }

      if (Record.size() != Idx)
        return error("Invalid record");

      if (BitCode == bitc::FUNC_CODE_INST_CLEANUPPAD)
        I = CleanupPadInst::Create(ParentPad, Args);
      else
        I = CatchPadInst::Create(ParentPad, Args);
      ResTypeID = getVirtualTypeID(I->getType());
      InstructionList.push_back(I);
      break;
    }
    case bitc::FUNC_CODE_INST_SWITCH: { // SWITCH: [opty, op0, op1, ...]
      // Check magic
      if ((Record[0] >> 16) == SWITCH_INST_MAGIC) {
        // "New" SwitchInst format with case ranges. The changes to write this
        // format were reverted but we still recognize bitcode that uses it.
        // Hopefully someday we will have support for case ranges and can use
        // this format again.

        unsigned OpTyID = Record[1];
        Type *OpTy = getTypeByID(OpTyID);
        unsigned ValueBitWidth = cast<IntegerType>(OpTy)->getBitWidth();

        Value *Cond = getValue(Record, 2, NextValueNo, OpTy, OpTyID, CurBB);
        BasicBlock *Default = getBasicBlock(Record[3]);
        if (!OpTy || !Cond || !Default)
          return error("Invalid record");

        unsigned NumCases = Record[4];

        SwitchInst *SI = SwitchInst::Create(Cond, Default, NumCases);
        InstructionList.push_back(SI);

        unsigned CurIdx = 5;
        for (unsigned i = 0; i != NumCases; ++i) {
          SmallVector<ConstantInt*, 1> CaseVals;
          unsigned NumItems = Record[CurIdx++];
          for (unsigned ci = 0; ci != NumItems; ++ci) {
            bool isSingleNumber = Record[CurIdx++];

            APInt Low;
            unsigned ActiveWords = 1;
            if (ValueBitWidth > 64)
              ActiveWords = Record[CurIdx++];
            Low = readWideAPInt(ArrayRef(&Record[CurIdx], ActiveWords),
                                ValueBitWidth);
            CurIdx += ActiveWords;

            if (!isSingleNumber) {
              ActiveWords = 1;
              if (ValueBitWidth > 64)
                ActiveWords = Record[CurIdx++];
              APInt High = readWideAPInt(ArrayRef(&Record[CurIdx], ActiveWords),
                                         ValueBitWidth);
              CurIdx += ActiveWords;

              // FIXME: It is not clear whether values in the range should be
              // compared as signed or unsigned values. The partially
              // implemented changes that used this format in the past used
              // unsigned comparisons.
              for ( ; Low.ule(High); ++Low)
                CaseVals.push_back(ConstantInt::get(Context, Low));
            } else
              CaseVals.push_back(ConstantInt::get(Context, Low));
          }
          BasicBlock *DestBB = getBasicBlock(Record[CurIdx++]);
          for (ConstantInt *Cst : CaseVals)
            SI->addCase(Cst, DestBB);
        }
        I = SI;
        break;
      }

      // Old SwitchInst format without case ranges.

      if (Record.size() < 3 || (Record.size() & 1) == 0)
        return error("Invalid record");
      unsigned OpTyID = Record[0];
      Type *OpTy = getTypeByID(OpTyID);
      Value *Cond = getValue(Record, 1, NextValueNo, OpTy, OpTyID, CurBB);
      BasicBlock *Default = getBasicBlock(Record[2]);
      if (!OpTy || !Cond || !Default)
        return error("Invalid record");
      unsigned NumCases = (Record.size()-3)/2;
      SwitchInst *SI = SwitchInst::Create(Cond, Default, NumCases);
      InstructionList.push_back(SI);
      for (unsigned i = 0, e = NumCases; i != e; ++i) {
        ConstantInt *CaseVal = dyn_cast_or_null<ConstantInt>(
            getFnValueByID(Record[3+i*2], OpTy, OpTyID, nullptr));
        BasicBlock *DestBB = getBasicBlock(Record[1+3+i*2]);
        if (!CaseVal || !DestBB) {
          delete SI;
          return error("Invalid record");
        }
        SI->addCase(CaseVal, DestBB);
      }
      I = SI;
      break;
    }
    case bitc::FUNC_CODE_INST_INDIRECTBR: { // INDIRECTBR: [opty, op0, op1, ...]
      if (Record.size() < 2)
        return error("Invalid record");
      unsigned OpTyID = Record[0];
      Type *OpTy = getTypeByID(OpTyID);
      Value *Address = getValue(Record, 1, NextValueNo, OpTy, OpTyID, CurBB);
      if (!OpTy || !Address)
        return error("Invalid record");
      unsigned NumDests = Record.size()-2;
      IndirectBrInst *IBI = IndirectBrInst::Create(Address, NumDests);
      InstructionList.push_back(IBI);
      for (unsigned i = 0, e = NumDests; i != e; ++i) {
        if (BasicBlock *DestBB = getBasicBlock(Record[2+i])) {
          IBI->addDestination(DestBB);
        } else {
          delete IBI;
          return error("Invalid record");
        }
      }
      I = IBI;
      break;
    }

    case bitc::FUNC_CODE_INST_INVOKE: {
      // INVOKE: [attrs, cc, normBB, unwindBB, fnty, op0,op1,op2, ...]
      if (Record.size() < 4)
        return error("Invalid record");
      unsigned OpNum = 0;
      AttributeList PAL = getAttributes(Record[OpNum++]);
      unsigned CCInfo = Record[OpNum++];
      BasicBlock *NormalBB = getBasicBlock(Record[OpNum++]);
      BasicBlock *UnwindBB = getBasicBlock(Record[OpNum++]);

      unsigned FTyID = InvalidTypeID;
      FunctionType *FTy = nullptr;
      if ((CCInfo >> 13) & 1) {
        FTyID = Record[OpNum++];
        FTy = dyn_cast<FunctionType>(getTypeByID(FTyID));
        if (!FTy)
          return error("Explicit invoke type is not a function type");
      }

      Value *Callee;
      unsigned CalleeTypeID;
      if (getValueTypePair(Record, OpNum, NextValueNo, Callee, CalleeTypeID,
                           CurBB))
        return error("Invalid record");

      PointerType *CalleeTy = dyn_cast<PointerType>(Callee->getType());
      if (!CalleeTy)
        return error("Callee is not a pointer");
      if (!FTy) {
        FTyID = getContainedTypeID(CalleeTypeID);
        FTy = dyn_cast_or_null<FunctionType>(getTypeByID(FTyID));
        if (!FTy)
          return error("Callee is not of pointer to function type");
      } else if (!CalleeTy->isOpaqueOrPointeeTypeMatches(FTy))
        return error("Explicit invoke type does not match pointee type of "
                     "callee operand");
      if (Record.size() < FTy->getNumParams() + OpNum)
        return error("Insufficient operands to call");

      SmallVector<Value*, 16> Ops;
      SmallVector<unsigned, 16> ArgTyIDs;
      for (unsigned i = 0, e = FTy->getNumParams(); i != e; ++i, ++OpNum) {
        unsigned ArgTyID = getContainedTypeID(FTyID, i + 1);
        Ops.push_back(getValue(Record, OpNum, NextValueNo, FTy->getParamType(i),
                               ArgTyID, CurBB));
        ArgTyIDs.push_back(ArgTyID);
        if (!Ops.back())
          return error("Invalid record");
      }

      if (!FTy->isVarArg()) {
        if (Record.size() != OpNum)
          return error("Invalid record");
      } else {
        // Read type/value pairs for varargs params.
        while (OpNum != Record.size()) {
          Value *Op;
          unsigned OpTypeID;
          if (getValueTypePair(Record, OpNum, NextValueNo, Op, OpTypeID, CurBB))
            return error("Invalid record");
          Ops.push_back(Op);
          ArgTyIDs.push_back(OpTypeID);
        }
      }

      // Upgrade the bundles if needed.
      if (!OperandBundles.empty())
        UpgradeOperandBundles(OperandBundles);

      I = InvokeInst::Create(FTy, Callee, NormalBB, UnwindBB, Ops,
                             OperandBundles);
      ResTypeID = getContainedTypeID(FTyID);
      OperandBundles.clear();
      InstructionList.push_back(I);
      cast<InvokeInst>(I)->setCallingConv(
          static_cast<CallingConv::ID>(CallingConv::MaxID & CCInfo));
      cast<InvokeInst>(I)->setAttributes(PAL);
      if (Error Err = propagateAttributeTypes(cast<CallBase>(I), ArgTyIDs)) {
        I->deleteValue();
        return Err;
      }

      break;
    }
    case bitc::FUNC_CODE_INST_RESUME: { // RESUME: [opval]
      unsigned Idx = 0;
      Value *Val = nullptr;
      unsigned ValTypeID;
      if (getValueTypePair(Record, Idx, NextValueNo, Val, ValTypeID, CurBB))
        return error("Invalid record");
      I = ResumeInst::Create(Val);
      InstructionList.push_back(I);
      break;
    }
    case bitc::FUNC_CODE_INST_CALLBR: {
      // CALLBR: [attr, cc, norm, transfs, fty, fnid, args]
      unsigned OpNum = 0;
      AttributeList PAL = getAttributes(Record[OpNum++]);
      unsigned CCInfo = Record[OpNum++];

      BasicBlock *DefaultDest = getBasicBlock(Record[OpNum++]);
      unsigned NumIndirectDests = Record[OpNum++];
      SmallVector<BasicBlock *, 16> IndirectDests;
      for (unsigned i = 0, e = NumIndirectDests; i != e; ++i)
        IndirectDests.push_back(getBasicBlock(Record[OpNum++]));

      unsigned FTyID = InvalidTypeID;
      FunctionType *FTy = nullptr;
      if ((CCInfo >> bitc::CALL_EXPLICIT_TYPE) & 1) {
        FTyID = Record[OpNum++];
        FTy = dyn_cast_or_null<FunctionType>(getTypeByID(FTyID));
        if (!FTy)
          return error("Explicit call type is not a function type");
      }

      Value *Callee;
      unsigned CalleeTypeID;
      if (getValueTypePair(Record, OpNum, NextValueNo, Callee, CalleeTypeID,
                           CurBB))
        return error("Invalid record");

      PointerType *OpTy = dyn_cast<PointerType>(Callee->getType());
      if (!OpTy)
        return error("Callee is not a pointer type");
      if (!FTy) {
        FTyID = getContainedTypeID(CalleeTypeID);
        FTy = dyn_cast_or_null<FunctionType>(getTypeByID(FTyID));
        if (!FTy)
          return error("Callee is not of pointer to function type");
      } else if (!OpTy->isOpaqueOrPointeeTypeMatches(FTy))
        return error("Explicit call type does not match pointee type of "
                     "callee operand");
      if (Record.size() < FTy->getNumParams() + OpNum)
        return error("Insufficient operands to call");

      SmallVector<Value*, 16> Args;
      SmallVector<unsigned, 16> ArgTyIDs;
      // Read the fixed params.
      for (unsigned i = 0, e = FTy->getNumParams(); i != e; ++i, ++OpNum) {
        Value *Arg;
        unsigned ArgTyID = getContainedTypeID(FTyID, i + 1);
        if (FTy->getParamType(i)->isLabelTy())
          Arg = getBasicBlock(Record[OpNum]);
        else
          Arg = getValue(Record, OpNum, NextValueNo, FTy->getParamType(i),
                         ArgTyID, CurBB);
        if (!Arg)
          return error("Invalid record");
        Args.push_back(Arg);
        ArgTyIDs.push_back(ArgTyID);
      }

      // Read type/value pairs for varargs params.
      if (!FTy->isVarArg()) {
        if (OpNum != Record.size())
          return error("Invalid record");
      } else {
        while (OpNum != Record.size()) {
          Value *Op;
          unsigned OpTypeID;
          if (getValueTypePair(Record, OpNum, NextValueNo, Op, OpTypeID, CurBB))
            return error("Invalid record");
          Args.push_back(Op);
          ArgTyIDs.push_back(OpTypeID);
        }
      }

      // Upgrade the bundles if needed.
      if (!OperandBundles.empty())
        UpgradeOperandBundles(OperandBundles);

      if (auto *IA = dyn_cast<InlineAsm>(Callee)) {
        InlineAsm::ConstraintInfoVector ConstraintInfo = IA->ParseConstraints();
        auto IsLabelConstraint = [](const InlineAsm::ConstraintInfo &CI) {
          return CI.Type == InlineAsm::isLabel;
        };
        if (none_of(ConstraintInfo, IsLabelConstraint)) {
          // Upgrade explicit blockaddress arguments to label constraints.
          // Verify that the last arguments are blockaddress arguments that
          // match the indirect destinations. Clang always generates callbr
          // in this form. We could support reordering with more effort.
          unsigned FirstBlockArg = Args.size() - IndirectDests.size();
          for (unsigned ArgNo = FirstBlockArg; ArgNo < Args.size(); ++ArgNo) {
            unsigned LabelNo = ArgNo - FirstBlockArg;
            auto *BA = dyn_cast<BlockAddress>(Args[ArgNo]);
            if (!BA || BA->getFunction() != F ||
                LabelNo > IndirectDests.size() ||
                BA->getBasicBlock() != IndirectDests[LabelNo])
              return error("callbr argument does not match indirect dest");
          }

          // Remove blockaddress arguments.
          Args.erase(Args.begin() + FirstBlockArg, Args.end());
          ArgTyIDs.erase(ArgTyIDs.begin() + FirstBlockArg, ArgTyIDs.end());

          // Recreate the function type with less arguments.
          SmallVector<Type *> ArgTys;
          for (Value *Arg : Args)
            ArgTys.push_back(Arg->getType());
          FTy =
              FunctionType::get(FTy->getReturnType(), ArgTys, FTy->isVarArg());

          // Update constraint string to use label constraints.
          std::string Constraints = IA->getConstraintString();
          unsigned ArgNo = 0;
          size_t Pos = 0;
          for (const auto &CI : ConstraintInfo) {
            if (CI.hasArg()) {
              if (ArgNo >= FirstBlockArg)
                Constraints.insert(Pos, "!");
              ++ArgNo;
            }

            // Go to next constraint in string.
            Pos = Constraints.find(',', Pos);
            if (Pos == std::string::npos)
              break;
            ++Pos;
          }

          Callee = InlineAsm::get(FTy, IA->getAsmString(), Constraints,
                                  IA->hasSideEffects(), IA->isAlignStack(),
                                  IA->getDialect(), IA->canThrow());
        }
      }

      I = CallBrInst::Create(FTy, Callee, DefaultDest, IndirectDests, Args,
                             OperandBundles);
      ResTypeID = getContainedTypeID(FTyID);
      OperandBundles.clear();
      InstructionList.push_back(I);
      cast<CallBrInst>(I)->setCallingConv(
          static_cast<CallingConv::ID>((0x7ff & CCInfo) >> bitc::CALL_CCONV));
      cast<CallBrInst>(I)->setAttributes(PAL);
      if (Error Err = propagateAttributeTypes(cast<CallBase>(I), ArgTyIDs)) {
        I->deleteValue();
        return Err;
      }
      break;
    }
    case bitc::FUNC_CODE_INST_UNREACHABLE: // UNREACHABLE
      I = new UnreachableInst(Context);
      InstructionList.push_back(I);
      break;
    case bitc::FUNC_CODE_INST_DETACH: { // DETACH: [bb#, bb#, [bb#,] val]
      if (Record.size() != 3 && Record.size() != 4)
        return error("Invalid record");
      BasicBlock *Detached = getBasicBlock(Record[0]);
      if (!Detached)
        return error("Invalid record");

      BasicBlock *Continue = getBasicBlock(Record[1]);
      if (!Continue)
        return error("Invalid record");

      unsigned SREntry = 2;
      BasicBlock *Unwind = nullptr;
      if (Record.size() == 4) {
        Unwind = getBasicBlock(Record[SREntry++]);
        if (!Unwind)
          return error("Invalid record");
      }

<<<<<<< HEAD
      Type* OpTy = Type::getTokenTy(Context);
      unsigned OpTyId = Type::TokenTyID;
      Value *SyncRegion =
        getValue(Record, SREntry, NextValueNo, OpTy, OpTyId, CurBB);
=======
      Type *TokenTy = Type::getTokenTy(Context);
      Value *SyncRegion = getValue(Record, SREntry, NextValueNo, TokenTy,
                                   getVirtualTypeID(TokenTy), CurBB);
>>>>>>> 9c235e1d
      if (!SyncRegion)
        return error("Invalid record");

      if (Unwind)
        I = DetachInst::Create(Detached, Continue, Unwind, SyncRegion);
      else
        I = DetachInst::Create(Detached, Continue, SyncRegion);
      InstructionList.push_back(I);
      break;
    }
<<<<<<< HEAD
      case bitc::FUNC_CODE_INST_REATTACH: { // REATTACH: [bb#, val]
=======
    case bitc::FUNC_CODE_INST_REATTACH: { // REATTACH: [bb#, val]
>>>>>>> 9c235e1d
      if (Record.size() != 2)
        return error("Invalid record");

      BasicBlock *DetachContinue = getBasicBlock(Record[0]);
      if (!DetachContinue)
        return error("Invalid record");

<<<<<<< HEAD
      Type* OpTy = Type::getTokenTy(Context);
      unsigned OpTyId = Type::TokenTyID;
      Value *SyncRegion = getValue(Record, 1, NextValueNo, OpTy, OpTyId, CurBB);
=======
      Type *TokenTy = Type::getTokenTy(Context);
      Value *SyncRegion = getValue(Record, 1, NextValueNo, TokenTy,
                                   getVirtualTypeID(TokenTy), CurBB);
>>>>>>> 9c235e1d
      if (!SyncRegion)
        return error("Invalid record");

      I = ReattachInst::Create(DetachContinue, SyncRegion);
      InstructionList.push_back(I);
      break;
    }
    case bitc::FUNC_CODE_INST_SYNC: { // Sync: [bb#, val]
      if (Record.size() != 2)
        return error("Invalid record");
      BasicBlock *Continue = getBasicBlock(Record[0]);
      if (!Continue)
        return error("Invalid record");

<<<<<<< HEAD
      Type* OpTy = Type::getTokenTy(Context);
      unsigned OpTyId = Type::TokenTyID;
      Value *SyncRegion = getValue(Record, 1, NextValueNo, OpTy, OpTyId, CurBB);
=======
      Type *TokenTy = Type::getTokenTy(Context);
      Value *SyncRegion = getValue(Record, 1, NextValueNo, TokenTy,
                                   getVirtualTypeID(TokenTy), CurBB);
>>>>>>> 9c235e1d
      if (!SyncRegion)
        return error("Invalid record");

      I = SyncInst::Create(Continue, SyncRegion);
      InstructionList.push_back(I);
      break;
    }
    case bitc::FUNC_CODE_INST_PHI: { // PHI: [ty, val0,bb0, ...]
      if (Record.empty())
        return error("Invalid phi record");
      // The first record specifies the type.
      unsigned TyID = Record[0];
      Type *Ty = getTypeByID(TyID);
      if (!Ty)
        return error("Invalid phi record");

      // Phi arguments are pairs of records of [value, basic block].
      // There is an optional final record for fast-math-flags if this phi has a
      // floating-point type.
      size_t NumArgs = (Record.size() - 1) / 2;
      PHINode *PN = PHINode::Create(Ty, NumArgs);
      if ((Record.size() - 1) % 2 == 1 && !isa<FPMathOperator>(PN)) {
        PN->deleteValue();
        return error("Invalid phi record");
      }
      InstructionList.push_back(PN);

      SmallDenseMap<BasicBlock *, Value *> Args;
      for (unsigned i = 0; i != NumArgs; i++) {
        BasicBlock *BB = getBasicBlock(Record[i * 2 + 2]);
        if (!BB) {
          PN->deleteValue();
          return error("Invalid phi BB");
        }

        // Phi nodes may contain the same predecessor multiple times, in which
        // case the incoming value must be identical. Directly reuse the already
        // seen value here, to avoid expanding a constant expression multiple
        // times.
        auto It = Args.find(BB);
        if (It != Args.end()) {
          PN->addIncoming(It->second, BB);
          continue;
        }

        // If there already is a block for this edge (from a different phi),
        // use it.
        BasicBlock *EdgeBB = ConstExprEdgeBBs.lookup({BB, CurBB});
        if (!EdgeBB) {
          // Otherwise, use a temporary block (that we will discard if it
          // turns out to be unnecessary).
          if (!PhiConstExprBB)
            PhiConstExprBB = BasicBlock::Create(Context, "phi.constexpr", F);
          EdgeBB = PhiConstExprBB;
        }

        // With the new function encoding, it is possible that operands have
        // negative IDs (for forward references).  Use a signed VBR
        // representation to keep the encoding small.
        Value *V;
        if (UseRelativeIDs)
          V = getValueSigned(Record, i * 2 + 1, NextValueNo, Ty, TyID, EdgeBB);
        else
          V = getValue(Record, i * 2 + 1, NextValueNo, Ty, TyID, EdgeBB);
        if (!V) {
          PN->deleteValue();
          PhiConstExprBB->eraseFromParent();
          return error("Invalid phi record");
        }

        if (EdgeBB == PhiConstExprBB && !EdgeBB->empty()) {
          ConstExprEdgeBBs.insert({{BB, CurBB}, EdgeBB});
          PhiConstExprBB = nullptr;
        }
        PN->addIncoming(V, BB);
        Args.insert({BB, V});
      }
      I = PN;
      ResTypeID = TyID;

      // If there are an even number of records, the final record must be FMF.
      if (Record.size() % 2 == 0) {
        assert(isa<FPMathOperator>(I) && "Unexpected phi type");
        FastMathFlags FMF = getDecodedFastMathFlags(Record[Record.size() - 1]);
        if (FMF.any())
          I->setFastMathFlags(FMF);
      }

      break;
    }

    case bitc::FUNC_CODE_INST_LANDINGPAD:
    case bitc::FUNC_CODE_INST_LANDINGPAD_OLD: {
      // LANDINGPAD: [ty, val, val, num, (id0,val0 ...)?]
      unsigned Idx = 0;
      if (BitCode == bitc::FUNC_CODE_INST_LANDINGPAD) {
        if (Record.size() < 3)
          return error("Invalid record");
      } else {
        assert(BitCode == bitc::FUNC_CODE_INST_LANDINGPAD_OLD);
        if (Record.size() < 4)
          return error("Invalid record");
      }
      ResTypeID = Record[Idx++];
      Type *Ty = getTypeByID(ResTypeID);
      if (!Ty)
        return error("Invalid record");
      if (BitCode == bitc::FUNC_CODE_INST_LANDINGPAD_OLD) {
        Value *PersFn = nullptr;
        unsigned PersFnTypeID;
        if (getValueTypePair(Record, Idx, NextValueNo, PersFn, PersFnTypeID,
                             nullptr))
          return error("Invalid record");

        if (!F->hasPersonalityFn())
          F->setPersonalityFn(cast<Constant>(PersFn));
        else if (F->getPersonalityFn() != cast<Constant>(PersFn))
          return error("Personality function mismatch");
      }

      bool IsCleanup = !!Record[Idx++];
      unsigned NumClauses = Record[Idx++];
      LandingPadInst *LP = LandingPadInst::Create(Ty, NumClauses);
      LP->setCleanup(IsCleanup);
      for (unsigned J = 0; J != NumClauses; ++J) {
        LandingPadInst::ClauseType CT =
          LandingPadInst::ClauseType(Record[Idx++]); (void)CT;
        Value *Val;
        unsigned ValTypeID;

        if (getValueTypePair(Record, Idx, NextValueNo, Val, ValTypeID,
                             nullptr)) {
          delete LP;
          return error("Invalid record");
        }

        assert((CT != LandingPadInst::Catch ||
                !isa<ArrayType>(Val->getType())) &&
               "Catch clause has a invalid type!");
        assert((CT != LandingPadInst::Filter ||
                isa<ArrayType>(Val->getType())) &&
               "Filter clause has invalid type!");
        LP->addClause(cast<Constant>(Val));
      }

      I = LP;
      InstructionList.push_back(I);
      break;
    }

    case bitc::FUNC_CODE_INST_ALLOCA: { // ALLOCA: [instty, opty, op, align]
      if (Record.size() != 4 && Record.size() != 5)
        return error("Invalid record");
      using APV = AllocaPackedValues;
      const uint64_t Rec = Record[3];
      const bool InAlloca = Bitfield::get<APV::UsedWithInAlloca>(Rec);
      const bool SwiftError = Bitfield::get<APV::SwiftError>(Rec);
      unsigned TyID = Record[0];
      Type *Ty = getTypeByID(TyID);
      if (!Bitfield::get<APV::ExplicitType>(Rec)) {
        TyID = getContainedTypeID(TyID);
        Ty = getTypeByID(TyID);
        if (!Ty)
          return error("Missing element type for old-style alloca");
      }
      unsigned OpTyID = Record[1];
      Type *OpTy = getTypeByID(OpTyID);
      Value *Size = getFnValueByID(Record[2], OpTy, OpTyID, CurBB);
      MaybeAlign Align;
      uint64_t AlignExp =
          Bitfield::get<APV::AlignLower>(Rec) |
          (Bitfield::get<APV::AlignUpper>(Rec) << APV::AlignLower::Bits);
      if (Error Err = parseAlignmentValue(AlignExp, Align)) {
        return Err;
      }
      if (!Ty || !Size)
        return error("Invalid record");

      const DataLayout &DL = TheModule->getDataLayout();
      unsigned AS = Record.size() == 5 ? Record[4] : DL.getAllocaAddrSpace();

      SmallPtrSet<Type *, 4> Visited;
      if (!Align && !Ty->isSized(&Visited))
        return error("alloca of unsized type");
      if (!Align)
        Align = DL.getPrefTypeAlign(Ty);

      AllocaInst *AI = new AllocaInst(Ty, AS, Size, *Align);
      AI->setUsedWithInAlloca(InAlloca);
      AI->setSwiftError(SwiftError);
      I = AI;
      ResTypeID = getVirtualTypeID(AI->getType(), TyID);
      InstructionList.push_back(I);
      break;
    }
    case bitc::FUNC_CODE_INST_LOAD: { // LOAD: [opty, op, align, vol]
      unsigned OpNum = 0;
      Value *Op;
      unsigned OpTypeID;
      if (getValueTypePair(Record, OpNum, NextValueNo, Op, OpTypeID, CurBB) ||
          (OpNum + 2 != Record.size() && OpNum + 3 != Record.size()))
        return error("Invalid record");

      if (!isa<PointerType>(Op->getType()))
        return error("Load operand is not a pointer type");

      Type *Ty = nullptr;
      if (OpNum + 3 == Record.size()) {
        ResTypeID = Record[OpNum++];
        Ty = getTypeByID(ResTypeID);
      } else {
        ResTypeID = getContainedTypeID(OpTypeID);
        Ty = getTypeByID(ResTypeID);
        if (!Ty)
          return error("Missing element type for old-style load");
      }

      if (Error Err = typeCheckLoadStoreInst(Ty, Op->getType()))
        return Err;

      MaybeAlign Align;
      if (Error Err = parseAlignmentValue(Record[OpNum], Align))
        return Err;
      SmallPtrSet<Type *, 4> Visited;
      if (!Align && !Ty->isSized(&Visited))
        return error("load of unsized type");
      if (!Align)
        Align = TheModule->getDataLayout().getABITypeAlign(Ty);
      I = new LoadInst(Ty, Op, "", Record[OpNum + 1], *Align);
      InstructionList.push_back(I);
      break;
    }
    case bitc::FUNC_CODE_INST_LOADATOMIC: {
       // LOADATOMIC: [opty, op, align, vol, ordering, ssid]
      unsigned OpNum = 0;
      Value *Op;
      unsigned OpTypeID;
      if (getValueTypePair(Record, OpNum, NextValueNo, Op, OpTypeID, CurBB) ||
          (OpNum + 4 != Record.size() && OpNum + 5 != Record.size()))
        return error("Invalid record");

      if (!isa<PointerType>(Op->getType()))
        return error("Load operand is not a pointer type");

      Type *Ty = nullptr;
      if (OpNum + 5 == Record.size()) {
        ResTypeID = Record[OpNum++];
        Ty = getTypeByID(ResTypeID);
      } else {
        ResTypeID = getContainedTypeID(OpTypeID);
        Ty = getTypeByID(ResTypeID);
        if (!Ty)
          return error("Missing element type for old style atomic load");
      }

      if (Error Err = typeCheckLoadStoreInst(Ty, Op->getType()))
        return Err;

      AtomicOrdering Ordering = getDecodedOrdering(Record[OpNum + 2]);
      if (Ordering == AtomicOrdering::NotAtomic ||
          Ordering == AtomicOrdering::Release ||
          Ordering == AtomicOrdering::AcquireRelease)
        return error("Invalid record");
      if (Ordering != AtomicOrdering::NotAtomic && Record[OpNum] == 0)
        return error("Invalid record");
      SyncScope::ID SSID = getDecodedSyncScopeID(Record[OpNum + 3]);

      MaybeAlign Align;
      if (Error Err = parseAlignmentValue(Record[OpNum], Align))
        return Err;
      if (!Align)
        return error("Alignment missing from atomic load");
      I = new LoadInst(Ty, Op, "", Record[OpNum + 1], *Align, Ordering, SSID);
      InstructionList.push_back(I);
      break;
    }
    case bitc::FUNC_CODE_INST_STORE:
    case bitc::FUNC_CODE_INST_STORE_OLD: { // STORE2:[ptrty, ptr, val, align, vol]
      unsigned OpNum = 0;
      Value *Val, *Ptr;
      unsigned PtrTypeID, ValTypeID;
      if (getValueTypePair(Record, OpNum, NextValueNo, Ptr, PtrTypeID, CurBB))
        return error("Invalid record");

      if (BitCode == bitc::FUNC_CODE_INST_STORE) {
        if (getValueTypePair(Record, OpNum, NextValueNo, Val, ValTypeID, CurBB))
          return error("Invalid record");
      } else {
        ValTypeID = getContainedTypeID(PtrTypeID);
        if (popValue(Record, OpNum, NextValueNo, getTypeByID(ValTypeID),
                     ValTypeID, Val, CurBB))
          return error("Invalid record");
      }

      if (OpNum + 2 != Record.size())
        return error("Invalid record");

      if (Error Err = typeCheckLoadStoreInst(Val->getType(), Ptr->getType()))
        return Err;
      MaybeAlign Align;
      if (Error Err = parseAlignmentValue(Record[OpNum], Align))
        return Err;
      SmallPtrSet<Type *, 4> Visited;
      if (!Align && !Val->getType()->isSized(&Visited))
        return error("store of unsized type");
      if (!Align)
        Align = TheModule->getDataLayout().getABITypeAlign(Val->getType());
      I = new StoreInst(Val, Ptr, Record[OpNum + 1], *Align);
      InstructionList.push_back(I);
      break;
    }
    case bitc::FUNC_CODE_INST_STOREATOMIC:
    case bitc::FUNC_CODE_INST_STOREATOMIC_OLD: {
      // STOREATOMIC: [ptrty, ptr, val, align, vol, ordering, ssid]
      unsigned OpNum = 0;
      Value *Val, *Ptr;
      unsigned PtrTypeID, ValTypeID;
      if (getValueTypePair(Record, OpNum, NextValueNo, Ptr, PtrTypeID, CurBB) ||
          !isa<PointerType>(Ptr->getType()))
        return error("Invalid record");
      if (BitCode == bitc::FUNC_CODE_INST_STOREATOMIC) {
        if (getValueTypePair(Record, OpNum, NextValueNo, Val, ValTypeID, CurBB))
          return error("Invalid record");
      } else {
        ValTypeID = getContainedTypeID(PtrTypeID);
        if (popValue(Record, OpNum, NextValueNo, getTypeByID(ValTypeID),
                     ValTypeID, Val, CurBB))
          return error("Invalid record");
      }

      if (OpNum + 4 != Record.size())
        return error("Invalid record");

      if (Error Err = typeCheckLoadStoreInst(Val->getType(), Ptr->getType()))
        return Err;
      AtomicOrdering Ordering = getDecodedOrdering(Record[OpNum + 2]);
      if (Ordering == AtomicOrdering::NotAtomic ||
          Ordering == AtomicOrdering::Acquire ||
          Ordering == AtomicOrdering::AcquireRelease)
        return error("Invalid record");
      SyncScope::ID SSID = getDecodedSyncScopeID(Record[OpNum + 3]);
      if (Ordering != AtomicOrdering::NotAtomic && Record[OpNum] == 0)
        return error("Invalid record");

      MaybeAlign Align;
      if (Error Err = parseAlignmentValue(Record[OpNum], Align))
        return Err;
      if (!Align)
        return error("Alignment missing from atomic store");
      I = new StoreInst(Val, Ptr, Record[OpNum + 1], *Align, Ordering, SSID);
      InstructionList.push_back(I);
      break;
    }
    case bitc::FUNC_CODE_INST_CMPXCHG_OLD: {
      // CMPXCHG_OLD: [ptrty, ptr, cmp, val, vol, ordering, synchscope,
      // failure_ordering?, weak?]
      const size_t NumRecords = Record.size();
      unsigned OpNum = 0;
      Value *Ptr = nullptr;
      unsigned PtrTypeID;
      if (getValueTypePair(Record, OpNum, NextValueNo, Ptr, PtrTypeID, CurBB))
        return error("Invalid record");

      if (!isa<PointerType>(Ptr->getType()))
        return error("Cmpxchg operand is not a pointer type");

      Value *Cmp = nullptr;
      unsigned CmpTypeID = getContainedTypeID(PtrTypeID);
      if (popValue(Record, OpNum, NextValueNo, getTypeByID(CmpTypeID),
                   CmpTypeID, Cmp, CurBB))
        return error("Invalid record");

      Value *New = nullptr;
      if (popValue(Record, OpNum, NextValueNo, Cmp->getType(), CmpTypeID,
                   New, CurBB) ||
          NumRecords < OpNum + 3 || NumRecords > OpNum + 5)
        return error("Invalid record");

      const AtomicOrdering SuccessOrdering =
          getDecodedOrdering(Record[OpNum + 1]);
      if (SuccessOrdering == AtomicOrdering::NotAtomic ||
          SuccessOrdering == AtomicOrdering::Unordered)
        return error("Invalid record");

      const SyncScope::ID SSID = getDecodedSyncScopeID(Record[OpNum + 2]);

      if (Error Err = typeCheckLoadStoreInst(Cmp->getType(), Ptr->getType()))
        return Err;

      const AtomicOrdering FailureOrdering =
          NumRecords < 7
              ? AtomicCmpXchgInst::getStrongestFailureOrdering(SuccessOrdering)
              : getDecodedOrdering(Record[OpNum + 3]);

      if (FailureOrdering == AtomicOrdering::NotAtomic ||
          FailureOrdering == AtomicOrdering::Unordered)
        return error("Invalid record");

      const Align Alignment(
          TheModule->getDataLayout().getTypeStoreSize(Cmp->getType()));

      I = new AtomicCmpXchgInst(Ptr, Cmp, New, Alignment, SuccessOrdering,
                                FailureOrdering, SSID);
      cast<AtomicCmpXchgInst>(I)->setVolatile(Record[OpNum]);

      if (NumRecords < 8) {
        // Before weak cmpxchgs existed, the instruction simply returned the
        // value loaded from memory, so bitcode files from that era will be
        // expecting the first component of a modern cmpxchg.
        I->insertInto(CurBB, CurBB->end());
        I = ExtractValueInst::Create(I, 0);
        ResTypeID = CmpTypeID;
      } else {
        cast<AtomicCmpXchgInst>(I)->setWeak(Record[OpNum + 4]);
        unsigned I1TypeID = getVirtualTypeID(Type::getInt1Ty(Context));
        ResTypeID = getVirtualTypeID(I->getType(), {CmpTypeID, I1TypeID});
      }

      InstructionList.push_back(I);
      break;
    }
    case bitc::FUNC_CODE_INST_CMPXCHG: {
      // CMPXCHG: [ptrty, ptr, cmp, val, vol, success_ordering, synchscope,
      // failure_ordering, weak, align?]
      const size_t NumRecords = Record.size();
      unsigned OpNum = 0;
      Value *Ptr = nullptr;
      unsigned PtrTypeID;
      if (getValueTypePair(Record, OpNum, NextValueNo, Ptr, PtrTypeID, CurBB))
        return error("Invalid record");

      if (!isa<PointerType>(Ptr->getType()))
        return error("Cmpxchg operand is not a pointer type");

      Value *Cmp = nullptr;
      unsigned CmpTypeID;
      if (getValueTypePair(Record, OpNum, NextValueNo, Cmp, CmpTypeID, CurBB))
        return error("Invalid record");

      Value *Val = nullptr;
      if (popValue(Record, OpNum, NextValueNo, Cmp->getType(), CmpTypeID, Val,
                   CurBB))
        return error("Invalid record");

      if (NumRecords < OpNum + 3 || NumRecords > OpNum + 6)
        return error("Invalid record");

      const bool IsVol = Record[OpNum];

      const AtomicOrdering SuccessOrdering =
          getDecodedOrdering(Record[OpNum + 1]);
      if (!AtomicCmpXchgInst::isValidSuccessOrdering(SuccessOrdering))
        return error("Invalid cmpxchg success ordering");

      const SyncScope::ID SSID = getDecodedSyncScopeID(Record[OpNum + 2]);

      if (Error Err = typeCheckLoadStoreInst(Cmp->getType(), Ptr->getType()))
        return Err;

      const AtomicOrdering FailureOrdering =
          getDecodedOrdering(Record[OpNum + 3]);
      if (!AtomicCmpXchgInst::isValidFailureOrdering(FailureOrdering))
        return error("Invalid cmpxchg failure ordering");

      const bool IsWeak = Record[OpNum + 4];

      MaybeAlign Alignment;

      if (NumRecords == (OpNum + 6)) {
        if (Error Err = parseAlignmentValue(Record[OpNum + 5], Alignment))
          return Err;
      }
      if (!Alignment)
        Alignment =
            Align(TheModule->getDataLayout().getTypeStoreSize(Cmp->getType()));

      I = new AtomicCmpXchgInst(Ptr, Cmp, Val, *Alignment, SuccessOrdering,
                                FailureOrdering, SSID);
      cast<AtomicCmpXchgInst>(I)->setVolatile(IsVol);
      cast<AtomicCmpXchgInst>(I)->setWeak(IsWeak);

      unsigned I1TypeID = getVirtualTypeID(Type::getInt1Ty(Context));
      ResTypeID = getVirtualTypeID(I->getType(), {CmpTypeID, I1TypeID});

      InstructionList.push_back(I);
      break;
    }
    case bitc::FUNC_CODE_INST_ATOMICRMW_OLD:
    case bitc::FUNC_CODE_INST_ATOMICRMW: {
      // ATOMICRMW_OLD: [ptrty, ptr, val, op, vol, ordering, ssid, align?]
      // ATOMICRMW: [ptrty, ptr, valty, val, op, vol, ordering, ssid, align?]
      const size_t NumRecords = Record.size();
      unsigned OpNum = 0;

      Value *Ptr = nullptr;
      unsigned PtrTypeID;
      if (getValueTypePair(Record, OpNum, NextValueNo, Ptr, PtrTypeID, CurBB))
        return error("Invalid record");

      if (!isa<PointerType>(Ptr->getType()))
        return error("Invalid record");

      Value *Val = nullptr;
      unsigned ValTypeID = InvalidTypeID;
      if (BitCode == bitc::FUNC_CODE_INST_ATOMICRMW_OLD) {
        ValTypeID = getContainedTypeID(PtrTypeID);
        if (popValue(Record, OpNum, NextValueNo,
                     getTypeByID(ValTypeID), ValTypeID, Val, CurBB))
          return error("Invalid record");
      } else {
        if (getValueTypePair(Record, OpNum, NextValueNo, Val, ValTypeID, CurBB))
          return error("Invalid record");
      }

      if (!(NumRecords == (OpNum + 4) || NumRecords == (OpNum + 5)))
        return error("Invalid record");

      const AtomicRMWInst::BinOp Operation =
          getDecodedRMWOperation(Record[OpNum]);
      if (Operation < AtomicRMWInst::FIRST_BINOP ||
          Operation > AtomicRMWInst::LAST_BINOP)
        return error("Invalid record");

      const bool IsVol = Record[OpNum + 1];

      const AtomicOrdering Ordering = getDecodedOrdering(Record[OpNum + 2]);
      if (Ordering == AtomicOrdering::NotAtomic ||
          Ordering == AtomicOrdering::Unordered)
        return error("Invalid record");

      const SyncScope::ID SSID = getDecodedSyncScopeID(Record[OpNum + 3]);

      MaybeAlign Alignment;

      if (NumRecords == (OpNum + 5)) {
        if (Error Err = parseAlignmentValue(Record[OpNum + 4], Alignment))
          return Err;
      }

      if (!Alignment)
        Alignment =
            Align(TheModule->getDataLayout().getTypeStoreSize(Val->getType()));

      I = new AtomicRMWInst(Operation, Ptr, Val, *Alignment, Ordering, SSID);
      ResTypeID = ValTypeID;
      cast<AtomicRMWInst>(I)->setVolatile(IsVol);

      InstructionList.push_back(I);
      break;
    }
    case bitc::FUNC_CODE_INST_FENCE: { // FENCE:[ordering, ssid]
      if (2 != Record.size())
        return error("Invalid record");
      AtomicOrdering Ordering = getDecodedOrdering(Record[0]);
      if (Ordering == AtomicOrdering::NotAtomic ||
          Ordering == AtomicOrdering::Unordered ||
          Ordering == AtomicOrdering::Monotonic)
        return error("Invalid record");
      SyncScope::ID SSID = getDecodedSyncScopeID(Record[1]);
      I = new FenceInst(Context, Ordering, SSID);
      InstructionList.push_back(I);
      break;
    }
    case bitc::FUNC_CODE_INST_CALL: {
      // CALL: [paramattrs, cc, fmf, fnty, fnid, arg0, arg1...]
      if (Record.size() < 3)
        return error("Invalid record");

      unsigned OpNum = 0;
      AttributeList PAL = getAttributes(Record[OpNum++]);
      unsigned CCInfo = Record[OpNum++];

      FastMathFlags FMF;
      if ((CCInfo >> bitc::CALL_FMF) & 1) {
        FMF = getDecodedFastMathFlags(Record[OpNum++]);
        if (!FMF.any())
          return error("Fast math flags indicator set for call with no FMF");
      }

      unsigned FTyID = InvalidTypeID;
      FunctionType *FTy = nullptr;
      if ((CCInfo >> bitc::CALL_EXPLICIT_TYPE) & 1) {
        FTyID = Record[OpNum++];
        FTy = dyn_cast_or_null<FunctionType>(getTypeByID(FTyID));
        if (!FTy)
          return error("Explicit call type is not a function type");
      }

      Value *Callee;
      unsigned CalleeTypeID;
      if (getValueTypePair(Record, OpNum, NextValueNo, Callee, CalleeTypeID,
                           CurBB))
        return error("Invalid record");

      PointerType *OpTy = dyn_cast<PointerType>(Callee->getType());
      if (!OpTy)
        return error("Callee is not a pointer type");
      if (!FTy) {
        FTyID = getContainedTypeID(CalleeTypeID);
        FTy = dyn_cast_or_null<FunctionType>(getTypeByID(FTyID));
        if (!FTy)
          return error("Callee is not of pointer to function type");
      } else if (!OpTy->isOpaqueOrPointeeTypeMatches(FTy))
        return error("Explicit call type does not match pointee type of "
                     "callee operand");
      if (Record.size() < FTy->getNumParams() + OpNum)
        return error("Insufficient operands to call");

      SmallVector<Value*, 16> Args;
      SmallVector<unsigned, 16> ArgTyIDs;
      // Read the fixed params.
      for (unsigned i = 0, e = FTy->getNumParams(); i != e; ++i, ++OpNum) {
        unsigned ArgTyID = getContainedTypeID(FTyID, i + 1);
        if (FTy->getParamType(i)->isLabelTy())
          Args.push_back(getBasicBlock(Record[OpNum]));
        else
          Args.push_back(getValue(Record, OpNum, NextValueNo,
                                  FTy->getParamType(i), ArgTyID, CurBB));
        ArgTyIDs.push_back(ArgTyID);
        if (!Args.back())
          return error("Invalid record");
      }

      // Read type/value pairs for varargs params.
      if (!FTy->isVarArg()) {
        if (OpNum != Record.size())
          return error("Invalid record");
      } else {
        while (OpNum != Record.size()) {
          Value *Op;
          unsigned OpTypeID;
          if (getValueTypePair(Record, OpNum, NextValueNo, Op, OpTypeID, CurBB))
            return error("Invalid record");
          Args.push_back(Op);
          ArgTyIDs.push_back(OpTypeID);
        }
      }

      // Upgrade the bundles if needed.
      if (!OperandBundles.empty())
        UpgradeOperandBundles(OperandBundles);

      I = CallInst::Create(FTy, Callee, Args, OperandBundles);
      ResTypeID = getContainedTypeID(FTyID);
      OperandBundles.clear();
      InstructionList.push_back(I);
      cast<CallInst>(I)->setCallingConv(
          static_cast<CallingConv::ID>((0x7ff & CCInfo) >> bitc::CALL_CCONV));
      CallInst::TailCallKind TCK = CallInst::TCK_None;
      if (CCInfo & 1 << bitc::CALL_TAIL)
        TCK = CallInst::TCK_Tail;
      if (CCInfo & (1 << bitc::CALL_MUSTTAIL))
        TCK = CallInst::TCK_MustTail;
      if (CCInfo & (1 << bitc::CALL_NOTAIL))
        TCK = CallInst::TCK_NoTail;
      cast<CallInst>(I)->setTailCallKind(TCK);
      cast<CallInst>(I)->setAttributes(PAL);
      if (Error Err = propagateAttributeTypes(cast<CallBase>(I), ArgTyIDs)) {
        I->deleteValue();
        return Err;
      }
      if (FMF.any()) {
        if (!isa<FPMathOperator>(I))
          return error("Fast-math-flags specified for call without "
                       "floating-point scalar or vector return type");
        I->setFastMathFlags(FMF);
      }
      break;
    }
    case bitc::FUNC_CODE_INST_VAARG: { // VAARG: [valistty, valist, instty]
      if (Record.size() < 3)
        return error("Invalid record");
      unsigned OpTyID = Record[0];
      Type *OpTy = getTypeByID(OpTyID);
      Value *Op = getValue(Record, 1, NextValueNo, OpTy, OpTyID, CurBB);
      ResTypeID = Record[2];
      Type *ResTy = getTypeByID(ResTypeID);
      if (!OpTy || !Op || !ResTy)
        return error("Invalid record");
      I = new VAArgInst(Op, ResTy);
      InstructionList.push_back(I);
      break;
    }

    case bitc::FUNC_CODE_OPERAND_BUNDLE: {
      // A call or an invoke can be optionally prefixed with some variable
      // number of operand bundle blocks.  These blocks are read into
      // OperandBundles and consumed at the next call or invoke instruction.

      if (Record.empty() || Record[0] >= BundleTags.size())
        return error("Invalid record");

      std::vector<Value *> Inputs;

      unsigned OpNum = 1;
      while (OpNum != Record.size()) {
        Value *Op;
        unsigned OpTypeID;
        if (getValueTypePair(Record, OpNum, NextValueNo, Op, OpTypeID, CurBB))
          return error("Invalid record");
        Inputs.push_back(Op);
      }

      OperandBundles.emplace_back(BundleTags[Record[0]], std::move(Inputs));
      continue;
    }

    case bitc::FUNC_CODE_INST_FREEZE: { // FREEZE: [opty,opval]
      unsigned OpNum = 0;
      Value *Op = nullptr;
      unsigned OpTypeID;
      if (getValueTypePair(Record, OpNum, NextValueNo, Op, OpTypeID, CurBB))
        return error("Invalid record");
      if (OpNum != Record.size())
        return error("Invalid record");

      I = new FreezeInst(Op);
      ResTypeID = OpTypeID;
      InstructionList.push_back(I);
      break;
    }
    }

    // Add instruction to end of current BB.  If there is no current BB, reject
    // this file.
    if (!CurBB) {
      I->deleteValue();
      return error("Invalid instruction with no BB");
    }
    if (!OperandBundles.empty()) {
      I->deleteValue();
      return error("Operand bundles found with no consumer");
    }
    I->insertInto(CurBB, CurBB->end());

    // If this was a terminator instruction, move to the next block.
    if (I->isTerminator()) {
      ++CurBBNo;
      CurBB = CurBBNo < FunctionBBs.size() ? FunctionBBs[CurBBNo] : nullptr;
    }

    // Non-void values get registered in the value table for future use.
    if (!I->getType()->isVoidTy()) {
      assert(I->getType() == getTypeByID(ResTypeID) &&
             "Incorrect result type ID");
      if (Error Err = ValueList.assignValue(NextValueNo++, I, ResTypeID))
        return Err;
    }
  }

OutOfRecordLoop:

  if (!OperandBundles.empty())
    return error("Operand bundles found with no consumer");

  // Check the function list for unresolved values.
  if (Argument *A = dyn_cast<Argument>(ValueList.back())) {
    if (!A->getParent()) {
      // We found at least one unresolved value.  Nuke them all to avoid leaks.
      for (unsigned i = ModuleValueListSize, e = ValueList.size(); i != e; ++i){
        if ((A = dyn_cast_or_null<Argument>(ValueList[i])) && !A->getParent()) {
          A->replaceAllUsesWith(PoisonValue::get(A->getType()));
          delete A;
        }
      }
      return error("Never resolved value found in function");
    }
  }

  // Unexpected unresolved metadata about to be dropped.
  if (MDLoader->hasFwdRefs())
    return error("Invalid function metadata: outgoing forward refs");

  if (PhiConstExprBB)
    PhiConstExprBB->eraseFromParent();

  for (const auto &Pair : ConstExprEdgeBBs) {
    BasicBlock *From = Pair.first.first;
    BasicBlock *To = Pair.first.second;
    BasicBlock *EdgeBB = Pair.second;
    BranchInst::Create(To, EdgeBB);
    From->getTerminator()->replaceSuccessorWith(To, EdgeBB);
    To->replacePhiUsesWith(From, EdgeBB);
    EdgeBB->moveBefore(To);
  }

  // Trim the value list down to the size it was before we parsed this function.
  ValueList.shrinkTo(ModuleValueListSize);
  MDLoader->shrinkTo(ModuleMDLoaderSize);
  std::vector<BasicBlock*>().swap(FunctionBBs);
  return Error::success();
}

/// Find the function body in the bitcode stream
Error BitcodeReader::findFunctionInStream(
    Function *F,
    DenseMap<Function *, uint64_t>::iterator DeferredFunctionInfoIterator) {
  while (DeferredFunctionInfoIterator->second == 0) {
    // This is the fallback handling for the old format bitcode that
    // didn't contain the function index in the VST, or when we have
    // an anonymous function which would not have a VST entry.
    // Assert that we have one of those two cases.
    assert(VSTOffset == 0 || !F->hasName());
    // Parse the next body in the stream and set its position in the
    // DeferredFunctionInfo map.
    if (Error Err = rememberAndSkipFunctionBodies())
      return Err;
  }
  return Error::success();
}

SyncScope::ID BitcodeReader::getDecodedSyncScopeID(unsigned Val) {
  if (Val == SyncScope::SingleThread || Val == SyncScope::System)
    return SyncScope::ID(Val);
  if (Val >= SSIDs.size())
    return SyncScope::System; // Map unknown synchronization scopes to system.
  return SSIDs[Val];
}

//===----------------------------------------------------------------------===//
// GVMaterializer implementation
//===----------------------------------------------------------------------===//

Error BitcodeReader::materialize(GlobalValue *GV) {
  Function *F = dyn_cast<Function>(GV);
  // If it's not a function or is already material, ignore the request.
  if (!F || !F->isMaterializable())
    return Error::success();

  DenseMap<Function*, uint64_t>::iterator DFII = DeferredFunctionInfo.find(F);
  assert(DFII != DeferredFunctionInfo.end() && "Deferred function not found!");
  // If its position is recorded as 0, its body is somewhere in the stream
  // but we haven't seen it yet.
  if (DFII->second == 0)
    if (Error Err = findFunctionInStream(F, DFII))
      return Err;

  // Materialize metadata before parsing any function bodies.
  if (Error Err = materializeMetadata())
    return Err;

  // Move the bit stream to the saved position of the deferred function body.
  if (Error JumpFailed = Stream.JumpToBit(DFII->second))
    return JumpFailed;
  if (Error Err = parseFunctionBody(F))
    return Err;
  F->setIsMaterializable(false);

  if (StripDebugInfo)
    stripDebugInfo(*F);

  // Upgrade any old intrinsic calls in the function.
  for (auto &I : UpgradedIntrinsics) {
    for (User *U : llvm::make_early_inc_range(I.first->materialized_users()))
      if (CallInst *CI = dyn_cast<CallInst>(U))
        UpgradeIntrinsicCall(CI, I.second);
  }

  // Finish fn->subprogram upgrade for materialized functions.
  if (DISubprogram *SP = MDLoader->lookupSubprogramForFunction(F))
    F->setSubprogram(SP);

  // Check if the TBAA Metadata are valid, otherwise we will need to strip them.
  if (!MDLoader->isStrippingTBAA()) {
    for (auto &I : instructions(F)) {
      MDNode *TBAA = I.getMetadata(LLVMContext::MD_tbaa);
      if (!TBAA || TBAAVerifyHelper.visitTBAAMetadata(I, TBAA))
        continue;
      MDLoader->setStripTBAA(true);
      stripTBAA(F->getParent());
    }
  }

  for (auto &I : instructions(F)) {
    // "Upgrade" older incorrect branch weights by dropping them.
    if (auto *MD = I.getMetadata(LLVMContext::MD_prof)) {
      if (MD->getOperand(0) != nullptr && isa<MDString>(MD->getOperand(0))) {
        MDString *MDS = cast<MDString>(MD->getOperand(0));
        StringRef ProfName = MDS->getString();
        // Check consistency of !prof branch_weights metadata.
        if (!ProfName.equals("branch_weights"))
          continue;
        unsigned ExpectedNumOperands = 0;
        if (BranchInst *BI = dyn_cast<BranchInst>(&I))
          ExpectedNumOperands = BI->getNumSuccessors();
        else if (SwitchInst *SI = dyn_cast<SwitchInst>(&I))
          ExpectedNumOperands = SI->getNumSuccessors();
        else if (isa<CallInst>(&I))
          ExpectedNumOperands = 1;
        else if (IndirectBrInst *IBI = dyn_cast<IndirectBrInst>(&I))
          ExpectedNumOperands = IBI->getNumDestinations();
        else if (isa<SelectInst>(&I))
          ExpectedNumOperands = 2;
        else
          continue; // ignore and continue.

        // If branch weight doesn't match, just strip branch weight.
        if (MD->getNumOperands() != 1 + ExpectedNumOperands)
          I.setMetadata(LLVMContext::MD_prof, nullptr);
      }
    }

    // Remove incompatible attributes on function calls.
    if (auto *CI = dyn_cast<CallBase>(&I)) {
      CI->removeRetAttrs(AttributeFuncs::typeIncompatible(
          CI->getFunctionType()->getReturnType()));

      for (unsigned ArgNo = 0; ArgNo < CI->arg_size(); ++ArgNo)
        CI->removeParamAttrs(ArgNo, AttributeFuncs::typeIncompatible(
                                        CI->getArgOperand(ArgNo)->getType()));
    }
  }

  // Look for functions that rely on old function attribute behavior.
  UpgradeFunctionAttributes(*F);

  // Bring in any functions that this function forward-referenced via
  // blockaddresses.
  return materializeForwardReferencedFunctions();
}

Error BitcodeReader::materializeModule() {
  if (Error Err = materializeMetadata())
    return Err;

  // Promise to materialize all forward references.
  WillMaterializeAllForwardRefs = true;

  // Iterate over the module, deserializing any functions that are still on
  // disk.
  for (Function &F : *TheModule) {
    if (Error Err = materialize(&F))
      return Err;
  }
  // At this point, if there are any function bodies, parse the rest of
  // the bits in the module past the last function block we have recorded
  // through either lazy scanning or the VST.
  if (LastFunctionBlockBit || NextUnreadBit)
    if (Error Err = parseModule(LastFunctionBlockBit > NextUnreadBit
                                    ? LastFunctionBlockBit
                                    : NextUnreadBit))
      return Err;

  // Check that all block address forward references got resolved (as we
  // promised above).
  if (!BasicBlockFwdRefs.empty())
    return error("Never resolved function from blockaddress");

  // Upgrade any intrinsic calls that slipped through (should not happen!) and
  // delete the old functions to clean up. We can't do this unless the entire
  // module is materialized because there could always be another function body
  // with calls to the old function.
  for (auto &I : UpgradedIntrinsics) {
    for (auto *U : I.first->users()) {
      if (CallInst *CI = dyn_cast<CallInst>(U))
        UpgradeIntrinsicCall(CI, I.second);
    }
    if (!I.first->use_empty())
      I.first->replaceAllUsesWith(I.second);
    I.first->eraseFromParent();
  }
  UpgradedIntrinsics.clear();

  UpgradeDebugInfo(*TheModule);

  UpgradeModuleFlags(*TheModule);

  UpgradeARCRuntime(*TheModule);

  return Error::success();
}

std::vector<StructType *> BitcodeReader::getIdentifiedStructTypes() const {
  return IdentifiedStructTypes;
}

ModuleSummaryIndexBitcodeReader::ModuleSummaryIndexBitcodeReader(
    BitstreamCursor Cursor, StringRef Strtab, ModuleSummaryIndex &TheIndex,
    StringRef ModulePath, unsigned ModuleId,
    std::function<bool(GlobalValue::GUID)> IsPrevailing)
    : BitcodeReaderBase(std::move(Cursor), Strtab), TheIndex(TheIndex),
      ModulePath(ModulePath), ModuleId(ModuleId), IsPrevailing(IsPrevailing) {}

void ModuleSummaryIndexBitcodeReader::addThisModule() {
  TheIndex.addModule(ModulePath, ModuleId);
}

ModuleSummaryIndex::ModuleInfo *
ModuleSummaryIndexBitcodeReader::getThisModule() {
  return TheIndex.getModule(ModulePath);
}

template <bool AllowNullValueInfo>
std::tuple<ValueInfo, GlobalValue::GUID, GlobalValue::GUID>
ModuleSummaryIndexBitcodeReader::getValueInfoFromValueId(unsigned ValueId) {
  auto VGI = ValueIdToValueInfoMap[ValueId];
  // We can have a null value info for memprof callsite info records in
  // distributed ThinLTO index files when the callee function summary is not
  // included in the index. The bitcode writer records 0 in that case,
  // and the caller of this helper will set AllowNullValueInfo to true.
  assert(AllowNullValueInfo || std::get<0>(VGI));
  return VGI;
}

void ModuleSummaryIndexBitcodeReader::setValueGUID(
    uint64_t ValueID, StringRef ValueName, GlobalValue::LinkageTypes Linkage,
    StringRef SourceFileName) {
  std::string GlobalId =
      GlobalValue::getGlobalIdentifier(ValueName, Linkage, SourceFileName);
  auto ValueGUID = GlobalValue::getGUID(GlobalId);
  auto OriginalNameID = ValueGUID;
  if (GlobalValue::isLocalLinkage(Linkage))
    OriginalNameID = GlobalValue::getGUID(ValueName);
  if (PrintSummaryGUIDs)
    dbgs() << "GUID " << ValueGUID << "(" << OriginalNameID << ") is "
           << ValueName << "\n";

  // UseStrtab is false for legacy summary formats and value names are
  // created on stack. In that case we save the name in a string saver in
  // the index so that the value name can be recorded.
  ValueIdToValueInfoMap[ValueID] = std::make_tuple(
      TheIndex.getOrInsertValueInfo(
          ValueGUID, UseStrtab ? ValueName : TheIndex.saveString(ValueName)),
      OriginalNameID, ValueGUID);
}

// Specialized value symbol table parser used when reading module index
// blocks where we don't actually create global values. The parsed information
// is saved in the bitcode reader for use when later parsing summaries.
Error ModuleSummaryIndexBitcodeReader::parseValueSymbolTable(
    uint64_t Offset,
    DenseMap<unsigned, GlobalValue::LinkageTypes> &ValueIdToLinkageMap) {
  // With a strtab the VST is not required to parse the summary.
  if (UseStrtab)
    return Error::success();

  assert(Offset > 0 && "Expected non-zero VST offset");
  Expected<uint64_t> MaybeCurrentBit = jumpToValueSymbolTable(Offset, Stream);
  if (!MaybeCurrentBit)
    return MaybeCurrentBit.takeError();
  uint64_t CurrentBit = MaybeCurrentBit.get();

  if (Error Err = Stream.EnterSubBlock(bitc::VALUE_SYMTAB_BLOCK_ID))
    return Err;

  SmallVector<uint64_t, 64> Record;

  // Read all the records for this value table.
  SmallString<128> ValueName;

  while (true) {
    Expected<BitstreamEntry> MaybeEntry = Stream.advanceSkippingSubblocks();
    if (!MaybeEntry)
      return MaybeEntry.takeError();
    BitstreamEntry Entry = MaybeEntry.get();

    switch (Entry.Kind) {
    case BitstreamEntry::SubBlock: // Handled for us already.
    case BitstreamEntry::Error:
      return error("Malformed block");
    case BitstreamEntry::EndBlock:
      // Done parsing VST, jump back to wherever we came from.
      if (Error JumpFailed = Stream.JumpToBit(CurrentBit))
        return JumpFailed;
      return Error::success();
    case BitstreamEntry::Record:
      // The interesting case.
      break;
    }

    // Read a record.
    Record.clear();
    Expected<unsigned> MaybeRecord = Stream.readRecord(Entry.ID, Record);
    if (!MaybeRecord)
      return MaybeRecord.takeError();
    switch (MaybeRecord.get()) {
    default: // Default behavior: ignore (e.g. VST_CODE_BBENTRY records).
      break;
    case bitc::VST_CODE_ENTRY: { // VST_CODE_ENTRY: [valueid, namechar x N]
      if (convertToString(Record, 1, ValueName))
        return error("Invalid record");
      unsigned ValueID = Record[0];
      assert(!SourceFileName.empty());
      auto VLI = ValueIdToLinkageMap.find(ValueID);
      assert(VLI != ValueIdToLinkageMap.end() &&
             "No linkage found for VST entry?");
      auto Linkage = VLI->second;
      setValueGUID(ValueID, ValueName, Linkage, SourceFileName);
      ValueName.clear();
      break;
    }
    case bitc::VST_CODE_FNENTRY: {
      // VST_CODE_FNENTRY: [valueid, offset, namechar x N]
      if (convertToString(Record, 2, ValueName))
        return error("Invalid record");
      unsigned ValueID = Record[0];
      assert(!SourceFileName.empty());
      auto VLI = ValueIdToLinkageMap.find(ValueID);
      assert(VLI != ValueIdToLinkageMap.end() &&
             "No linkage found for VST entry?");
      auto Linkage = VLI->second;
      setValueGUID(ValueID, ValueName, Linkage, SourceFileName);
      ValueName.clear();
      break;
    }
    case bitc::VST_CODE_COMBINED_ENTRY: {
      // VST_CODE_COMBINED_ENTRY: [valueid, refguid]
      unsigned ValueID = Record[0];
      GlobalValue::GUID RefGUID = Record[1];
      // The "original name", which is the second value of the pair will be
      // overriden later by a FS_COMBINED_ORIGINAL_NAME in the combined index.
      ValueIdToValueInfoMap[ValueID] = std::make_tuple(
          TheIndex.getOrInsertValueInfo(RefGUID), RefGUID, RefGUID);
      break;
    }
    }
  }
}

// Parse just the blocks needed for building the index out of the module.
// At the end of this routine the module Index is populated with a map
// from global value id to GlobalValueSummary objects.
Error ModuleSummaryIndexBitcodeReader::parseModule() {
  if (Error Err = Stream.EnterSubBlock(bitc::MODULE_BLOCK_ID))
    return Err;

  SmallVector<uint64_t, 64> Record;
  DenseMap<unsigned, GlobalValue::LinkageTypes> ValueIdToLinkageMap;
  unsigned ValueId = 0;

  // Read the index for this module.
  while (true) {
    Expected<llvm::BitstreamEntry> MaybeEntry = Stream.advance();
    if (!MaybeEntry)
      return MaybeEntry.takeError();
    llvm::BitstreamEntry Entry = MaybeEntry.get();

    switch (Entry.Kind) {
    case BitstreamEntry::Error:
      return error("Malformed block");
    case BitstreamEntry::EndBlock:
      return Error::success();

    case BitstreamEntry::SubBlock:
      switch (Entry.ID) {
      default: // Skip unknown content.
        if (Error Err = Stream.SkipBlock())
          return Err;
        break;
      case bitc::BLOCKINFO_BLOCK_ID:
        // Need to parse these to get abbrev ids (e.g. for VST)
        if (Error Err = readBlockInfo())
          return Err;
        break;
      case bitc::VALUE_SYMTAB_BLOCK_ID:
        // Should have been parsed earlier via VSTOffset, unless there
        // is no summary section.
        assert(((SeenValueSymbolTable && VSTOffset > 0) ||
                !SeenGlobalValSummary) &&
               "Expected early VST parse via VSTOffset record");
        if (Error Err = Stream.SkipBlock())
          return Err;
        break;
      case bitc::GLOBALVAL_SUMMARY_BLOCK_ID:
      case bitc::FULL_LTO_GLOBALVAL_SUMMARY_BLOCK_ID:
        // Add the module if it is a per-module index (has a source file name).
        if (!SourceFileName.empty())
          addThisModule();
        assert(!SeenValueSymbolTable &&
               "Already read VST when parsing summary block?");
        // We might not have a VST if there were no values in the
        // summary. An empty summary block generated when we are
        // performing ThinLTO compiles so we don't later invoke
        // the regular LTO process on them.
        if (VSTOffset > 0) {
          if (Error Err = parseValueSymbolTable(VSTOffset, ValueIdToLinkageMap))
            return Err;
          SeenValueSymbolTable = true;
        }
        SeenGlobalValSummary = true;
        if (Error Err = parseEntireSummary(Entry.ID))
          return Err;
        break;
      case bitc::MODULE_STRTAB_BLOCK_ID:
        if (Error Err = parseModuleStringTable())
          return Err;
        break;
      }
      continue;

    case BitstreamEntry::Record: {
        Record.clear();
        Expected<unsigned> MaybeBitCode = Stream.readRecord(Entry.ID, Record);
        if (!MaybeBitCode)
          return MaybeBitCode.takeError();
        switch (MaybeBitCode.get()) {
        default:
          break; // Default behavior, ignore unknown content.
        case bitc::MODULE_CODE_VERSION: {
          if (Error Err = parseVersionRecord(Record).takeError())
            return Err;
          break;
        }
        /// MODULE_CODE_SOURCE_FILENAME: [namechar x N]
        case bitc::MODULE_CODE_SOURCE_FILENAME: {
          SmallString<128> ValueName;
          if (convertToString(Record, 0, ValueName))
            return error("Invalid record");
          SourceFileName = ValueName.c_str();
          break;
        }
        /// MODULE_CODE_HASH: [5*i32]
        case bitc::MODULE_CODE_HASH: {
          if (Record.size() != 5)
            return error("Invalid hash length " + Twine(Record.size()).str());
          auto &Hash = getThisModule()->second.second;
          int Pos = 0;
          for (auto &Val : Record) {
            assert(!(Val >> 32) && "Unexpected high bits set");
            Hash[Pos++] = Val;
          }
          break;
        }
        /// MODULE_CODE_VSTOFFSET: [offset]
        case bitc::MODULE_CODE_VSTOFFSET:
          if (Record.empty())
            return error("Invalid record");
          // Note that we subtract 1 here because the offset is relative to one
          // word before the start of the identification or module block, which
          // was historically always the start of the regular bitcode header.
          VSTOffset = Record[0] - 1;
          break;
        // v1 GLOBALVAR: [pointer type, isconst,     initid,       linkage, ...]
        // v1 FUNCTION:  [type,         callingconv, isproto,      linkage, ...]
        // v1 ALIAS:     [alias type,   addrspace,   aliasee val#, linkage, ...]
        // v2: [strtab offset, strtab size, v1]
        case bitc::MODULE_CODE_GLOBALVAR:
        case bitc::MODULE_CODE_FUNCTION:
        case bitc::MODULE_CODE_ALIAS: {
          StringRef Name;
          ArrayRef<uint64_t> GVRecord;
          std::tie(Name, GVRecord) = readNameFromStrtab(Record);
          if (GVRecord.size() <= 3)
            return error("Invalid record");
          uint64_t RawLinkage = GVRecord[3];
          GlobalValue::LinkageTypes Linkage = getDecodedLinkage(RawLinkage);
          if (!UseStrtab) {
            ValueIdToLinkageMap[ValueId++] = Linkage;
            break;
          }

          setValueGUID(ValueId++, Name, Linkage, SourceFileName);
          break;
        }
        }
      }
      continue;
    }
  }
}

std::vector<ValueInfo>
ModuleSummaryIndexBitcodeReader::makeRefList(ArrayRef<uint64_t> Record) {
  std::vector<ValueInfo> Ret;
  Ret.reserve(Record.size());
  for (uint64_t RefValueId : Record)
    Ret.push_back(std::get<0>(getValueInfoFromValueId(RefValueId)));
  return Ret;
}

std::vector<FunctionSummary::EdgeTy>
ModuleSummaryIndexBitcodeReader::makeCallList(ArrayRef<uint64_t> Record,
                                              bool IsOldProfileFormat,
                                              bool HasProfile, bool HasRelBF) {
  std::vector<FunctionSummary::EdgeTy> Ret;
  Ret.reserve(Record.size());
  for (unsigned I = 0, E = Record.size(); I != E; ++I) {
    CalleeInfo::HotnessType Hotness = CalleeInfo::HotnessType::Unknown;
    uint64_t RelBF = 0;
    ValueInfo Callee = std::get<0>(getValueInfoFromValueId(Record[I]));
    if (IsOldProfileFormat) {
      I += 1; // Skip old callsitecount field
      if (HasProfile)
        I += 1; // Skip old profilecount field
    } else if (HasProfile)
      Hotness = static_cast<CalleeInfo::HotnessType>(Record[++I]);
    else if (HasRelBF)
      RelBF = Record[++I];
    Ret.push_back(FunctionSummary::EdgeTy{Callee, CalleeInfo(Hotness, RelBF)});
  }
  return Ret;
}

static void
parseWholeProgramDevirtResolutionByArg(ArrayRef<uint64_t> Record, size_t &Slot,
                                       WholeProgramDevirtResolution &Wpd) {
  uint64_t ArgNum = Record[Slot++];
  WholeProgramDevirtResolution::ByArg &B =
      Wpd.ResByArg[{Record.begin() + Slot, Record.begin() + Slot + ArgNum}];
  Slot += ArgNum;

  B.TheKind =
      static_cast<WholeProgramDevirtResolution::ByArg::Kind>(Record[Slot++]);
  B.Info = Record[Slot++];
  B.Byte = Record[Slot++];
  B.Bit = Record[Slot++];
}

static void parseWholeProgramDevirtResolution(ArrayRef<uint64_t> Record,
                                              StringRef Strtab, size_t &Slot,
                                              TypeIdSummary &TypeId) {
  uint64_t Id = Record[Slot++];
  WholeProgramDevirtResolution &Wpd = TypeId.WPDRes[Id];

  Wpd.TheKind = static_cast<WholeProgramDevirtResolution::Kind>(Record[Slot++]);
  Wpd.SingleImplName = {Strtab.data() + Record[Slot],
                        static_cast<size_t>(Record[Slot + 1])};
  Slot += 2;

  uint64_t ResByArgNum = Record[Slot++];
  for (uint64_t I = 0; I != ResByArgNum; ++I)
    parseWholeProgramDevirtResolutionByArg(Record, Slot, Wpd);
}

static void parseTypeIdSummaryRecord(ArrayRef<uint64_t> Record,
                                     StringRef Strtab,
                                     ModuleSummaryIndex &TheIndex) {
  size_t Slot = 0;
  TypeIdSummary &TypeId = TheIndex.getOrInsertTypeIdSummary(
      {Strtab.data() + Record[Slot], static_cast<size_t>(Record[Slot + 1])});
  Slot += 2;

  TypeId.TTRes.TheKind = static_cast<TypeTestResolution::Kind>(Record[Slot++]);
  TypeId.TTRes.SizeM1BitWidth = Record[Slot++];
  TypeId.TTRes.AlignLog2 = Record[Slot++];
  TypeId.TTRes.SizeM1 = Record[Slot++];
  TypeId.TTRes.BitMask = Record[Slot++];
  TypeId.TTRes.InlineBits = Record[Slot++];

  while (Slot < Record.size())
    parseWholeProgramDevirtResolution(Record, Strtab, Slot, TypeId);
}

std::vector<FunctionSummary::ParamAccess>
ModuleSummaryIndexBitcodeReader::parseParamAccesses(ArrayRef<uint64_t> Record) {
  auto ReadRange = [&]() {
    APInt Lower(FunctionSummary::ParamAccess::RangeWidth,
                BitcodeReader::decodeSignRotatedValue(Record.front()));
    Record = Record.drop_front();
    APInt Upper(FunctionSummary::ParamAccess::RangeWidth,
                BitcodeReader::decodeSignRotatedValue(Record.front()));
    Record = Record.drop_front();
    ConstantRange Range{Lower, Upper};
    assert(!Range.isFullSet());
    assert(!Range.isUpperSignWrapped());
    return Range;
  };

  std::vector<FunctionSummary::ParamAccess> PendingParamAccesses;
  while (!Record.empty()) {
    PendingParamAccesses.emplace_back();
    FunctionSummary::ParamAccess &ParamAccess = PendingParamAccesses.back();
    ParamAccess.ParamNo = Record.front();
    Record = Record.drop_front();
    ParamAccess.Use = ReadRange();
    ParamAccess.Calls.resize(Record.front());
    Record = Record.drop_front();
    for (auto &Call : ParamAccess.Calls) {
      Call.ParamNo = Record.front();
      Record = Record.drop_front();
      Call.Callee = std::get<0>(getValueInfoFromValueId(Record.front()));
      Record = Record.drop_front();
      Call.Offsets = ReadRange();
    }
  }
  return PendingParamAccesses;
}

void ModuleSummaryIndexBitcodeReader::parseTypeIdCompatibleVtableInfo(
    ArrayRef<uint64_t> Record, size_t &Slot,
    TypeIdCompatibleVtableInfo &TypeId) {
  uint64_t Offset = Record[Slot++];
  ValueInfo Callee = std::get<0>(getValueInfoFromValueId(Record[Slot++]));
  TypeId.push_back({Offset, Callee});
}

void ModuleSummaryIndexBitcodeReader::parseTypeIdCompatibleVtableSummaryRecord(
    ArrayRef<uint64_t> Record) {
  size_t Slot = 0;
  TypeIdCompatibleVtableInfo &TypeId =
      TheIndex.getOrInsertTypeIdCompatibleVtableSummary(
          {Strtab.data() + Record[Slot],
           static_cast<size_t>(Record[Slot + 1])});
  Slot += 2;

  while (Slot < Record.size())
    parseTypeIdCompatibleVtableInfo(Record, Slot, TypeId);
}

static void setSpecialRefs(std::vector<ValueInfo> &Refs, unsigned ROCnt,
                           unsigned WOCnt) {
  // Readonly and writeonly refs are in the end of the refs list.
  assert(ROCnt + WOCnt <= Refs.size());
  unsigned FirstWORef = Refs.size() - WOCnt;
  unsigned RefNo = FirstWORef - ROCnt;
  for (; RefNo < FirstWORef; ++RefNo)
    Refs[RefNo].setReadOnly();
  for (; RefNo < Refs.size(); ++RefNo)
    Refs[RefNo].setWriteOnly();
}

// Eagerly parse the entire summary block. This populates the GlobalValueSummary
// objects in the index.
Error ModuleSummaryIndexBitcodeReader::parseEntireSummary(unsigned ID) {
  if (Error Err = Stream.EnterSubBlock(ID))
    return Err;
  SmallVector<uint64_t, 64> Record;

  // Parse version
  {
    Expected<BitstreamEntry> MaybeEntry = Stream.advanceSkippingSubblocks();
    if (!MaybeEntry)
      return MaybeEntry.takeError();
    BitstreamEntry Entry = MaybeEntry.get();

    if (Entry.Kind != BitstreamEntry::Record)
      return error("Invalid Summary Block: record for version expected");
    Expected<unsigned> MaybeRecord = Stream.readRecord(Entry.ID, Record);
    if (!MaybeRecord)
      return MaybeRecord.takeError();
    if (MaybeRecord.get() != bitc::FS_VERSION)
      return error("Invalid Summary Block: version expected");
  }
  const uint64_t Version = Record[0];
  const bool IsOldProfileFormat = Version == 1;
  if (Version < 1 || Version > ModuleSummaryIndex::BitcodeSummaryVersion)
    return error("Invalid summary version " + Twine(Version) +
                 ". Version should be in the range [1-" +
                 Twine(ModuleSummaryIndex::BitcodeSummaryVersion) +
                 "].");
  Record.clear();

  // Keep around the last seen summary to be used when we see an optional
  // "OriginalName" attachement.
  GlobalValueSummary *LastSeenSummary = nullptr;
  GlobalValue::GUID LastSeenGUID = 0;

  // We can expect to see any number of type ID information records before
  // each function summary records; these variables store the information
  // collected so far so that it can be used to create the summary object.
  std::vector<GlobalValue::GUID> PendingTypeTests;
  std::vector<FunctionSummary::VFuncId> PendingTypeTestAssumeVCalls,
      PendingTypeCheckedLoadVCalls;
  std::vector<FunctionSummary::ConstVCall> PendingTypeTestAssumeConstVCalls,
      PendingTypeCheckedLoadConstVCalls;
  std::vector<FunctionSummary::ParamAccess> PendingParamAccesses;

  std::vector<CallsiteInfo> PendingCallsites;
  std::vector<AllocInfo> PendingAllocs;

  while (true) {
    Expected<BitstreamEntry> MaybeEntry = Stream.advanceSkippingSubblocks();
    if (!MaybeEntry)
      return MaybeEntry.takeError();
    BitstreamEntry Entry = MaybeEntry.get();

    switch (Entry.Kind) {
    case BitstreamEntry::SubBlock: // Handled for us already.
    case BitstreamEntry::Error:
      return error("Malformed block");
    case BitstreamEntry::EndBlock:
      return Error::success();
    case BitstreamEntry::Record:
      // The interesting case.
      break;
    }

    // Read a record. The record format depends on whether this
    // is a per-module index or a combined index file. In the per-module
    // case the records contain the associated value's ID for correlation
    // with VST entries. In the combined index the correlation is done
    // via the bitcode offset of the summary records (which were saved
    // in the combined index VST entries). The records also contain
    // information used for ThinLTO renaming and importing.
    Record.clear();
    Expected<unsigned> MaybeBitCode = Stream.readRecord(Entry.ID, Record);
    if (!MaybeBitCode)
      return MaybeBitCode.takeError();
    switch (unsigned BitCode = MaybeBitCode.get()) {
    default: // Default behavior: ignore.
      break;
    case bitc::FS_FLAGS: {  // [flags]
      TheIndex.setFlags(Record[0]);
      break;
    }
    case bitc::FS_VALUE_GUID: { // [valueid, refguid]
      uint64_t ValueID = Record[0];
      GlobalValue::GUID RefGUID = Record[1];
      ValueIdToValueInfoMap[ValueID] = std::make_tuple(
          TheIndex.getOrInsertValueInfo(RefGUID), RefGUID, RefGUID);
      break;
    }
    // FS_PERMODULE: [valueid, flags, instcount, fflags, numrefs,
    //                numrefs x valueid, n x (valueid)]
    // FS_PERMODULE_PROFILE: [valueid, flags, instcount, fflags, numrefs,
    //                        numrefs x valueid,
    //                        n x (valueid, hotness)]
    // FS_PERMODULE_RELBF: [valueid, flags, instcount, fflags, numrefs,
    //                      numrefs x valueid,
    //                      n x (valueid, relblockfreq)]
    case bitc::FS_PERMODULE:
    case bitc::FS_PERMODULE_RELBF:
    case bitc::FS_PERMODULE_PROFILE: {
      unsigned ValueID = Record[0];
      uint64_t RawFlags = Record[1];
      unsigned InstCount = Record[2];
      uint64_t RawFunFlags = 0;
      unsigned NumRefs = Record[3];
      unsigned NumRORefs = 0, NumWORefs = 0;
      int RefListStartIndex = 4;
      if (Version >= 4) {
        RawFunFlags = Record[3];
        NumRefs = Record[4];
        RefListStartIndex = 5;
        if (Version >= 5) {
          NumRORefs = Record[5];
          RefListStartIndex = 6;
          if (Version >= 7) {
            NumWORefs = Record[6];
            RefListStartIndex = 7;
          }
        }
      }

      auto Flags = getDecodedGVSummaryFlags(RawFlags, Version);
      // The module path string ref set in the summary must be owned by the
      // index's module string table. Since we don't have a module path
      // string table section in the per-module index, we create a single
      // module path string table entry with an empty (0) ID to take
      // ownership.
      int CallGraphEdgeStartIndex = RefListStartIndex + NumRefs;
      assert(Record.size() >= RefListStartIndex + NumRefs &&
             "Record size inconsistent with number of references");
      std::vector<ValueInfo> Refs = makeRefList(
          ArrayRef<uint64_t>(Record).slice(RefListStartIndex, NumRefs));
      bool HasProfile = (BitCode == bitc::FS_PERMODULE_PROFILE);
      bool HasRelBF = (BitCode == bitc::FS_PERMODULE_RELBF);
      std::vector<FunctionSummary::EdgeTy> Calls = makeCallList(
          ArrayRef<uint64_t>(Record).slice(CallGraphEdgeStartIndex),
          IsOldProfileFormat, HasProfile, HasRelBF);
      setSpecialRefs(Refs, NumRORefs, NumWORefs);
      auto VIAndOriginalGUID = getValueInfoFromValueId(ValueID);
      // In order to save memory, only record the memprof summaries if this is
      // the prevailing copy of a symbol. The linker doesn't resolve local
      // linkage values so don't check whether those are prevailing.
      auto LT = (GlobalValue::LinkageTypes)Flags.Linkage;
      if (IsPrevailing &&
          !GlobalValue::isLocalLinkage(LT) &&
          !IsPrevailing(std::get<2>(VIAndOriginalGUID))) {
        PendingCallsites.clear();
        PendingAllocs.clear();
      }
      auto FS = std::make_unique<FunctionSummary>(
          Flags, InstCount, getDecodedFFlags(RawFunFlags), /*EntryCount=*/0,
          std::move(Refs), std::move(Calls), std::move(PendingTypeTests),
          std::move(PendingTypeTestAssumeVCalls),
          std::move(PendingTypeCheckedLoadVCalls),
          std::move(PendingTypeTestAssumeConstVCalls),
          std::move(PendingTypeCheckedLoadConstVCalls),
          std::move(PendingParamAccesses), std::move(PendingCallsites),
          std::move(PendingAllocs));
      FS->setModulePath(getThisModule()->first());
      FS->setOriginalName(std::get<1>(VIAndOriginalGUID));
      TheIndex.addGlobalValueSummary(std::get<0>(VIAndOriginalGUID),
                                     std::move(FS));
      break;
    }
    // FS_ALIAS: [valueid, flags, valueid]
    // Aliases must be emitted (and parsed) after all FS_PERMODULE entries, as
    // they expect all aliasee summaries to be available.
    case bitc::FS_ALIAS: {
      unsigned ValueID = Record[0];
      uint64_t RawFlags = Record[1];
      unsigned AliaseeID = Record[2];
      auto Flags = getDecodedGVSummaryFlags(RawFlags, Version);
      auto AS = std::make_unique<AliasSummary>(Flags);
      // The module path string ref set in the summary must be owned by the
      // index's module string table. Since we don't have a module path
      // string table section in the per-module index, we create a single
      // module path string table entry with an empty (0) ID to take
      // ownership.
      AS->setModulePath(getThisModule()->first());

      auto AliaseeVI = std::get<0>(getValueInfoFromValueId(AliaseeID));
      auto AliaseeInModule = TheIndex.findSummaryInModule(AliaseeVI, ModulePath);
      if (!AliaseeInModule)
        return error("Alias expects aliasee summary to be parsed");
      AS->setAliasee(AliaseeVI, AliaseeInModule);

      auto GUID = getValueInfoFromValueId(ValueID);
      AS->setOriginalName(std::get<1>(GUID));
      TheIndex.addGlobalValueSummary(std::get<0>(GUID), std::move(AS));
      break;
    }
    // FS_PERMODULE_GLOBALVAR_INIT_REFS: [valueid, flags, varflags, n x valueid]
    case bitc::FS_PERMODULE_GLOBALVAR_INIT_REFS: {
      unsigned ValueID = Record[0];
      uint64_t RawFlags = Record[1];
      unsigned RefArrayStart = 2;
      GlobalVarSummary::GVarFlags GVF(/* ReadOnly */ false,
                                      /* WriteOnly */ false,
                                      /* Constant */ false,
                                      GlobalObject::VCallVisibilityPublic);
      auto Flags = getDecodedGVSummaryFlags(RawFlags, Version);
      if (Version >= 5) {
        GVF = getDecodedGVarFlags(Record[2]);
        RefArrayStart = 3;
      }
      std::vector<ValueInfo> Refs =
          makeRefList(ArrayRef<uint64_t>(Record).slice(RefArrayStart));
      auto FS =
          std::make_unique<GlobalVarSummary>(Flags, GVF, std::move(Refs));
      FS->setModulePath(getThisModule()->first());
      auto GUID = getValueInfoFromValueId(ValueID);
      FS->setOriginalName(std::get<1>(GUID));
      TheIndex.addGlobalValueSummary(std::get<0>(GUID), std::move(FS));
      break;
    }
    // FS_PERMODULE_VTABLE_GLOBALVAR_INIT_REFS: [valueid, flags, varflags,
    //                        numrefs, numrefs x valueid,
    //                        n x (valueid, offset)]
    case bitc::FS_PERMODULE_VTABLE_GLOBALVAR_INIT_REFS: {
      unsigned ValueID = Record[0];
      uint64_t RawFlags = Record[1];
      GlobalVarSummary::GVarFlags GVF = getDecodedGVarFlags(Record[2]);
      unsigned NumRefs = Record[3];
      unsigned RefListStartIndex = 4;
      unsigned VTableListStartIndex = RefListStartIndex + NumRefs;
      auto Flags = getDecodedGVSummaryFlags(RawFlags, Version);
      std::vector<ValueInfo> Refs = makeRefList(
          ArrayRef<uint64_t>(Record).slice(RefListStartIndex, NumRefs));
      VTableFuncList VTableFuncs;
      for (unsigned I = VTableListStartIndex, E = Record.size(); I != E; ++I) {
        ValueInfo Callee = std::get<0>(getValueInfoFromValueId(Record[I]));
        uint64_t Offset = Record[++I];
        VTableFuncs.push_back({Callee, Offset});
      }
      auto VS =
          std::make_unique<GlobalVarSummary>(Flags, GVF, std::move(Refs));
      VS->setModulePath(getThisModule()->first());
      VS->setVTableFuncs(VTableFuncs);
      auto GUID = getValueInfoFromValueId(ValueID);
      VS->setOriginalName(std::get<1>(GUID));
      TheIndex.addGlobalValueSummary(std::get<0>(GUID), std::move(VS));
      break;
    }
    // FS_COMBINED: [valueid, modid, flags, instcount, fflags, numrefs,
    //               numrefs x valueid, n x (valueid)]
    // FS_COMBINED_PROFILE: [valueid, modid, flags, instcount, fflags, numrefs,
    //                       numrefs x valueid, n x (valueid, hotness)]
    case bitc::FS_COMBINED:
    case bitc::FS_COMBINED_PROFILE: {
      unsigned ValueID = Record[0];
      uint64_t ModuleId = Record[1];
      uint64_t RawFlags = Record[2];
      unsigned InstCount = Record[3];
      uint64_t RawFunFlags = 0;
      uint64_t EntryCount = 0;
      unsigned NumRefs = Record[4];
      unsigned NumRORefs = 0, NumWORefs = 0;
      int RefListStartIndex = 5;

      if (Version >= 4) {
        RawFunFlags = Record[4];
        RefListStartIndex = 6;
        size_t NumRefsIndex = 5;
        if (Version >= 5) {
          unsigned NumRORefsOffset = 1;
          RefListStartIndex = 7;
          if (Version >= 6) {
            NumRefsIndex = 6;
            EntryCount = Record[5];
            RefListStartIndex = 8;
            if (Version >= 7) {
              RefListStartIndex = 9;
              NumWORefs = Record[8];
              NumRORefsOffset = 2;
            }
          }
          NumRORefs = Record[RefListStartIndex - NumRORefsOffset];
        }
        NumRefs = Record[NumRefsIndex];
      }

      auto Flags = getDecodedGVSummaryFlags(RawFlags, Version);
      int CallGraphEdgeStartIndex = RefListStartIndex + NumRefs;
      assert(Record.size() >= RefListStartIndex + NumRefs &&
             "Record size inconsistent with number of references");
      std::vector<ValueInfo> Refs = makeRefList(
          ArrayRef<uint64_t>(Record).slice(RefListStartIndex, NumRefs));
      bool HasProfile = (BitCode == bitc::FS_COMBINED_PROFILE);
      std::vector<FunctionSummary::EdgeTy> Edges = makeCallList(
          ArrayRef<uint64_t>(Record).slice(CallGraphEdgeStartIndex),
          IsOldProfileFormat, HasProfile, false);
      ValueInfo VI = std::get<0>(getValueInfoFromValueId(ValueID));
      setSpecialRefs(Refs, NumRORefs, NumWORefs);
      auto FS = std::make_unique<FunctionSummary>(
          Flags, InstCount, getDecodedFFlags(RawFunFlags), EntryCount,
          std::move(Refs), std::move(Edges), std::move(PendingTypeTests),
          std::move(PendingTypeTestAssumeVCalls),
          std::move(PendingTypeCheckedLoadVCalls),
          std::move(PendingTypeTestAssumeConstVCalls),
          std::move(PendingTypeCheckedLoadConstVCalls),
          std::move(PendingParamAccesses), std::move(PendingCallsites),
          std::move(PendingAllocs));
      LastSeenSummary = FS.get();
      LastSeenGUID = VI.getGUID();
      FS->setModulePath(ModuleIdMap[ModuleId]);
      TheIndex.addGlobalValueSummary(VI, std::move(FS));
      break;
    }
    // FS_COMBINED_ALIAS: [valueid, modid, flags, valueid]
    // Aliases must be emitted (and parsed) after all FS_COMBINED entries, as
    // they expect all aliasee summaries to be available.
    case bitc::FS_COMBINED_ALIAS: {
      unsigned ValueID = Record[0];
      uint64_t ModuleId = Record[1];
      uint64_t RawFlags = Record[2];
      unsigned AliaseeValueId = Record[3];
      auto Flags = getDecodedGVSummaryFlags(RawFlags, Version);
      auto AS = std::make_unique<AliasSummary>(Flags);
      LastSeenSummary = AS.get();
      AS->setModulePath(ModuleIdMap[ModuleId]);

      auto AliaseeVI = std::get<0>(getValueInfoFromValueId(AliaseeValueId));
      auto AliaseeInModule = TheIndex.findSummaryInModule(AliaseeVI, AS->modulePath());
      AS->setAliasee(AliaseeVI, AliaseeInModule);

      ValueInfo VI = std::get<0>(getValueInfoFromValueId(ValueID));
      LastSeenGUID = VI.getGUID();
      TheIndex.addGlobalValueSummary(VI, std::move(AS));
      break;
    }
    // FS_COMBINED_GLOBALVAR_INIT_REFS: [valueid, modid, flags, n x valueid]
    case bitc::FS_COMBINED_GLOBALVAR_INIT_REFS: {
      unsigned ValueID = Record[0];
      uint64_t ModuleId = Record[1];
      uint64_t RawFlags = Record[2];
      unsigned RefArrayStart = 3;
      GlobalVarSummary::GVarFlags GVF(/* ReadOnly */ false,
                                      /* WriteOnly */ false,
                                      /* Constant */ false,
                                      GlobalObject::VCallVisibilityPublic);
      auto Flags = getDecodedGVSummaryFlags(RawFlags, Version);
      if (Version >= 5) {
        GVF = getDecodedGVarFlags(Record[3]);
        RefArrayStart = 4;
      }
      std::vector<ValueInfo> Refs =
          makeRefList(ArrayRef<uint64_t>(Record).slice(RefArrayStart));
      auto FS =
          std::make_unique<GlobalVarSummary>(Flags, GVF, std::move(Refs));
      LastSeenSummary = FS.get();
      FS->setModulePath(ModuleIdMap[ModuleId]);
      ValueInfo VI = std::get<0>(getValueInfoFromValueId(ValueID));
      LastSeenGUID = VI.getGUID();
      TheIndex.addGlobalValueSummary(VI, std::move(FS));
      break;
    }
    // FS_COMBINED_ORIGINAL_NAME: [original_name]
    case bitc::FS_COMBINED_ORIGINAL_NAME: {
      uint64_t OriginalName = Record[0];
      if (!LastSeenSummary)
        return error("Name attachment that does not follow a combined record");
      LastSeenSummary->setOriginalName(OriginalName);
      TheIndex.addOriginalName(LastSeenGUID, OriginalName);
      // Reset the LastSeenSummary
      LastSeenSummary = nullptr;
      LastSeenGUID = 0;
      break;
    }
    case bitc::FS_TYPE_TESTS:
      assert(PendingTypeTests.empty());
      llvm::append_range(PendingTypeTests, Record);
      break;

    case bitc::FS_TYPE_TEST_ASSUME_VCALLS:
      assert(PendingTypeTestAssumeVCalls.empty());
      for (unsigned I = 0; I != Record.size(); I += 2)
        PendingTypeTestAssumeVCalls.push_back({Record[I], Record[I+1]});
      break;

    case bitc::FS_TYPE_CHECKED_LOAD_VCALLS:
      assert(PendingTypeCheckedLoadVCalls.empty());
      for (unsigned I = 0; I != Record.size(); I += 2)
        PendingTypeCheckedLoadVCalls.push_back({Record[I], Record[I+1]});
      break;

    case bitc::FS_TYPE_TEST_ASSUME_CONST_VCALL:
      PendingTypeTestAssumeConstVCalls.push_back(
          {{Record[0], Record[1]}, {Record.begin() + 2, Record.end()}});
      break;

    case bitc::FS_TYPE_CHECKED_LOAD_CONST_VCALL:
      PendingTypeCheckedLoadConstVCalls.push_back(
          {{Record[0], Record[1]}, {Record.begin() + 2, Record.end()}});
      break;

    case bitc::FS_CFI_FUNCTION_DEFS: {
      std::set<std::string> &CfiFunctionDefs = TheIndex.cfiFunctionDefs();
      for (unsigned I = 0; I != Record.size(); I += 2)
        CfiFunctionDefs.insert(
            {Strtab.data() + Record[I], static_cast<size_t>(Record[I + 1])});
      break;
    }

    case bitc::FS_CFI_FUNCTION_DECLS: {
      std::set<std::string> &CfiFunctionDecls = TheIndex.cfiFunctionDecls();
      for (unsigned I = 0; I != Record.size(); I += 2)
        CfiFunctionDecls.insert(
            {Strtab.data() + Record[I], static_cast<size_t>(Record[I + 1])});
      break;
    }

    case bitc::FS_TYPE_ID:
      parseTypeIdSummaryRecord(Record, Strtab, TheIndex);
      break;

    case bitc::FS_TYPE_ID_METADATA:
      parseTypeIdCompatibleVtableSummaryRecord(Record);
      break;

    case bitc::FS_BLOCK_COUNT:
      TheIndex.addBlockCount(Record[0]);
      break;

    case bitc::FS_PARAM_ACCESS: {
      PendingParamAccesses = parseParamAccesses(Record);
      break;
    }

    case bitc::FS_STACK_IDS: { // [n x stackid]
      // Save stack ids in the reader to consult when adding stack ids from the
      // lists in the stack node and alloc node entries.
      StackIds = ArrayRef<uint64_t>(Record);
      break;
    }

    case bitc::FS_PERMODULE_CALLSITE_INFO: {
      unsigned ValueID = Record[0];
      SmallVector<unsigned> StackIdList;
      for (auto R = Record.begin() + 1; R != Record.end(); R++) {
        assert(*R < StackIds.size());
        StackIdList.push_back(TheIndex.addOrGetStackIdIndex(StackIds[*R]));
      }
      ValueInfo VI = std::get<0>(getValueInfoFromValueId(ValueID));
      PendingCallsites.push_back(CallsiteInfo({VI, std::move(StackIdList)}));
      break;
    }

    case bitc::FS_COMBINED_CALLSITE_INFO: {
      auto RecordIter = Record.begin();
      unsigned ValueID = *RecordIter++;
      unsigned NumStackIds = *RecordIter++;
      unsigned NumVersions = *RecordIter++;
      assert(Record.size() == 3 + NumStackIds + NumVersions);
      SmallVector<unsigned> StackIdList;
      for (unsigned J = 0; J < NumStackIds; J++) {
        assert(*RecordIter < StackIds.size());
        StackIdList.push_back(
            TheIndex.addOrGetStackIdIndex(StackIds[*RecordIter++]));
      }
      SmallVector<unsigned> Versions;
      for (unsigned J = 0; J < NumVersions; J++)
        Versions.push_back(*RecordIter++);
      ValueInfo VI = std::get<0>(
          getValueInfoFromValueId</*AllowNullValueInfo*/ true>(ValueID));
      PendingCallsites.push_back(
          CallsiteInfo({VI, std::move(Versions), std::move(StackIdList)}));
      break;
    }

    case bitc::FS_PERMODULE_ALLOC_INFO: {
      unsigned I = 0;
      std::vector<MIBInfo> MIBs;
      while (I < Record.size()) {
        assert(Record.size() - I >= 2);
        AllocationType AllocType = (AllocationType)Record[I++];
        unsigned NumStackEntries = Record[I++];
        assert(Record.size() - I >= NumStackEntries);
        SmallVector<unsigned> StackIdList;
        for (unsigned J = 0; J < NumStackEntries; J++) {
          assert(Record[I] < StackIds.size());
          StackIdList.push_back(
              TheIndex.addOrGetStackIdIndex(StackIds[Record[I++]]));
        }
        MIBs.push_back(MIBInfo(AllocType, std::move(StackIdList)));
      }
      PendingAllocs.push_back(AllocInfo(std::move(MIBs)));
      break;
    }

    case bitc::FS_COMBINED_ALLOC_INFO: {
      unsigned I = 0;
      std::vector<MIBInfo> MIBs;
      unsigned NumMIBs = Record[I++];
      unsigned NumVersions = Record[I++];
      unsigned MIBsRead = 0;
      while (MIBsRead++ < NumMIBs) {
        assert(Record.size() - I >= 2);
        AllocationType AllocType = (AllocationType)Record[I++];
        unsigned NumStackEntries = Record[I++];
        assert(Record.size() - I >= NumStackEntries);
        SmallVector<unsigned> StackIdList;
        for (unsigned J = 0; J < NumStackEntries; J++) {
          assert(Record[I] < StackIds.size());
          StackIdList.push_back(
              TheIndex.addOrGetStackIdIndex(StackIds[Record[I++]]));
        }
        MIBs.push_back(MIBInfo(AllocType, std::move(StackIdList)));
      }
      assert(Record.size() - I >= NumVersions);
      SmallVector<uint8_t> Versions;
      for (unsigned J = 0; J < NumVersions; J++)
        Versions.push_back(Record[I++]);
      PendingAllocs.push_back(
          AllocInfo(std::move(Versions), std::move(MIBs)));
      break;
    }
    }
  }
  llvm_unreachable("Exit infinite loop");
}

// Parse the  module string table block into the Index.
// This populates the ModulePathStringTable map in the index.
Error ModuleSummaryIndexBitcodeReader::parseModuleStringTable() {
  if (Error Err = Stream.EnterSubBlock(bitc::MODULE_STRTAB_BLOCK_ID))
    return Err;

  SmallVector<uint64_t, 64> Record;

  SmallString<128> ModulePath;
  ModuleSummaryIndex::ModuleInfo *LastSeenModule = nullptr;

  while (true) {
    Expected<BitstreamEntry> MaybeEntry = Stream.advanceSkippingSubblocks();
    if (!MaybeEntry)
      return MaybeEntry.takeError();
    BitstreamEntry Entry = MaybeEntry.get();

    switch (Entry.Kind) {
    case BitstreamEntry::SubBlock: // Handled for us already.
    case BitstreamEntry::Error:
      return error("Malformed block");
    case BitstreamEntry::EndBlock:
      return Error::success();
    case BitstreamEntry::Record:
      // The interesting case.
      break;
    }

    Record.clear();
    Expected<unsigned> MaybeRecord = Stream.readRecord(Entry.ID, Record);
    if (!MaybeRecord)
      return MaybeRecord.takeError();
    switch (MaybeRecord.get()) {
    default: // Default behavior: ignore.
      break;
    case bitc::MST_CODE_ENTRY: {
      // MST_ENTRY: [modid, namechar x N]
      uint64_t ModuleId = Record[0];

      if (convertToString(Record, 1, ModulePath))
        return error("Invalid record");

      LastSeenModule = TheIndex.addModule(ModulePath, ModuleId);
      ModuleIdMap[ModuleId] = LastSeenModule->first();

      ModulePath.clear();
      break;
    }
    /// MST_CODE_HASH: [5*i32]
    case bitc::MST_CODE_HASH: {
      if (Record.size() != 5)
        return error("Invalid hash length " + Twine(Record.size()).str());
      if (!LastSeenModule)
        return error("Invalid hash that does not follow a module path");
      int Pos = 0;
      for (auto &Val : Record) {
        assert(!(Val >> 32) && "Unexpected high bits set");
        LastSeenModule->second.second[Pos++] = Val;
      }
      // Reset LastSeenModule to avoid overriding the hash unexpectedly.
      LastSeenModule = nullptr;
      break;
    }
    }
  }
  llvm_unreachable("Exit infinite loop");
}

namespace {

// FIXME: This class is only here to support the transition to llvm::Error. It
// will be removed once this transition is complete. Clients should prefer to
// deal with the Error value directly, rather than converting to error_code.
class BitcodeErrorCategoryType : public std::error_category {
  const char *name() const noexcept override {
    return "llvm.bitcode";
  }

  std::string message(int IE) const override {
    BitcodeError E = static_cast<BitcodeError>(IE);
    switch (E) {
    case BitcodeError::CorruptedBitcode:
      return "Corrupted bitcode";
    }
    llvm_unreachable("Unknown error type!");
  }
};

} // end anonymous namespace

const std::error_category &llvm::BitcodeErrorCategory() {
  static BitcodeErrorCategoryType ErrorCategory;
  return ErrorCategory;
}

static Expected<StringRef> readBlobInRecord(BitstreamCursor &Stream,
                                            unsigned Block, unsigned RecordID) {
  if (Error Err = Stream.EnterSubBlock(Block))
    return std::move(Err);

  StringRef Strtab;
  while (true) {
    Expected<llvm::BitstreamEntry> MaybeEntry = Stream.advance();
    if (!MaybeEntry)
      return MaybeEntry.takeError();
    llvm::BitstreamEntry Entry = MaybeEntry.get();

    switch (Entry.Kind) {
    case BitstreamEntry::EndBlock:
      return Strtab;

    case BitstreamEntry::Error:
      return error("Malformed block");

    case BitstreamEntry::SubBlock:
      if (Error Err = Stream.SkipBlock())
        return std::move(Err);
      break;

    case BitstreamEntry::Record:
      StringRef Blob;
      SmallVector<uint64_t, 1> Record;
      Expected<unsigned> MaybeRecord =
          Stream.readRecord(Entry.ID, Record, &Blob);
      if (!MaybeRecord)
        return MaybeRecord.takeError();
      if (MaybeRecord.get() == RecordID)
        Strtab = Blob;
      break;
    }
  }
}

//===----------------------------------------------------------------------===//
// External interface
//===----------------------------------------------------------------------===//

Expected<std::vector<BitcodeModule>>
llvm::getBitcodeModuleList(MemoryBufferRef Buffer) {
  auto FOrErr = getBitcodeFileContents(Buffer);
  if (!FOrErr)
    return FOrErr.takeError();
  return std::move(FOrErr->Mods);
}

Expected<BitcodeFileContents>
llvm::getBitcodeFileContents(MemoryBufferRef Buffer) {
  Expected<BitstreamCursor> StreamOrErr = initStream(Buffer);
  if (!StreamOrErr)
    return StreamOrErr.takeError();
  BitstreamCursor &Stream = *StreamOrErr;

  BitcodeFileContents F;
  while (true) {
    uint64_t BCBegin = Stream.getCurrentByteNo();

    // We may be consuming bitcode from a client that leaves garbage at the end
    // of the bitcode stream (e.g. Apple's ar tool). If we are close enough to
    // the end that there cannot possibly be another module, stop looking.
    if (BCBegin + 8 >= Stream.getBitcodeBytes().size())
      return F;

    Expected<llvm::BitstreamEntry> MaybeEntry = Stream.advance();
    if (!MaybeEntry)
      return MaybeEntry.takeError();
    llvm::BitstreamEntry Entry = MaybeEntry.get();

    switch (Entry.Kind) {
    case BitstreamEntry::EndBlock:
    case BitstreamEntry::Error:
      return error("Malformed block");

    case BitstreamEntry::SubBlock: {
      uint64_t IdentificationBit = -1ull;
      if (Entry.ID == bitc::IDENTIFICATION_BLOCK_ID) {
        IdentificationBit = Stream.GetCurrentBitNo() - BCBegin * 8;
        if (Error Err = Stream.SkipBlock())
          return std::move(Err);

        {
          Expected<llvm::BitstreamEntry> MaybeEntry = Stream.advance();
          if (!MaybeEntry)
            return MaybeEntry.takeError();
          Entry = MaybeEntry.get();
        }

        if (Entry.Kind != BitstreamEntry::SubBlock ||
            Entry.ID != bitc::MODULE_BLOCK_ID)
          return error("Malformed block");
      }

      if (Entry.ID == bitc::MODULE_BLOCK_ID) {
        uint64_t ModuleBit = Stream.GetCurrentBitNo() - BCBegin * 8;
        if (Error Err = Stream.SkipBlock())
          return std::move(Err);

        F.Mods.push_back({Stream.getBitcodeBytes().slice(
                              BCBegin, Stream.getCurrentByteNo() - BCBegin),
                          Buffer.getBufferIdentifier(), IdentificationBit,
                          ModuleBit});
        continue;
      }

      if (Entry.ID == bitc::STRTAB_BLOCK_ID) {
        Expected<StringRef> Strtab =
            readBlobInRecord(Stream, bitc::STRTAB_BLOCK_ID, bitc::STRTAB_BLOB);
        if (!Strtab)
          return Strtab.takeError();
        // This string table is used by every preceding bitcode module that does
        // not have its own string table. A bitcode file may have multiple
        // string tables if it was created by binary concatenation, for example
        // with "llvm-cat -b".
        for (BitcodeModule &I : llvm::reverse(F.Mods)) {
          if (!I.Strtab.empty())
            break;
          I.Strtab = *Strtab;
        }
        // Similarly, the string table is used by every preceding symbol table;
        // normally there will be just one unless the bitcode file was created
        // by binary concatenation.
        if (!F.Symtab.empty() && F.StrtabForSymtab.empty())
          F.StrtabForSymtab = *Strtab;
        continue;
      }

      if (Entry.ID == bitc::SYMTAB_BLOCK_ID) {
        Expected<StringRef> SymtabOrErr =
            readBlobInRecord(Stream, bitc::SYMTAB_BLOCK_ID, bitc::SYMTAB_BLOB);
        if (!SymtabOrErr)
          return SymtabOrErr.takeError();

        // We can expect the bitcode file to have multiple symbol tables if it
        // was created by binary concatenation. In that case we silently
        // ignore any subsequent symbol tables, which is fine because this is a
        // low level function. The client is expected to notice that the number
        // of modules in the symbol table does not match the number of modules
        // in the input file and regenerate the symbol table.
        if (F.Symtab.empty())
          F.Symtab = *SymtabOrErr;
        continue;
      }

      if (Error Err = Stream.SkipBlock())
        return std::move(Err);
      continue;
    }
    case BitstreamEntry::Record:
      if (Error E = Stream.skipRecord(Entry.ID).takeError())
        return std::move(E);
      continue;
    }
  }
}

/// Get a lazy one-at-time loading module from bitcode.
///
/// This isn't always used in a lazy context.  In particular, it's also used by
/// \a parseModule().  If this is truly lazy, then we need to eagerly pull
/// in forward-referenced functions from block address references.
///
/// \param[in] MaterializeAll Set to \c true if we should materialize
/// everything.
Expected<std::unique_ptr<Module>>
BitcodeModule::getModuleImpl(LLVMContext &Context, bool MaterializeAll,
                             bool ShouldLazyLoadMetadata, bool IsImporting,
                             ParserCallbacks Callbacks) {
  BitstreamCursor Stream(Buffer);

  std::string ProducerIdentification;
  if (IdentificationBit != -1ull) {
    if (Error JumpFailed = Stream.JumpToBit(IdentificationBit))
      return std::move(JumpFailed);
    if (Error E =
            readIdentificationBlock(Stream).moveInto(ProducerIdentification))
      return std::move(E);
  }

  if (Error JumpFailed = Stream.JumpToBit(ModuleBit))
    return std::move(JumpFailed);
  auto *R = new BitcodeReader(std::move(Stream), Strtab, ProducerIdentification,
                              Context);

  std::unique_ptr<Module> M =
      std::make_unique<Module>(ModuleIdentifier, Context);
  M->setMaterializer(R);

  // Delay parsing Metadata if ShouldLazyLoadMetadata is true.
  if (Error Err = R->parseBitcodeInto(M.get(), ShouldLazyLoadMetadata,
                                      IsImporting, Callbacks))
    return std::move(Err);

  if (MaterializeAll) {
    // Read in the entire module, and destroy the BitcodeReader.
    if (Error Err = M->materializeAll())
      return std::move(Err);
  } else {
    // Resolve forward references from blockaddresses.
    if (Error Err = R->materializeForwardReferencedFunctions())
      return std::move(Err);
  }
  return std::move(M);
}

Expected<std::unique_ptr<Module>>
BitcodeModule::getLazyModule(LLVMContext &Context, bool ShouldLazyLoadMetadata,
                             bool IsImporting, ParserCallbacks Callbacks) {
  return getModuleImpl(Context, false, ShouldLazyLoadMetadata, IsImporting,
                       Callbacks);
}

// Parse the specified bitcode buffer and merge the index into CombinedIndex.
// We don't use ModuleIdentifier here because the client may need to control the
// module path used in the combined summary (e.g. when reading summaries for
// regular LTO modules).
Error BitcodeModule::readSummary(
    ModuleSummaryIndex &CombinedIndex, StringRef ModulePath, uint64_t ModuleId,
    std::function<bool(GlobalValue::GUID)> IsPrevailing) {
  BitstreamCursor Stream(Buffer);
  if (Error JumpFailed = Stream.JumpToBit(ModuleBit))
    return JumpFailed;

  ModuleSummaryIndexBitcodeReader R(std::move(Stream), Strtab, CombinedIndex,
                                    ModulePath, ModuleId, IsPrevailing);
  return R.parseModule();
}

// Parse the specified bitcode buffer, returning the function info index.
Expected<std::unique_ptr<ModuleSummaryIndex>> BitcodeModule::getSummary() {
  BitstreamCursor Stream(Buffer);
  if (Error JumpFailed = Stream.JumpToBit(ModuleBit))
    return std::move(JumpFailed);

  auto Index = std::make_unique<ModuleSummaryIndex>(/*HaveGVs=*/false);
  ModuleSummaryIndexBitcodeReader R(std::move(Stream), Strtab, *Index,
                                    ModuleIdentifier, 0);

  if (Error Err = R.parseModule())
    return std::move(Err);

  return std::move(Index);
}

static Expected<bool> getEnableSplitLTOUnitFlag(BitstreamCursor &Stream,
                                                unsigned ID) {
  if (Error Err = Stream.EnterSubBlock(ID))
    return std::move(Err);
  SmallVector<uint64_t, 64> Record;

  while (true) {
    BitstreamEntry Entry;
    if (Error E = Stream.advanceSkippingSubblocks().moveInto(Entry))
      return std::move(E);

    switch (Entry.Kind) {
    case BitstreamEntry::SubBlock: // Handled for us already.
    case BitstreamEntry::Error:
      return error("Malformed block");
    case BitstreamEntry::EndBlock:
      // If no flags record found, conservatively return true to mimic
      // behavior before this flag was added.
      return true;
    case BitstreamEntry::Record:
      // The interesting case.
      break;
    }

    // Look for the FS_FLAGS record.
    Record.clear();
    Expected<unsigned> MaybeBitCode = Stream.readRecord(Entry.ID, Record);
    if (!MaybeBitCode)
      return MaybeBitCode.takeError();
    switch (MaybeBitCode.get()) {
    default: // Default behavior: ignore.
      break;
    case bitc::FS_FLAGS: { // [flags]
      uint64_t Flags = Record[0];
      // Scan flags.
      assert(Flags <= 0xff && "Unexpected bits in flag");

      return Flags & 0x8;
    }
    }
  }
  llvm_unreachable("Exit infinite loop");
}

// Check if the given bitcode buffer contains a global value summary block.
Expected<BitcodeLTOInfo> BitcodeModule::getLTOInfo() {
  BitstreamCursor Stream(Buffer);
  if (Error JumpFailed = Stream.JumpToBit(ModuleBit))
    return std::move(JumpFailed);

  if (Error Err = Stream.EnterSubBlock(bitc::MODULE_BLOCK_ID))
    return std::move(Err);

  while (true) {
    llvm::BitstreamEntry Entry;
    if (Error E = Stream.advance().moveInto(Entry))
      return std::move(E);

    switch (Entry.Kind) {
    case BitstreamEntry::Error:
      return error("Malformed block");
    case BitstreamEntry::EndBlock:
      return BitcodeLTOInfo{/*IsThinLTO=*/false, /*HasSummary=*/false,
                            /*EnableSplitLTOUnit=*/false};

    case BitstreamEntry::SubBlock:
      if (Entry.ID == bitc::GLOBALVAL_SUMMARY_BLOCK_ID) {
        Expected<bool> EnableSplitLTOUnit =
            getEnableSplitLTOUnitFlag(Stream, Entry.ID);
        if (!EnableSplitLTOUnit)
          return EnableSplitLTOUnit.takeError();
        return BitcodeLTOInfo{/*IsThinLTO=*/true, /*HasSummary=*/true,
                              *EnableSplitLTOUnit};
      }

      if (Entry.ID == bitc::FULL_LTO_GLOBALVAL_SUMMARY_BLOCK_ID) {
        Expected<bool> EnableSplitLTOUnit =
            getEnableSplitLTOUnitFlag(Stream, Entry.ID);
        if (!EnableSplitLTOUnit)
          return EnableSplitLTOUnit.takeError();
        return BitcodeLTOInfo{/*IsThinLTO=*/false, /*HasSummary=*/true,
                              *EnableSplitLTOUnit};
      }

      // Ignore other sub-blocks.
      if (Error Err = Stream.SkipBlock())
        return std::move(Err);
      continue;

    case BitstreamEntry::Record:
      if (Expected<unsigned> StreamFailed = Stream.skipRecord(Entry.ID))
        continue;
      else
        return StreamFailed.takeError();
    }
  }
}

static Expected<BitcodeModule> getSingleModule(MemoryBufferRef Buffer) {
  Expected<std::vector<BitcodeModule>> MsOrErr = getBitcodeModuleList(Buffer);
  if (!MsOrErr)
    return MsOrErr.takeError();

  if (MsOrErr->size() != 1)
    return error("Expected a single module");

  return (*MsOrErr)[0];
}

Expected<std::unique_ptr<Module>>
llvm::getLazyBitcodeModule(MemoryBufferRef Buffer, LLVMContext &Context,
                           bool ShouldLazyLoadMetadata, bool IsImporting,
                           ParserCallbacks Callbacks) {
  Expected<BitcodeModule> BM = getSingleModule(Buffer);
  if (!BM)
    return BM.takeError();

  return BM->getLazyModule(Context, ShouldLazyLoadMetadata, IsImporting,
                           Callbacks);
}

Expected<std::unique_ptr<Module>> llvm::getOwningLazyBitcodeModule(
    std::unique_ptr<MemoryBuffer> &&Buffer, LLVMContext &Context,
    bool ShouldLazyLoadMetadata, bool IsImporting, ParserCallbacks Callbacks) {
  auto MOrErr = getLazyBitcodeModule(*Buffer, Context, ShouldLazyLoadMetadata,
                                     IsImporting, Callbacks);
  if (MOrErr)
    (*MOrErr)->setOwnedMemoryBuffer(std::move(Buffer));
  return MOrErr;
}

Expected<std::unique_ptr<Module>>
BitcodeModule::parseModule(LLVMContext &Context, ParserCallbacks Callbacks) {
  return getModuleImpl(Context, true, false, false, Callbacks);
  // TODO: Restore the use-lists to the in-memory state when the bitcode was
  // written.  We must defer until the Module has been fully materialized.
}

Expected<std::unique_ptr<Module>>
llvm::parseBitcodeFile(MemoryBufferRef Buffer, LLVMContext &Context,
                       ParserCallbacks Callbacks) {
  Expected<BitcodeModule> BM = getSingleModule(Buffer);
  if (!BM)
    return BM.takeError();

  return BM->parseModule(Context, Callbacks);
}

Expected<std::string> llvm::getBitcodeTargetTriple(MemoryBufferRef Buffer) {
  Expected<BitstreamCursor> StreamOrErr = initStream(Buffer);
  if (!StreamOrErr)
    return StreamOrErr.takeError();

  return readTriple(*StreamOrErr);
}

Expected<bool> llvm::isBitcodeContainingObjCCategory(MemoryBufferRef Buffer) {
  Expected<BitstreamCursor> StreamOrErr = initStream(Buffer);
  if (!StreamOrErr)
    return StreamOrErr.takeError();

  return hasObjCCategory(*StreamOrErr);
}

Expected<std::string> llvm::getBitcodeProducerString(MemoryBufferRef Buffer) {
  Expected<BitstreamCursor> StreamOrErr = initStream(Buffer);
  if (!StreamOrErr)
    return StreamOrErr.takeError();

  return readIdentificationCode(*StreamOrErr);
}

Error llvm::readModuleSummaryIndex(MemoryBufferRef Buffer,
                                   ModuleSummaryIndex &CombinedIndex,
                                   uint64_t ModuleId) {
  Expected<BitcodeModule> BM = getSingleModule(Buffer);
  if (!BM)
    return BM.takeError();

  return BM->readSummary(CombinedIndex, BM->getModuleIdentifier(), ModuleId);
}

Expected<std::unique_ptr<ModuleSummaryIndex>>
llvm::getModuleSummaryIndex(MemoryBufferRef Buffer) {
  Expected<BitcodeModule> BM = getSingleModule(Buffer);
  if (!BM)
    return BM.takeError();

  return BM->getSummary();
}

Expected<BitcodeLTOInfo> llvm::getBitcodeLTOInfo(MemoryBufferRef Buffer) {
  Expected<BitcodeModule> BM = getSingleModule(Buffer);
  if (!BM)
    return BM.takeError();

  return BM->getLTOInfo();
}

Expected<std::unique_ptr<ModuleSummaryIndex>>
llvm::getModuleSummaryIndexForFile(StringRef Path,
                                   bool IgnoreEmptyThinLTOIndexFile) {
  ErrorOr<std::unique_ptr<MemoryBuffer>> FileOrErr =
      MemoryBuffer::getFileOrSTDIN(Path);
  if (!FileOrErr)
    return errorCodeToError(FileOrErr.getError());
  if (IgnoreEmptyThinLTOIndexFile && !(*FileOrErr)->getBufferSize())
    return nullptr;
  return getModuleSummaryIndex(**FileOrErr);
}<|MERGE_RESOLUTION|>--- conflicted
+++ resolved
@@ -5785,16 +5785,9 @@
           return error("Invalid record");
       }
 
-<<<<<<< HEAD
-      Type* OpTy = Type::getTokenTy(Context);
-      unsigned OpTyId = Type::TokenTyID;
-      Value *SyncRegion =
-        getValue(Record, SREntry, NextValueNo, OpTy, OpTyId, CurBB);
-=======
       Type *TokenTy = Type::getTokenTy(Context);
       Value *SyncRegion = getValue(Record, SREntry, NextValueNo, TokenTy,
                                    getVirtualTypeID(TokenTy), CurBB);
->>>>>>> 9c235e1d
       if (!SyncRegion)
         return error("Invalid record");
 
@@ -5805,11 +5798,7 @@
       InstructionList.push_back(I);
       break;
     }
-<<<<<<< HEAD
-      case bitc::FUNC_CODE_INST_REATTACH: { // REATTACH: [bb#, val]
-=======
     case bitc::FUNC_CODE_INST_REATTACH: { // REATTACH: [bb#, val]
->>>>>>> 9c235e1d
       if (Record.size() != 2)
         return error("Invalid record");
 
@@ -5817,15 +5806,9 @@
       if (!DetachContinue)
         return error("Invalid record");
 
-<<<<<<< HEAD
-      Type* OpTy = Type::getTokenTy(Context);
-      unsigned OpTyId = Type::TokenTyID;
-      Value *SyncRegion = getValue(Record, 1, NextValueNo, OpTy, OpTyId, CurBB);
-=======
       Type *TokenTy = Type::getTokenTy(Context);
       Value *SyncRegion = getValue(Record, 1, NextValueNo, TokenTy,
                                    getVirtualTypeID(TokenTy), CurBB);
->>>>>>> 9c235e1d
       if (!SyncRegion)
         return error("Invalid record");
 
@@ -5840,15 +5823,9 @@
       if (!Continue)
         return error("Invalid record");
 
-<<<<<<< HEAD
-      Type* OpTy = Type::getTokenTy(Context);
-      unsigned OpTyId = Type::TokenTyID;
-      Value *SyncRegion = getValue(Record, 1, NextValueNo, OpTy, OpTyId, CurBB);
-=======
       Type *TokenTy = Type::getTokenTy(Context);
       Value *SyncRegion = getValue(Record, 1, NextValueNo, TokenTy,
                                    getVirtualTypeID(TokenTy), CurBB);
->>>>>>> 9c235e1d
       if (!SyncRegion)
         return error("Invalid record");
 
