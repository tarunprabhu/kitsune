//===- MachineBlockPlacement.cpp - Basic Block Code Layout optimization ---===//
//
// Part of the LLVM Project, under the Apache License v2.0 with LLVM Exceptions.
// See https://llvm.org/LICENSE.txt for license information.
// SPDX-License-Identifier: Apache-2.0 WITH LLVM-exception
//
//===----------------------------------------------------------------------===//
//
// This file implements basic block placement transformations using the CFG
// structure and branch probability estimates.
//
// The pass strives to preserve the structure of the CFG (that is, retain
// a topological ordering of basic blocks) in the absence of a *strong* signal
// to the contrary from probabilities. However, within the CFG structure, it
// attempts to choose an ordering which favors placing more likely sequences of
// blocks adjacent to each other.
//
// The algorithm works from the inner-most loop within a function outward, and
// at each stage walks through the basic blocks, trying to coalesce them into
// sequential chains where allowed by the CFG (or demanded by heavy
// probabilities). Finally, it walks the blocks in topological order, and the
// first time it reaches a chain of basic blocks, it schedules them in the
// function in-order.
//
//===----------------------------------------------------------------------===//

#include "BranchFolding.h"
#include "llvm/ADT/ArrayRef.h"
#include "llvm/ADT/DenseMap.h"
#include "llvm/ADT/STLExtras.h"
#include "llvm/ADT/SetVector.h"
#include "llvm/ADT/SmallPtrSet.h"
#include "llvm/ADT/SmallVector.h"
#include "llvm/ADT/Statistic.h"
#include "llvm/Analysis/BlockFrequencyInfoImpl.h"
#include "llvm/Analysis/ProfileSummaryInfo.h"
#include "llvm/CodeGen/MBFIWrapper.h"
#include "llvm/CodeGen/MachineBasicBlock.h"
#include "llvm/CodeGen/MachineBlockFrequencyInfo.h"
#include "llvm/CodeGen/MachineBranchProbabilityInfo.h"
#include "llvm/CodeGen/MachineFunction.h"
#include "llvm/CodeGen/MachineFunctionPass.h"
#include "llvm/CodeGen/MachineLoopInfo.h"
#include "llvm/CodeGen/MachinePostDominators.h"
#include "llvm/CodeGen/MachineSizeOpts.h"
#include "llvm/CodeGen/TailDuplicator.h"
#include "llvm/CodeGen/TargetInstrInfo.h"
#include "llvm/CodeGen/TargetLowering.h"
#include "llvm/CodeGen/TargetPassConfig.h"
#include "llvm/CodeGen/TargetSubtargetInfo.h"
#include "llvm/IR/DebugLoc.h"
#include "llvm/IR/Function.h"
#include "llvm/IR/PrintPasses.h"
#include "llvm/InitializePasses.h"
#include "llvm/Pass.h"
#include "llvm/Support/Allocator.h"
#include "llvm/Support/BlockFrequency.h"
#include "llvm/Support/BranchProbability.h"
#include "llvm/Support/CodeGen.h"
#include "llvm/Support/CommandLine.h"
#include "llvm/Support/Compiler.h"
#include "llvm/Support/Debug.h"
#include "llvm/Support/raw_ostream.h"
#include "llvm/Target/TargetMachine.h"
#include "llvm/Transforms/Utils/CodeLayout.h"
#include <algorithm>
#include <cassert>
#include <cstdint>
#include <iterator>
#include <memory>
#include <string>
#include <tuple>
#include <utility>
#include <vector>

using namespace llvm;

#define DEBUG_TYPE "block-placement"

STATISTIC(NumCondBranches, "Number of conditional branches");
STATISTIC(NumUncondBranches, "Number of unconditional branches");
STATISTIC(CondBranchTakenFreq,
          "Potential frequency of taking conditional branches");
STATISTIC(UncondBranchTakenFreq,
          "Potential frequency of taking unconditional branches");

static cl::opt<unsigned> AlignAllBlock(
    "align-all-blocks",
    cl::desc("Force the alignment of all blocks in the function in log2 format "
             "(e.g 4 means align on 16B boundaries)."),
    cl::init(0), cl::Hidden);

static cl::opt<unsigned> AlignAllNonFallThruBlocks(
    "align-all-nofallthru-blocks",
    cl::desc("Force the alignment of all blocks that have no fall-through "
             "predecessors (i.e. don't add nops that are executed). In log2 "
             "format (e.g 4 means align on 16B boundaries)."),
    cl::init(0), cl::Hidden);

static cl::opt<unsigned> MaxBytesForAlignmentOverride(
    "max-bytes-for-alignment",
    cl::desc("Forces the maximum bytes allowed to be emitted when padding for "
             "alignment"),
    cl::init(0), cl::Hidden);

// FIXME: Find a good default for this flag and remove the flag.
static cl::opt<unsigned> ExitBlockBias(
    "block-placement-exit-block-bias",
    cl::desc("Block frequency percentage a loop exit block needs "
             "over the original exit to be considered the new exit."),
    cl::init(0), cl::Hidden);

// Definition:
// - Outlining: placement of a basic block outside the chain or hot path.

static cl::opt<unsigned> LoopToColdBlockRatio(
    "loop-to-cold-block-ratio",
    cl::desc("Outline loop blocks from loop chain if (frequency of loop) / "
             "(frequency of block) is greater than this ratio"),
    cl::init(5), cl::Hidden);

static cl::opt<bool> ForceLoopColdBlock(
    "force-loop-cold-block",
    cl::desc("Force outlining cold blocks from loops."),
    cl::init(false), cl::Hidden);

static cl::opt<bool>
    PreciseRotationCost("precise-rotation-cost",
                        cl::desc("Model the cost of loop rotation more "
                                 "precisely by using profile data."),
                        cl::init(false), cl::Hidden);

static cl::opt<bool>
    ForcePreciseRotationCost("force-precise-rotation-cost",
                             cl::desc("Force the use of precise cost "
                                      "loop rotation strategy."),
                             cl::init(false), cl::Hidden);

static cl::opt<unsigned> MisfetchCost(
    "misfetch-cost",
    cl::desc("Cost that models the probabilistic risk of an instruction "
             "misfetch due to a jump comparing to falling through, whose cost "
             "is zero."),
    cl::init(1), cl::Hidden);

static cl::opt<unsigned> JumpInstCost("jump-inst-cost",
                                      cl::desc("Cost of jump instructions."),
                                      cl::init(1), cl::Hidden);
static cl::opt<bool>
TailDupPlacement("tail-dup-placement",
              cl::desc("Perform tail duplication during placement. "
                       "Creates more fallthrough opportunites in "
                       "outline branches."),
              cl::init(true), cl::Hidden);

static cl::opt<bool>
BranchFoldPlacement("branch-fold-placement",
              cl::desc("Perform branch folding during placement. "
                       "Reduces code size."),
              cl::init(true), cl::Hidden);

// Heuristic for tail duplication.
static cl::opt<unsigned> TailDupPlacementThreshold(
    "tail-dup-placement-threshold",
    cl::desc("Instruction cutoff for tail duplication during layout. "
             "Tail merging during layout is forced to have a threshold "
             "that won't conflict."), cl::init(2),
    cl::Hidden);

// Heuristic for aggressive tail duplication.
static cl::opt<unsigned> TailDupPlacementAggressiveThreshold(
    "tail-dup-placement-aggressive-threshold",
    cl::desc("Instruction cutoff for aggressive tail duplication during "
             "layout. Used at -O3. Tail merging during layout is forced to "
             "have a threshold that won't conflict."), cl::init(4),
    cl::Hidden);

// Heuristic for tail duplication.
static cl::opt<unsigned> TailDupPlacementPenalty(
    "tail-dup-placement-penalty",
    cl::desc("Cost penalty for blocks that can avoid breaking CFG by copying. "
             "Copying can increase fallthrough, but it also increases icache "
             "pressure. This parameter controls the penalty to account for that. "
             "Percent as integer."),
    cl::init(2),
    cl::Hidden);

// Heuristic for tail duplication if profile count is used in cost model.
static cl::opt<unsigned> TailDupProfilePercentThreshold(
    "tail-dup-profile-percent-threshold",
    cl::desc("If profile count information is used in tail duplication cost "
             "model, the gained fall through number from tail duplication "
             "should be at least this percent of hot count."),
    cl::init(50), cl::Hidden);

// Heuristic for triangle chains.
static cl::opt<unsigned> TriangleChainCount(
    "triangle-chain-count",
    cl::desc("Number of triangle-shaped-CFG's that need to be in a row for the "
             "triangle tail duplication heuristic to kick in. 0 to disable."),
    cl::init(2),
    cl::Hidden);

// Use case: When block layout is visualized after MBP pass, the basic blocks
// are labeled in layout order; meanwhile blocks could be numbered in a
// different order. It's hard to map between the graph and pass output.
// With this option on, the basic blocks are renumbered in function layout
// order. For debugging only.
static cl::opt<bool> RenumberBlocksBeforeView(
    "renumber-blocks-before-view",
    cl::desc(
        "If true, basic blocks are re-numbered before MBP layout is printed "
        "into a dot graph. Only used when a function is being printed."),
    cl::init(false), cl::Hidden);

extern cl::opt<bool> EnableExtTspBlockPlacement;
extern cl::opt<bool> ApplyExtTspWithoutProfile;

namespace llvm {
extern cl::opt<unsigned> StaticLikelyProb;
extern cl::opt<unsigned> ProfileLikelyProb;

// Internal option used to control BFI display only after MBP pass.
// Defined in CodeGen/MachineBlockFrequencyInfo.cpp:
// -view-block-layout-with-bfi=
extern cl::opt<GVDAGType> ViewBlockLayoutWithBFI;

// Command line option to specify the name of the function for CFG dump
// Defined in Analysis/BlockFrequencyInfo.cpp:  -view-bfi-func-name=
extern cl::opt<std::string> ViewBlockFreqFuncName;
} // namespace llvm

namespace {

class BlockChain;

/// Type for our function-wide basic block -> block chain mapping.
using BlockToChainMapType = DenseMap<const MachineBasicBlock *, BlockChain *>;

/// A chain of blocks which will be laid out contiguously.
///
/// This is the datastructure representing a chain of consecutive blocks that
/// are profitable to layout together in order to maximize fallthrough
/// probabilities and code locality. We also can use a block chain to represent
/// a sequence of basic blocks which have some external (correctness)
/// requirement for sequential layout.
///
/// Chains can be built around a single basic block and can be merged to grow
/// them. They participate in a block-to-chain mapping, which is updated
/// automatically as chains are merged together.
class BlockChain {
  /// The sequence of blocks belonging to this chain.
  ///
  /// This is the sequence of blocks for a particular chain. These will be laid
  /// out in-order within the function.
  SmallVector<MachineBasicBlock *, 4> Blocks;

  /// A handle to the function-wide basic block to block chain mapping.
  ///
  /// This is retained in each block chain to simplify the computation of child
  /// block chains for SCC-formation and iteration. We store the edges to child
  /// basic blocks, and map them back to their associated chains using this
  /// structure.
  BlockToChainMapType &BlockToChain;

public:
  /// Construct a new BlockChain.
  ///
  /// This builds a new block chain representing a single basic block in the
  /// function. It also registers itself as the chain that block participates
  /// in with the BlockToChain mapping.
  BlockChain(BlockToChainMapType &BlockToChain, MachineBasicBlock *BB)
      : Blocks(1, BB), BlockToChain(BlockToChain) {
    assert(BB && "Cannot create a chain with a null basic block");
    BlockToChain[BB] = this;
  }

  /// Iterator over blocks within the chain.
  using iterator = SmallVectorImpl<MachineBasicBlock *>::iterator;
  using const_iterator = SmallVectorImpl<MachineBasicBlock *>::const_iterator;

  /// Beginning of blocks within the chain.
  iterator begin() { return Blocks.begin(); }
  const_iterator begin() const { return Blocks.begin(); }

  /// End of blocks within the chain.
  iterator end() { return Blocks.end(); }
  const_iterator end() const { return Blocks.end(); }

  bool remove(MachineBasicBlock* BB) {
    for(iterator i = begin(); i != end(); ++i) {
      if (*i == BB) {
        Blocks.erase(i);
        return true;
      }
    }
    return false;
  }

  /// Merge a block chain into this one.
  ///
  /// This routine merges a block chain into this one. It takes care of forming
  /// a contiguous sequence of basic blocks, updating the edge list, and
  /// updating the block -> chain mapping. It does not free or tear down the
  /// old chain, but the old chain's block list is no longer valid.
  void merge(MachineBasicBlock *BB, BlockChain *Chain) {
    assert(BB && "Can't merge a null block.");
    assert(!Blocks.empty() && "Can't merge into an empty chain.");

    // Fast path in case we don't have a chain already.
    if (!Chain) {
      assert(!BlockToChain[BB] &&
             "Passed chain is null, but BB has entry in BlockToChain.");
      Blocks.push_back(BB);
      BlockToChain[BB] = this;
      return;
    }

    assert(BB == *Chain->begin() && "Passed BB is not head of Chain.");
    assert(Chain->begin() != Chain->end());

    // Update the incoming blocks to point to this chain, and add them to the
    // chain structure.
    for (MachineBasicBlock *ChainBB : *Chain) {
      Blocks.push_back(ChainBB);
      assert(BlockToChain[ChainBB] == Chain && "Incoming blocks not in chain.");
      BlockToChain[ChainBB] = this;
    }
  }

#ifndef NDEBUG
  /// Dump the blocks in this chain.
  LLVM_DUMP_METHOD void dump() {
    for (MachineBasicBlock *MBB : *this)
      MBB->dump();
  }
#endif // NDEBUG

  /// Count of predecessors of any block within the chain which have not
  /// yet been scheduled.  In general, we will delay scheduling this chain
  /// until those predecessors are scheduled (or we find a sufficiently good
  /// reason to override this heuristic.)  Note that when forming loop chains,
  /// blocks outside the loop are ignored and treated as if they were already
  /// scheduled.
  ///
  /// Note: This field is reinitialized multiple times - once for each loop,
  /// and then once for the function as a whole.
  unsigned UnscheduledPredecessors = 0;
};

class MachineBlockPlacement : public MachineFunctionPass {
  /// A type for a block filter set.
  using BlockFilterSet = SmallSetVector<const MachineBasicBlock *, 16>;

  /// Pair struct containing basic block and taildup profitability
  struct BlockAndTailDupResult {
    MachineBasicBlock *BB;
    bool ShouldTailDup;
  };

  /// Triple struct containing edge weight and the edge.
  struct WeightedEdge {
    BlockFrequency Weight;
    MachineBasicBlock *Src;
    MachineBasicBlock *Dest;
  };

  /// work lists of blocks that are ready to be laid out
  SmallVector<MachineBasicBlock *, 16> BlockWorkList;
  SmallVector<MachineBasicBlock *, 16> EHPadWorkList;

  /// Edges that have already been computed as optimal.
  DenseMap<const MachineBasicBlock *, BlockAndTailDupResult> ComputedEdges;

  /// Machine Function
  MachineFunction *F;

  /// A handle to the branch probability pass.
  const MachineBranchProbabilityInfo *MBPI;

  /// A handle to the function-wide block frequency pass.
  std::unique_ptr<MBFIWrapper> MBFI;

  /// A handle to the loop info.
  MachineLoopInfo *MLI;

  /// Preferred loop exit.
  /// Member variable for convenience. It may be removed by duplication deep
  /// in the call stack.
  MachineBasicBlock *PreferredLoopExit;

  /// A handle to the target's instruction info.
  const TargetInstrInfo *TII;

  /// A handle to the target's lowering info.
  const TargetLoweringBase *TLI;

  /// A handle to the post dominator tree.
  MachinePostDominatorTree *MPDT;

  ProfileSummaryInfo *PSI;

  /// Duplicator used to duplicate tails during placement.
  ///
  /// Placement decisions can open up new tail duplication opportunities, but
  /// since tail duplication affects placement decisions of later blocks, it
  /// must be done inline.
  TailDuplicator TailDup;

  /// Partial tail duplication threshold.
  BlockFrequency DupThreshold;

  /// True:  use block profile count to compute tail duplication cost.
  /// False: use block frequency to compute tail duplication cost.
  bool UseProfileCount;

  /// Allocator and owner of BlockChain structures.
  ///
  /// We build BlockChains lazily while processing the loop structure of
  /// a function. To reduce malloc traffic, we allocate them using this
  /// slab-like allocator, and destroy them after the pass completes. An
  /// important guarantee is that this allocator produces stable pointers to
  /// the chains.
  SpecificBumpPtrAllocator<BlockChain> ChainAllocator;

  /// Function wide BasicBlock to BlockChain mapping.
  ///
  /// This mapping allows efficiently moving from any given basic block to the
  /// BlockChain it participates in, if any. We use it to, among other things,
  /// allow implicitly defining edges between chains as the existing edges
  /// between basic blocks.
  DenseMap<const MachineBasicBlock *, BlockChain *> BlockToChain;

#ifndef NDEBUG
  /// The set of basic blocks that have terminators that cannot be fully
  /// analyzed.  These basic blocks cannot be re-ordered safely by
  /// MachineBlockPlacement, and we must preserve physical layout of these
  /// blocks and their successors through the pass.
  SmallPtrSet<MachineBasicBlock *, 4> BlocksWithUnanalyzableExits;
#endif

  /// Get block profile count or frequency according to UseProfileCount.
  /// The return value is used to model tail duplication cost.
  BlockFrequency getBlockCountOrFrequency(const MachineBasicBlock *BB) {
    if (UseProfileCount) {
      auto Count = MBFI->getBlockProfileCount(BB);
      if (Count)
        return *Count;
      else
        return 0;
    } else
      return MBFI->getBlockFreq(BB);
  }

  /// Scale the DupThreshold according to basic block size.
  BlockFrequency scaleThreshold(MachineBasicBlock *BB);
  void initDupThreshold();

  /// Decrease the UnscheduledPredecessors count for all blocks in chain, and
  /// if the count goes to 0, add them to the appropriate work list.
  void markChainSuccessors(
      const BlockChain &Chain, const MachineBasicBlock *LoopHeaderBB,
      const BlockFilterSet *BlockFilter = nullptr);

  /// Decrease the UnscheduledPredecessors count for a single block, and
  /// if the count goes to 0, add them to the appropriate work list.
  void markBlockSuccessors(
      const BlockChain &Chain, const MachineBasicBlock *BB,
      const MachineBasicBlock *LoopHeaderBB,
      const BlockFilterSet *BlockFilter = nullptr);

  BranchProbability
  collectViableSuccessors(
      const MachineBasicBlock *BB, const BlockChain &Chain,
      const BlockFilterSet *BlockFilter,
      SmallVector<MachineBasicBlock *, 4> &Successors);
  bool isBestSuccessor(MachineBasicBlock *BB, MachineBasicBlock *Pred,
                       BlockFilterSet *BlockFilter);
  void findDuplicateCandidates(SmallVectorImpl<MachineBasicBlock *> &Candidates,
                               MachineBasicBlock *BB,
                               BlockFilterSet *BlockFilter);
  bool repeatedlyTailDuplicateBlock(
      MachineBasicBlock *BB, MachineBasicBlock *&LPred,
      const MachineBasicBlock *LoopHeaderBB,
      BlockChain &Chain, BlockFilterSet *BlockFilter,
      MachineFunction::iterator &PrevUnplacedBlockIt);
  bool maybeTailDuplicateBlock(
      MachineBasicBlock *BB, MachineBasicBlock *LPred,
      BlockChain &Chain, BlockFilterSet *BlockFilter,
      MachineFunction::iterator &PrevUnplacedBlockIt,
      bool &DuplicatedToLPred);
  bool hasBetterLayoutPredecessor(
      const MachineBasicBlock *BB, const MachineBasicBlock *Succ,
      const BlockChain &SuccChain, BranchProbability SuccProb,
      BranchProbability RealSuccProb, const BlockChain &Chain,
      const BlockFilterSet *BlockFilter);
  BlockAndTailDupResult selectBestSuccessor(
      const MachineBasicBlock *BB, const BlockChain &Chain,
      const BlockFilterSet *BlockFilter);
  MachineBasicBlock *selectBestCandidateBlock(
      const BlockChain &Chain, SmallVectorImpl<MachineBasicBlock *> &WorkList);
  MachineBasicBlock *getFirstUnplacedBlock(
      const BlockChain &PlacedChain,
      MachineFunction::iterator &PrevUnplacedBlockIt,
      const BlockFilterSet *BlockFilter);

  /// Add a basic block to the work list if it is appropriate.
  ///
  /// If the optional parameter BlockFilter is provided, only MBB
  /// present in the set will be added to the worklist. If nullptr
  /// is provided, no filtering occurs.
  void fillWorkLists(const MachineBasicBlock *MBB,
                     SmallPtrSetImpl<BlockChain *> &UpdatedPreds,
                     const BlockFilterSet *BlockFilter);

  void buildChain(const MachineBasicBlock *BB, BlockChain &Chain,
                  BlockFilterSet *BlockFilter = nullptr);
  bool canMoveBottomBlockToTop(const MachineBasicBlock *BottomBlock,
                               const MachineBasicBlock *OldTop);
  bool hasViableTopFallthrough(const MachineBasicBlock *Top,
                               const BlockFilterSet &LoopBlockSet);
  BlockFrequency TopFallThroughFreq(const MachineBasicBlock *Top,
                                    const BlockFilterSet &LoopBlockSet);
  BlockFrequency FallThroughGains(const MachineBasicBlock *NewTop,
                                  const MachineBasicBlock *OldTop,
                                  const MachineBasicBlock *ExitBB,
                                  const BlockFilterSet &LoopBlockSet);
  MachineBasicBlock *findBestLoopTopHelper(MachineBasicBlock *OldTop,
      const MachineLoop &L, const BlockFilterSet &LoopBlockSet);
  MachineBasicBlock *findBestLoopTop(
      const MachineLoop &L, const BlockFilterSet &LoopBlockSet);
  MachineBasicBlock *findBestLoopExit(
      const MachineLoop &L, const BlockFilterSet &LoopBlockSet,
      BlockFrequency &ExitFreq);
  BlockFilterSet collectLoopBlockSet(const MachineLoop &L);
  void buildLoopChains(const MachineLoop &L);
  void rotateLoop(
      BlockChain &LoopChain, const MachineBasicBlock *ExitingBB,
      BlockFrequency ExitFreq, const BlockFilterSet &LoopBlockSet);
  void rotateLoopWithProfile(
      BlockChain &LoopChain, const MachineLoop &L,
      const BlockFilterSet &LoopBlockSet);
  void buildCFGChains();
  void optimizeBranches();
  void alignBlocks();
  /// Returns true if a block should be tail-duplicated to increase fallthrough
  /// opportunities.
  bool shouldTailDuplicate(MachineBasicBlock *BB);
  /// Check the edge frequencies to see if tail duplication will increase
  /// fallthroughs.
  bool isProfitableToTailDup(
    const MachineBasicBlock *BB, const MachineBasicBlock *Succ,
    BranchProbability QProb,
    const BlockChain &Chain, const BlockFilterSet *BlockFilter);

  /// Check for a trellis layout.
  bool isTrellis(const MachineBasicBlock *BB,
                 const SmallVectorImpl<MachineBasicBlock *> &ViableSuccs,
                 const BlockChain &Chain, const BlockFilterSet *BlockFilter);

  /// Get the best successor given a trellis layout.
  BlockAndTailDupResult getBestTrellisSuccessor(
      const MachineBasicBlock *BB,
      const SmallVectorImpl<MachineBasicBlock *> &ViableSuccs,
      BranchProbability AdjustedSumProb, const BlockChain &Chain,
      const BlockFilterSet *BlockFilter);

  /// Get the best pair of non-conflicting edges.
  static std::pair<WeightedEdge, WeightedEdge> getBestNonConflictingEdges(
      const MachineBasicBlock *BB,
      MutableArrayRef<SmallVector<WeightedEdge, 8>> Edges);

  /// Returns true if a block can tail duplicate into all unplaced
  /// predecessors. Filters based on loop.
  bool canTailDuplicateUnplacedPreds(
      const MachineBasicBlock *BB, MachineBasicBlock *Succ,
      const BlockChain &Chain, const BlockFilterSet *BlockFilter);

  /// Find chains of triangles to tail-duplicate where a global analysis works,
  /// but a local analysis would not find them.
  void precomputeTriangleChains();

  /// Apply a post-processing step optimizing block placement.
  void applyExtTsp();

  /// Modify the existing block placement in the function and adjust all jumps.
  void assignBlockOrder(const std::vector<const MachineBasicBlock *> &NewOrder);

  /// Create a single CFG chain from the current block order.
  void createCFGChainExtTsp();

public:
  static char ID; // Pass identification, replacement for typeid

  MachineBlockPlacement() : MachineFunctionPass(ID) {
    initializeMachineBlockPlacementPass(*PassRegistry::getPassRegistry());
  }

  bool runOnMachineFunction(MachineFunction &F) override;

  bool allowTailDupPlacement() const {
    assert(F);
    return TailDupPlacement && !F->getTarget().requiresStructuredCFG();
  }

  void getAnalysisUsage(AnalysisUsage &AU) const override {
    AU.addRequired<MachineBranchProbabilityInfo>();
    AU.addRequired<MachineBlockFrequencyInfo>();
    if (TailDupPlacement)
      AU.addRequired<MachinePostDominatorTree>();
    AU.addRequired<MachineLoopInfo>();
    AU.addRequired<ProfileSummaryInfoWrapperPass>();
    AU.addRequired<TargetPassConfig>();
    MachineFunctionPass::getAnalysisUsage(AU);
  }
};

} // end anonymous namespace

char MachineBlockPlacement::ID = 0;

char &llvm::MachineBlockPlacementID = MachineBlockPlacement::ID;

INITIALIZE_PASS_BEGIN(MachineBlockPlacement, DEBUG_TYPE,
                      "Branch Probability Basic Block Placement", false, false)
INITIALIZE_PASS_DEPENDENCY(MachineBranchProbabilityInfo)
INITIALIZE_PASS_DEPENDENCY(MachineBlockFrequencyInfo)
INITIALIZE_PASS_DEPENDENCY(MachinePostDominatorTree)
INITIALIZE_PASS_DEPENDENCY(MachineLoopInfo)
INITIALIZE_PASS_DEPENDENCY(ProfileSummaryInfoWrapperPass)
INITIALIZE_PASS_END(MachineBlockPlacement, DEBUG_TYPE,
                    "Branch Probability Basic Block Placement", false, false)

#ifndef NDEBUG
/// Helper to print the name of a MBB.
///
/// Only used by debug logging.
static std::string getBlockName(const MachineBasicBlock *BB) {
  std::string Result;
  raw_string_ostream OS(Result);
  OS << printMBBReference(*BB);
  OS << " ('" << BB->getName() << "')";
  OS.flush();
  return Result;
}
#endif

/// Mark a chain's successors as having one fewer preds.
///
/// When a chain is being merged into the "placed" chain, this routine will
/// quickly walk the successors of each block in the chain and mark them as
/// having one fewer active predecessor. It also adds any successors of this
/// chain which reach the zero-predecessor state to the appropriate worklist.
void MachineBlockPlacement::markChainSuccessors(
    const BlockChain &Chain, const MachineBasicBlock *LoopHeaderBB,
    const BlockFilterSet *BlockFilter) {
  // Walk all the blocks in this chain, marking their successors as having
  // a predecessor placed.
  for (MachineBasicBlock *MBB : Chain) {
    markBlockSuccessors(Chain, MBB, LoopHeaderBB, BlockFilter);
  }
}

/// Mark a single block's successors as having one fewer preds.
///
/// Under normal circumstances, this is only called by markChainSuccessors,
/// but if a block that was to be placed is completely tail-duplicated away,
/// and was duplicated into the chain end, we need to redo markBlockSuccessors
/// for just that block.
void MachineBlockPlacement::markBlockSuccessors(
    const BlockChain &Chain, const MachineBasicBlock *MBB,
    const MachineBasicBlock *LoopHeaderBB, const BlockFilterSet *BlockFilter) {
  // Add any successors for which this is the only un-placed in-loop
  // predecessor to the worklist as a viable candidate for CFG-neutral
  // placement. No subsequent placement of this block will violate the CFG
  // shape, so we get to use heuristics to choose a favorable placement.
  for (MachineBasicBlock *Succ : MBB->successors()) {
    if (BlockFilter && !BlockFilter->count(Succ))
      continue;
    BlockChain &SuccChain = *BlockToChain[Succ];
    // Disregard edges within a fixed chain, or edges to the loop header.
    if (&Chain == &SuccChain || Succ == LoopHeaderBB)
      continue;

    // This is a cross-chain edge that is within the loop, so decrement the
    // loop predecessor count of the destination chain.
    if (SuccChain.UnscheduledPredecessors == 0 ||
        --SuccChain.UnscheduledPredecessors > 0)
      continue;

    auto *NewBB = *SuccChain.begin();
    if (NewBB->isEHPad())
      EHPadWorkList.push_back(NewBB);
    else
      BlockWorkList.push_back(NewBB);
  }
}

/// This helper function collects the set of successors of block
/// \p BB that are allowed to be its layout successors, and return
/// the total branch probability of edges from \p BB to those
/// blocks.
BranchProbability MachineBlockPlacement::collectViableSuccessors(
    const MachineBasicBlock *BB, const BlockChain &Chain,
    const BlockFilterSet *BlockFilter,
    SmallVector<MachineBasicBlock *, 4> &Successors) {
  // Adjust edge probabilities by excluding edges pointing to blocks that is
  // either not in BlockFilter or is already in the current chain. Consider the
  // following CFG:
  //
  //     --->A
  //     |  / \
  //     | B   C
  //     |  \ / \
  //     ----D   E
  //
  // Assume A->C is very hot (>90%), and C->D has a 50% probability, then after
  // A->C is chosen as a fall-through, D won't be selected as a successor of C
  // due to CFG constraint (the probability of C->D is not greater than
  // HotProb to break topo-order). If we exclude E that is not in BlockFilter
  // when calculating the probability of C->D, D will be selected and we
  // will get A C D B as the layout of this loop.
  auto AdjustedSumProb = BranchProbability::getOne();
  for (MachineBasicBlock *Succ : BB->successors()) {
    bool SkipSucc = false;
    if (Succ->isEHPad() || (BlockFilter && !BlockFilter->count(Succ))) {
      SkipSucc = true;
    } else {
      BlockChain *SuccChain = BlockToChain[Succ];
      if (SuccChain == &Chain) {
        SkipSucc = true;
      } else if (Succ != *SuccChain->begin()) {
        LLVM_DEBUG(dbgs() << "    " << getBlockName(Succ)
                          << " -> Mid chain!\n");
        continue;
      }
    }
    if (SkipSucc)
      AdjustedSumProb -= MBPI->getEdgeProbability(BB, Succ);
    else
      Successors.push_back(Succ);
  }

  return AdjustedSumProb;
}

/// The helper function returns the branch probability that is adjusted
/// or normalized over the new total \p AdjustedSumProb.
static BranchProbability
getAdjustedProbability(BranchProbability OrigProb,
                       BranchProbability AdjustedSumProb) {
  BranchProbability SuccProb;
  uint32_t SuccProbN = OrigProb.getNumerator();
  uint32_t SuccProbD = AdjustedSumProb.getNumerator();
  if (SuccProbN >= SuccProbD)
    SuccProb = BranchProbability::getOne();
  else
    SuccProb = BranchProbability(SuccProbN, SuccProbD);

  return SuccProb;
}

/// Check if \p BB has exactly the successors in \p Successors.
static bool
hasSameSuccessors(MachineBasicBlock &BB,
                  SmallPtrSetImpl<const MachineBasicBlock *> &Successors) {
  if (BB.succ_size() != Successors.size())
    return false;
  // We don't want to count self-loops
  if (Successors.count(&BB))
    return false;
  for (MachineBasicBlock *Succ : BB.successors())
    if (!Successors.count(Succ))
      return false;
  return true;
}

/// Check if a block should be tail duplicated to increase fallthrough
/// opportunities.
/// \p BB Block to check.
bool MachineBlockPlacement::shouldTailDuplicate(MachineBasicBlock *BB) {
  // Blocks with single successors don't create additional fallthrough
  // opportunities. Don't duplicate them. TODO: When conditional exits are
  // analyzable, allow them to be duplicated.
<<<<<<< HEAD
  BlockDesc Desc = TailDup.getBlockDesc(BB);

  if (BB->succ_size() == 1)
    return false;
=======
  if (BB->succ_size() == 1)
    return false;

  BlockDesc Desc = TailDup.getBlockDesc(BB);

>>>>>>> 9c235e1d
  return TailDup.shouldTailDuplicate(Desc, *BB);
}

/// Compare 2 BlockFrequency's with a small penalty for \p A.
/// In order to be conservative, we apply a X% penalty to account for
/// increased icache pressure and static heuristics. For small frequencies
/// we use only the numerators to improve accuracy. For simplicity, we assume the
/// penalty is less than 100%
/// TODO(iteratee): Use 64-bit fixed point edge frequencies everywhere.
static bool greaterWithBias(BlockFrequency A, BlockFrequency B,
                            uint64_t EntryFreq) {
  BranchProbability ThresholdProb(TailDupPlacementPenalty, 100);
  BlockFrequency Gain = A - B;
  return (Gain / ThresholdProb).getFrequency() >= EntryFreq;
}

/// Check the edge frequencies to see if tail duplication will increase
/// fallthroughs. It only makes sense to call this function when
/// \p Succ would not be chosen otherwise. Tail duplication of \p Succ is
/// always locally profitable if we would have picked \p Succ without
/// considering duplication.
bool MachineBlockPlacement::isProfitableToTailDup(
    const MachineBasicBlock *BB, const MachineBasicBlock *Succ,
    BranchProbability QProb,
    const BlockChain &Chain, const BlockFilterSet *BlockFilter) {
  // We need to do a probability calculation to make sure this is profitable.
  // First: does succ have a successor that post-dominates? This affects the
  // calculation. The 2 relevant cases are:
  //    BB         BB
  //    | \Qout    | \Qout
  //   P|  C       |P C
  //    =   C'     =   C'
  //    |  /Qin    |  /Qin
  //    | /        | /
  //    Succ       Succ
  //    / \        | \  V
  //  U/   =V      |U \
  //  /     \      =   D
  //  D      E     |  /
  //               | /
  //               |/
  //               PDom
  //  '=' : Branch taken for that CFG edge
  // In the second case, Placing Succ while duplicating it into C prevents the
  // fallthrough of Succ into either D or PDom, because they now have C as an
  // unplaced predecessor

  // Start by figuring out which case we fall into
  MachineBasicBlock *PDom = nullptr;
  SmallVector<MachineBasicBlock *, 4> SuccSuccs;
  // Only scan the relevant successors
  auto AdjustedSuccSumProb =
      collectViableSuccessors(Succ, Chain, BlockFilter, SuccSuccs);
  BranchProbability PProb = MBPI->getEdgeProbability(BB, Succ);
  auto BBFreq = MBFI->getBlockFreq(BB);
  auto SuccFreq = MBFI->getBlockFreq(Succ);
  BlockFrequency P = BBFreq * PProb;
  BlockFrequency Qout = BBFreq * QProb;
  uint64_t EntryFreq = MBFI->getEntryFreq();
  // If there are no more successors, it is profitable to copy, as it strictly
  // increases fallthrough.
  if (SuccSuccs.size() == 0)
    return greaterWithBias(P, Qout, EntryFreq);

  auto BestSuccSucc = BranchProbability::getZero();
  // Find the PDom or the best Succ if no PDom exists.
  for (MachineBasicBlock *SuccSucc : SuccSuccs) {
    auto Prob = MBPI->getEdgeProbability(Succ, SuccSucc);
    if (Prob > BestSuccSucc)
      BestSuccSucc = Prob;
    if (PDom == nullptr)
      if (MPDT->dominates(SuccSucc, Succ)) {
        PDom = SuccSucc;
        break;
      }
  }
  // For the comparisons, we need to know Succ's best incoming edge that isn't
  // from BB.
  auto SuccBestPred = BlockFrequency(0);
  for (MachineBasicBlock *SuccPred : Succ->predecessors()) {
    if (SuccPred == Succ || SuccPred == BB
        || BlockToChain[SuccPred] == &Chain
        || (BlockFilter && !BlockFilter->count(SuccPred)))
      continue;
    auto Freq = MBFI->getBlockFreq(SuccPred)
        * MBPI->getEdgeProbability(SuccPred, Succ);
    if (Freq > SuccBestPred)
      SuccBestPred = Freq;
  }
  // Qin is Succ's best unplaced incoming edge that isn't BB
  BlockFrequency Qin = SuccBestPred;
  // If it doesn't have a post-dominating successor, here is the calculation:
  //    BB        BB
  //    | \Qout   |  \
  //   P|  C      |   =
  //    =   C'    |    C
  //    |  /Qin   |     |
  //    | /       |     C' (+Succ)
  //    Succ      Succ /|
  //    / \       |  \/ |
  //  U/   =V     |  == |
  //  /     \     | /  \|
  //  D      E    D     E
  //  '=' : Branch taken for that CFG edge
  //  Cost in the first case is: P + V
  //  For this calculation, we always assume P > Qout. If Qout > P
  //  The result of this function will be ignored at the caller.
  //  Let F = SuccFreq - Qin
  //  Cost in the second case is: Qout + min(Qin, F) * U + max(Qin, F) * V

  if (PDom == nullptr || !Succ->isSuccessor(PDom)) {
    BranchProbability UProb = BestSuccSucc;
    BranchProbability VProb = AdjustedSuccSumProb - UProb;
    BlockFrequency F = SuccFreq - Qin;
    BlockFrequency V = SuccFreq * VProb;
    BlockFrequency QinU = std::min(Qin, F) * UProb;
    BlockFrequency BaseCost = P + V;
    BlockFrequency DupCost = Qout + QinU + std::max(Qin, F) * VProb;
    return greaterWithBias(BaseCost, DupCost, EntryFreq);
  }
  BranchProbability UProb = MBPI->getEdgeProbability(Succ, PDom);
  BranchProbability VProb = AdjustedSuccSumProb - UProb;
  BlockFrequency U = SuccFreq * UProb;
  BlockFrequency V = SuccFreq * VProb;
  BlockFrequency F = SuccFreq - Qin;
  // If there is a post-dominating successor, here is the calculation:
  // BB         BB                 BB          BB
  // | \Qout    |   \               | \Qout     |  \
  // |P C       |    =              |P C        |   =
  // =   C'     |P    C             =   C'      |P   C
  // |  /Qin    |      |            |  /Qin     |     |
  // | /        |      C' (+Succ)   | /         |     C' (+Succ)
  // Succ       Succ  /|            Succ        Succ /|
  // | \  V     |   \/ |            | \  V      |  \/ |
  // |U \       |U  /\ =?           |U =        |U /\ |
  // =   D      = =  =?|            |   D       | =  =|
  // |  /       |/     D            |  /        |/    D
  // | /        |     /             | =         |    /
  // |/         |    /              |/          |   =
  // Dom         Dom                Dom         Dom
  //  '=' : Branch taken for that CFG edge
  // The cost for taken branches in the first case is P + U
  // Let F = SuccFreq - Qin
  // The cost in the second case (assuming independence), given the layout:
  // BB, Succ, (C+Succ), D, Dom or the layout:
  // BB, Succ, D, Dom, (C+Succ)
  // is Qout + max(F, Qin) * U + min(F, Qin)
  // compare P + U vs Qout + P * U + Qin.
  //
  // The 3rd and 4th cases cover when Dom would be chosen to follow Succ.
  //
  // For the 3rd case, the cost is P + 2 * V
  // For the 4th case, the cost is Qout + min(Qin, F) * U + max(Qin, F) * V + V
  // We choose 4 over 3 when (P + V) > Qout + min(Qin, F) * U + max(Qin, F) * V
  if (UProb > AdjustedSuccSumProb / 2 &&
      !hasBetterLayoutPredecessor(Succ, PDom, *BlockToChain[PDom], UProb, UProb,
                                  Chain, BlockFilter))
    // Cases 3 & 4
    return greaterWithBias(
        (P + V), (Qout + std::max(Qin, F) * VProb + std::min(Qin, F) * UProb),
        EntryFreq);
  // Cases 1 & 2
  return greaterWithBias((P + U),
                         (Qout + std::min(Qin, F) * AdjustedSuccSumProb +
                          std::max(Qin, F) * UProb),
                         EntryFreq);
}

/// Check for a trellis layout. \p BB is the upper part of a trellis if its
/// successors form the lower part of a trellis. A successor set S forms the
/// lower part of a trellis if all of the predecessors of S are either in S or
/// have all of S as successors. We ignore trellises where BB doesn't have 2
/// successors because for fewer than 2, it's trivial, and for 3 or greater they
/// are very uncommon and complex to compute optimally. Allowing edges within S
/// is not strictly a trellis, but the same algorithm works, so we allow it.
bool MachineBlockPlacement::isTrellis(
    const MachineBasicBlock *BB,
    const SmallVectorImpl<MachineBasicBlock *> &ViableSuccs,
    const BlockChain &Chain, const BlockFilterSet *BlockFilter) {
  // Technically BB could form a trellis with branching factor higher than 2.
  // But that's extremely uncommon.
  if (BB->succ_size() != 2 || ViableSuccs.size() != 2)
    return false;

  SmallPtrSet<const MachineBasicBlock *, 2> Successors(BB->succ_begin(),
                                                       BB->succ_end());
  // To avoid reviewing the same predecessors twice.
  SmallPtrSet<const MachineBasicBlock *, 8> SeenPreds;

  for (MachineBasicBlock *Succ : ViableSuccs) {
    int PredCount = 0;
    for (auto *SuccPred : Succ->predecessors()) {
      // Allow triangle successors, but don't count them.
      if (Successors.count(SuccPred)) {
        // Make sure that it is actually a triangle.
        for (MachineBasicBlock *CheckSucc : SuccPred->successors())
          if (!Successors.count(CheckSucc))
            return false;
        continue;
      }
      const BlockChain *PredChain = BlockToChain[SuccPred];
      if (SuccPred == BB || (BlockFilter && !BlockFilter->count(SuccPred)) ||
          PredChain == &Chain || PredChain == BlockToChain[Succ])
        continue;
      ++PredCount;
      // Perform the successor check only once.
      if (!SeenPreds.insert(SuccPred).second)
        continue;
      if (!hasSameSuccessors(*SuccPred, Successors))
        return false;
    }
    // If one of the successors has only BB as a predecessor, it is not a
    // trellis.
    if (PredCount < 1)
      return false;
  }
  return true;
}

/// Pick the highest total weight pair of edges that can both be laid out.
/// The edges in \p Edges[0] are assumed to have a different destination than
/// the edges in \p Edges[1]. Simple counting shows that the best pair is either
/// the individual highest weight edges to the 2 different destinations, or in
/// case of a conflict, one of them should be replaced with a 2nd best edge.
std::pair<MachineBlockPlacement::WeightedEdge,
          MachineBlockPlacement::WeightedEdge>
MachineBlockPlacement::getBestNonConflictingEdges(
    const MachineBasicBlock *BB,
    MutableArrayRef<SmallVector<MachineBlockPlacement::WeightedEdge, 8>>
        Edges) {
  // Sort the edges, and then for each successor, find the best incoming
  // predecessor. If the best incoming predecessors aren't the same,
  // then that is clearly the best layout. If there is a conflict, one of the
  // successors will have to fallthrough from the second best predecessor. We
  // compare which combination is better overall.

  // Sort for highest frequency.
  auto Cmp = [](WeightedEdge A, WeightedEdge B) { return A.Weight > B.Weight; };

  llvm::stable_sort(Edges[0], Cmp);
  llvm::stable_sort(Edges[1], Cmp);
  auto BestA = Edges[0].begin();
  auto BestB = Edges[1].begin();
  // Arrange for the correct answer to be in BestA and BestB
  // If the 2 best edges don't conflict, the answer is already there.
  if (BestA->Src == BestB->Src) {
    // Compare the total fallthrough of (Best + Second Best) for both pairs
    auto SecondBestA = std::next(BestA);
    auto SecondBestB = std::next(BestB);
    BlockFrequency BestAScore = BestA->Weight + SecondBestB->Weight;
    BlockFrequency BestBScore = BestB->Weight + SecondBestA->Weight;
    if (BestAScore < BestBScore)
      BestA = SecondBestA;
    else
      BestB = SecondBestB;
  }
  // Arrange for the BB edge to be in BestA if it exists.
  if (BestB->Src == BB)
    std::swap(BestA, BestB);
  return std::make_pair(*BestA, *BestB);
}

/// Get the best successor from \p BB based on \p BB being part of a trellis.
/// We only handle trellises with 2 successors, so the algorithm is
/// straightforward: Find the best pair of edges that don't conflict. We find
/// the best incoming edge for each successor in the trellis. If those conflict,
/// we consider which of them should be replaced with the second best.
/// Upon return the two best edges will be in \p BestEdges. If one of the edges
/// comes from \p BB, it will be in \p BestEdges[0]
MachineBlockPlacement::BlockAndTailDupResult
MachineBlockPlacement::getBestTrellisSuccessor(
    const MachineBasicBlock *BB,
    const SmallVectorImpl<MachineBasicBlock *> &ViableSuccs,
    BranchProbability AdjustedSumProb, const BlockChain &Chain,
    const BlockFilterSet *BlockFilter) {

  BlockAndTailDupResult Result = {nullptr, false};
  SmallPtrSet<const MachineBasicBlock *, 4> Successors(BB->succ_begin(),
                                                       BB->succ_end());

  // We assume size 2 because it's common. For general n, we would have to do
  // the Hungarian algorithm, but it's not worth the complexity because more
  // than 2 successors is fairly uncommon, and a trellis even more so.
  if (Successors.size() != 2 || ViableSuccs.size() != 2)
    return Result;

  // Collect the edge frequencies of all edges that form the trellis.
  SmallVector<WeightedEdge, 8> Edges[2];
  int SuccIndex = 0;
  for (auto *Succ : ViableSuccs) {
    for (MachineBasicBlock *SuccPred : Succ->predecessors()) {
      // Skip any placed predecessors that are not BB
      if (SuccPred != BB)
        if ((BlockFilter && !BlockFilter->count(SuccPred)) ||
            BlockToChain[SuccPred] == &Chain ||
            BlockToChain[SuccPred] == BlockToChain[Succ])
          continue;
      BlockFrequency EdgeFreq = MBFI->getBlockFreq(SuccPred) *
                                MBPI->getEdgeProbability(SuccPred, Succ);
      Edges[SuccIndex].push_back({EdgeFreq, SuccPred, Succ});
    }
    ++SuccIndex;
  }

  // Pick the best combination of 2 edges from all the edges in the trellis.
  WeightedEdge BestA, BestB;
  std::tie(BestA, BestB) = getBestNonConflictingEdges(BB, Edges);

  if (BestA.Src != BB) {
    // If we have a trellis, and BB doesn't have the best fallthrough edges,
    // we shouldn't choose any successor. We've already looked and there's a
    // better fallthrough edge for all the successors.
    LLVM_DEBUG(dbgs() << "Trellis, but not one of the chosen edges.\n");
    return Result;
  }

  // Did we pick the triangle edge? If tail-duplication is profitable, do
  // that instead. Otherwise merge the triangle edge now while we know it is
  // optimal.
  if (BestA.Dest == BestB.Src) {
    // The edges are BB->Succ1->Succ2, and we're looking to see if BB->Succ2
    // would be better.
    MachineBasicBlock *Succ1 = BestA.Dest;
    MachineBasicBlock *Succ2 = BestB.Dest;
    // Check to see if tail-duplication would be profitable.
    if (allowTailDupPlacement() && shouldTailDuplicate(Succ2) &&
        canTailDuplicateUnplacedPreds(BB, Succ2, Chain, BlockFilter) &&
        isProfitableToTailDup(BB, Succ2, MBPI->getEdgeProbability(BB, Succ1),
                              Chain, BlockFilter)) {
      LLVM_DEBUG(BranchProbability Succ2Prob = getAdjustedProbability(
                     MBPI->getEdgeProbability(BB, Succ2), AdjustedSumProb);
                 dbgs() << "    Selected: " << getBlockName(Succ2)
                        << ", probability: " << Succ2Prob
                        << " (Tail Duplicate)\n");
      Result.BB = Succ2;
      Result.ShouldTailDup = true;
      return Result;
    }
  }
  // We have already computed the optimal edge for the other side of the
  // trellis.
  ComputedEdges[BestB.Src] = { BestB.Dest, false };

  auto TrellisSucc = BestA.Dest;
  LLVM_DEBUG(BranchProbability SuccProb = getAdjustedProbability(
                 MBPI->getEdgeProbability(BB, TrellisSucc), AdjustedSumProb);
             dbgs() << "    Selected: " << getBlockName(TrellisSucc)
                    << ", probability: " << SuccProb << " (Trellis)\n");
  Result.BB = TrellisSucc;
  return Result;
}

/// When the option allowTailDupPlacement() is on, this method checks if the
/// fallthrough candidate block \p Succ (of block \p BB) can be tail-duplicated
/// into all of its unplaced, unfiltered predecessors, that are not BB.
bool MachineBlockPlacement::canTailDuplicateUnplacedPreds(
    const MachineBasicBlock *BB, MachineBasicBlock *Succ,
    const BlockChain &Chain, const BlockFilterSet *BlockFilter) {
  if (!shouldTailDuplicate(Succ))
    return false;

  // The result of canTailDuplicate.
  bool Duplicate = true;
  // Number of possible duplication.
  unsigned int NumDup = 0;

  // For CFG checking.
  SmallPtrSet<const MachineBasicBlock *, 4> Successors(BB->succ_begin(),
                                                       BB->succ_end());
  for (MachineBasicBlock *Pred : Succ->predecessors()) {
    // Make sure all unplaced and unfiltered predecessors can be
    // tail-duplicated into.
    // Skip any blocks that are already placed or not in this loop.
    if (Pred == BB || (BlockFilter && !BlockFilter->count(Pred))
        || BlockToChain[Pred] == &Chain)
      continue;
    if (!TailDup.canTailDuplicate(Succ, Pred)) {
      if (Successors.size() > 1 && hasSameSuccessors(*Pred, Successors))
        // This will result in a trellis after tail duplication, so we don't
        // need to copy Succ into this predecessor. In the presence
        // of a trellis tail duplication can continue to be profitable.
        // For example:
        // A            A
        // |\           |\
        // | \          | \
        // |  C         |  C+BB
        // | /          |  |
        // |/           |  |
        // BB    =>     BB |
        // |\           |\/|
        // | \          |/\|
        // |  D         |  D
        // | /          | /
        // |/           |/
        // Succ         Succ
        //
        // After BB was duplicated into C, the layout looks like the one on the
        // right. BB and C now have the same successors. When considering
        // whether Succ can be duplicated into all its unplaced predecessors, we
        // ignore C.
        // We can do this because C already has a profitable fallthrough, namely
        // D. TODO(iteratee): ignore sufficiently cold predecessors for
        // duplication and for this test.
        //
        // This allows trellises to be laid out in 2 separate chains
        // (A,B,Succ,...) and later (C,D,...) This is a reasonable heuristic
        // because it allows the creation of 2 fallthrough paths with links
        // between them, and we correctly identify the best layout for these
        // CFGs. We want to extend trellises that the user created in addition
        // to trellises created by tail-duplication, so we just look for the
        // CFG.
        continue;
      Duplicate = false;
      continue;
    }
    NumDup++;
  }

  // No possible duplication in current filter set.
  if (NumDup == 0)
    return false;

  // If profile information is available, findDuplicateCandidates can do more
  // precise benefit analysis.
  if (F->getFunction().hasProfileData())
    return true;

  // This is mainly for function exit BB.
  // The integrated tail duplication is really designed for increasing
  // fallthrough from predecessors from Succ to its successors. We may need
  // other machanism to handle different cases.
  if (Succ->succ_empty())
    return true;

  // Plus the already placed predecessor.
  NumDup++;

  // If the duplication candidate has more unplaced predecessors than
  // successors, the extra duplication can't bring more fallthrough.
  //
  //     Pred1 Pred2 Pred3
  //         \   |   /
  //          \  |  /
  //           \ | /
  //            Dup
  //            / \
  //           /   \
  //       Succ1  Succ2
  //
  // In this example Dup has 2 successors and 3 predecessors, duplication of Dup
  // can increase the fallthrough from Pred1 to Succ1 and from Pred2 to Succ2,
  // but the duplication into Pred3 can't increase fallthrough.
  //
  // A small number of extra duplication may not hurt too much. We need a better
  // heuristic to handle it.
  if ((NumDup > Succ->succ_size()) || !Duplicate)
    return false;

  return true;
}

/// Find chains of triangles where we believe it would be profitable to
/// tail-duplicate them all, but a local analysis would not find them.
/// There are 3 ways this can be profitable:
/// 1) The post-dominators marked 50% are actually taken 55% (This shrinks with
///    longer chains)
/// 2) The chains are statically correlated. Branch probabilities have a very
///    U-shaped distribution.
///    [http://nrs.harvard.edu/urn-3:HUL.InstRepos:24015805]
///    If the branches in a chain are likely to be from the same side of the
///    distribution as their predecessor, but are independent at runtime, this
///    transformation is profitable. (Because the cost of being wrong is a small
///    fixed cost, unlike the standard triangle layout where the cost of being
///    wrong scales with the # of triangles.)
/// 3) The chains are dynamically correlated. If the probability that a previous
///    branch was taken positively influences whether the next branch will be
///    taken
/// We believe that 2 and 3 are common enough to justify the small margin in 1.
void MachineBlockPlacement::precomputeTriangleChains() {
  struct TriangleChain {
    std::vector<MachineBasicBlock *> Edges;

    TriangleChain(MachineBasicBlock *src, MachineBasicBlock *dst)
        : Edges({src, dst}) {}

    void append(MachineBasicBlock *dst) {
      assert(getKey()->isSuccessor(dst) &&
             "Attempting to append a block that is not a successor.");
      Edges.push_back(dst);
    }

    unsigned count() const { return Edges.size() - 1; }

    MachineBasicBlock *getKey() const {
      return Edges.back();
    }
  };

  if (TriangleChainCount == 0)
    return;

  LLVM_DEBUG(dbgs() << "Pre-computing triangle chains.\n");
  // Map from last block to the chain that contains it. This allows us to extend
  // chains as we find new triangles.
  DenseMap<const MachineBasicBlock *, TriangleChain> TriangleChainMap;
  for (MachineBasicBlock &BB : *F) {
    // If BB doesn't have 2 successors, it doesn't start a triangle.
    if (BB.succ_size() != 2)
      continue;
    MachineBasicBlock *PDom = nullptr;
    for (MachineBasicBlock *Succ : BB.successors()) {
      if (!MPDT->dominates(Succ, &BB))
        continue;
      PDom = Succ;
      break;
    }
    // If BB doesn't have a post-dominating successor, it doesn't form a
    // triangle.
    if (PDom == nullptr)
      continue;
    // If PDom has a hint that it is low probability, skip this triangle.
    if (MBPI->getEdgeProbability(&BB, PDom) < BranchProbability(50, 100))
      continue;
    // If PDom isn't eligible for duplication, this isn't the kind of triangle
    // we're looking for.
    if (!shouldTailDuplicate(PDom))
      continue;
    bool CanTailDuplicate = true;
    // If PDom can't tail-duplicate into it's non-BB predecessors, then this
    // isn't the kind of triangle we're looking for.
    for (MachineBasicBlock* Pred : PDom->predecessors()) {
      if (Pred == &BB)
        continue;
      if (!TailDup.canTailDuplicate(PDom, Pred)) {
        CanTailDuplicate = false;
        break;
      }
    }
    // If we can't tail-duplicate PDom to its predecessors, then skip this
    // triangle.
    if (!CanTailDuplicate)
      continue;

    // Now we have an interesting triangle. Insert it if it's not part of an
    // existing chain.
    // Note: This cannot be replaced with a call insert() or emplace() because
    // the find key is BB, but the insert/emplace key is PDom.
    auto Found = TriangleChainMap.find(&BB);
    // If it is, remove the chain from the map, grow it, and put it back in the
    // map with the end as the new key.
    if (Found != TriangleChainMap.end()) {
      TriangleChain Chain = std::move(Found->second);
      TriangleChainMap.erase(Found);
      Chain.append(PDom);
      TriangleChainMap.insert(std::make_pair(Chain.getKey(), std::move(Chain)));
    } else {
      auto InsertResult = TriangleChainMap.try_emplace(PDom, &BB, PDom);
      assert(InsertResult.second && "Block seen twice.");
      (void)InsertResult;
    }
  }

  // Iterating over a DenseMap is safe here, because the only thing in the body
  // of the loop is inserting into another DenseMap (ComputedEdges).
  // ComputedEdges is never iterated, so this doesn't lead to non-determinism.
  for (auto &ChainPair : TriangleChainMap) {
    TriangleChain &Chain = ChainPair.second;
    // Benchmarking has shown that due to branch correlation duplicating 2 or
    // more triangles is profitable, despite the calculations assuming
    // independence.
    if (Chain.count() < TriangleChainCount)
      continue;
    MachineBasicBlock *dst = Chain.Edges.back();
    Chain.Edges.pop_back();
    for (MachineBasicBlock *src : reverse(Chain.Edges)) {
      LLVM_DEBUG(dbgs() << "Marking edge: " << getBlockName(src) << "->"
                        << getBlockName(dst)
                        << " as pre-computed based on triangles.\n");

      auto InsertResult = ComputedEdges.insert({src, {dst, true}});
      assert(InsertResult.second && "Block seen twice.");
      (void)InsertResult;

      dst = src;
    }
  }
}

// When profile is not present, return the StaticLikelyProb.
// When profile is available, we need to handle the triangle-shape CFG.
static BranchProbability getLayoutSuccessorProbThreshold(
      const MachineBasicBlock *BB) {
  if (!BB->getParent()->getFunction().hasProfileData())
    return BranchProbability(StaticLikelyProb, 100);
  if (BB->succ_size() == 2) {
    const MachineBasicBlock *Succ1 = *BB->succ_begin();
    const MachineBasicBlock *Succ2 = *(BB->succ_begin() + 1);
    if (Succ1->isSuccessor(Succ2) || Succ2->isSuccessor(Succ1)) {
      /* See case 1 below for the cost analysis. For BB->Succ to
       * be taken with smaller cost, the following needs to hold:
       *   Prob(BB->Succ) > 2 * Prob(BB->Pred)
       *   So the threshold T in the calculation below
       *   (1-T) * Prob(BB->Succ) > T * Prob(BB->Pred)
       *   So T / (1 - T) = 2, Yielding T = 2/3
       * Also adding user specified branch bias, we have
       *   T = (2/3)*(ProfileLikelyProb/50)
       *     = (2*ProfileLikelyProb)/150)
       */
      return BranchProbability(2 * ProfileLikelyProb, 150);
    }
  }
  return BranchProbability(ProfileLikelyProb, 100);
}

/// Checks to see if the layout candidate block \p Succ has a better layout
/// predecessor than \c BB. If yes, returns true.
/// \p SuccProb: The probability adjusted for only remaining blocks.
///   Only used for logging
/// \p RealSuccProb: The un-adjusted probability.
/// \p Chain: The chain that BB belongs to and Succ is being considered for.
/// \p BlockFilter: if non-null, the set of blocks that make up the loop being
///    considered
bool MachineBlockPlacement::hasBetterLayoutPredecessor(
    const MachineBasicBlock *BB, const MachineBasicBlock *Succ,
    const BlockChain &SuccChain, BranchProbability SuccProb,
    BranchProbability RealSuccProb, const BlockChain &Chain,
    const BlockFilterSet *BlockFilter) {

  // There isn't a better layout when there are no unscheduled predecessors.
  if (SuccChain.UnscheduledPredecessors == 0)
    return false;

  // There are two basic scenarios here:
  // -------------------------------------
  // Case 1: triangular shape CFG (if-then):
  //     BB
  //     | \
  //     |  \
  //     |   Pred
  //     |   /
  //     Succ
  // In this case, we are evaluating whether to select edge -> Succ, e.g.
  // set Succ as the layout successor of BB. Picking Succ as BB's
  // successor breaks the CFG constraints (FIXME: define these constraints).
  // With this layout, Pred BB
  // is forced to be outlined, so the overall cost will be cost of the
  // branch taken from BB to Pred, plus the cost of back taken branch
  // from Pred to Succ, as well as the additional cost associated
  // with the needed unconditional jump instruction from Pred To Succ.

  // The cost of the topological order layout is the taken branch cost
  // from BB to Succ, so to make BB->Succ a viable candidate, the following
  // must hold:
  //     2 * freq(BB->Pred) * taken_branch_cost + unconditional_jump_cost
  //      < freq(BB->Succ) *  taken_branch_cost.
  // Ignoring unconditional jump cost, we get
  //    freq(BB->Succ) > 2 * freq(BB->Pred), i.e.,
  //    prob(BB->Succ) > 2 * prob(BB->Pred)
  //
  // When real profile data is available, we can precisely compute the
  // probability threshold that is needed for edge BB->Succ to be considered.
  // Without profile data, the heuristic requires the branch bias to be
  // a lot larger to make sure the signal is very strong (e.g. 80% default).
  // -----------------------------------------------------------------
  // Case 2: diamond like CFG (if-then-else):
  //     S
  //    / \
  //   |   \
  //  BB    Pred
  //   \    /
  //    Succ
  //    ..
  //
  // The current block is BB and edge BB->Succ is now being evaluated.
  // Note that edge S->BB was previously already selected because
  // prob(S->BB) > prob(S->Pred).
  // At this point, 2 blocks can be placed after BB: Pred or Succ. If we
  // choose Pred, we will have a topological ordering as shown on the left
  // in the picture below. If we choose Succ, we have the solution as shown
  // on the right:
  //
  //   topo-order:
  //
  //       S-----                             ---S
  //       |    |                             |  |
  //    ---BB   |                             |  BB
  //    |       |                             |  |
  //    |  Pred--                             |  Succ--
  //    |  |                                  |       |
  //    ---Succ                               ---Pred--
  //
  // cost = freq(S->Pred) + freq(BB->Succ)    cost = 2 * freq (S->Pred)
  //      = freq(S->Pred) + freq(S->BB)
  //
  // If we have profile data (i.e, branch probabilities can be trusted), the
  // cost (number of taken branches) with layout S->BB->Succ->Pred is 2 *
  // freq(S->Pred) while the cost of topo order is freq(S->Pred) + freq(S->BB).
  // We know Prob(S->BB) > Prob(S->Pred), so freq(S->BB) > freq(S->Pred), which
  // means the cost of topological order is greater.
  // When profile data is not available, however, we need to be more
  // conservative. If the branch prediction is wrong, breaking the topo-order
  // will actually yield a layout with large cost. For this reason, we need
  // strong biased branch at block S with Prob(S->BB) in order to select
  // BB->Succ. This is equivalent to looking the CFG backward with backward
  // edge: Prob(Succ->BB) needs to >= HotProb in order to be selected (without
  // profile data).
  // --------------------------------------------------------------------------
  // Case 3: forked diamond
  //       S
  //      / \
  //     /   \
  //   BB    Pred
  //   | \   / |
  //   |  \ /  |
  //   |   X   |
  //   |  / \  |
  //   | /   \ |
  //   S1     S2
  //
  // The current block is BB and edge BB->S1 is now being evaluated.
  // As above S->BB was already selected because
  // prob(S->BB) > prob(S->Pred). Assume that prob(BB->S1) >= prob(BB->S2).
  //
  // topo-order:
  //
  //     S-------|                     ---S
  //     |       |                     |  |
  //  ---BB      |                     |  BB
  //  |          |                     |  |
  //  |  Pred----|                     |  S1----
  //  |  |                             |       |
  //  --(S1 or S2)                     ---Pred--
  //                                        |
  //                                       S2
  //
  // topo-cost = freq(S->Pred) + freq(BB->S1) + freq(BB->S2)
  //    + min(freq(Pred->S1), freq(Pred->S2))
  // Non-topo-order cost:
  // non-topo-cost = 2 * freq(S->Pred) + freq(BB->S2).
  // To be conservative, we can assume that min(freq(Pred->S1), freq(Pred->S2))
  // is 0. Then the non topo layout is better when
  // freq(S->Pred) < freq(BB->S1).
  // This is exactly what is checked below.
  // Note there are other shapes that apply (Pred may not be a single block,
  // but they all fit this general pattern.)
  BranchProbability HotProb = getLayoutSuccessorProbThreshold(BB);

  // Make sure that a hot successor doesn't have a globally more
  // important predecessor.
  BlockFrequency CandidateEdgeFreq = MBFI->getBlockFreq(BB) * RealSuccProb;
  bool BadCFGConflict = false;

  for (MachineBasicBlock *Pred : Succ->predecessors()) {
    BlockChain *PredChain = BlockToChain[Pred];
    if (Pred == Succ || PredChain == &SuccChain ||
        (BlockFilter && !BlockFilter->count(Pred)) ||
        PredChain == &Chain || Pred != *std::prev(PredChain->end()) ||
        // This check is redundant except for look ahead. This function is
        // called for lookahead by isProfitableToTailDup when BB hasn't been
        // placed yet.
        (Pred == BB))
      continue;
    // Do backward checking.
    // For all cases above, we need a backward checking to filter out edges that
    // are not 'strongly' biased.
    // BB  Pred
    //  \ /
    //  Succ
    // We select edge BB->Succ if
    //      freq(BB->Succ) > freq(Succ) * HotProb
    //      i.e. freq(BB->Succ) > freq(BB->Succ) * HotProb + freq(Pred->Succ) *
    //      HotProb
    //      i.e. freq((BB->Succ) * (1 - HotProb) > freq(Pred->Succ) * HotProb
    // Case 1 is covered too, because the first equation reduces to:
    // prob(BB->Succ) > HotProb. (freq(Succ) = freq(BB) for a triangle)
    BlockFrequency PredEdgeFreq =
        MBFI->getBlockFreq(Pred) * MBPI->getEdgeProbability(Pred, Succ);
    if (PredEdgeFreq * HotProb >= CandidateEdgeFreq * HotProb.getCompl()) {
      BadCFGConflict = true;
      break;
    }
  }

  if (BadCFGConflict) {
    LLVM_DEBUG(dbgs() << "    Not a candidate: " << getBlockName(Succ) << " -> "
                      << SuccProb << " (prob) (non-cold CFG conflict)\n");
    return true;
  }

  return false;
}

/// Select the best successor for a block.
///
/// This looks across all successors of a particular block and attempts to
/// select the "best" one to be the layout successor. It only considers direct
/// successors which also pass the block filter. It will attempt to avoid
/// breaking CFG structure, but cave and break such structures in the case of
/// very hot successor edges.
///
/// \returns The best successor block found, or null if none are viable, along
/// with a boolean indicating if tail duplication is necessary.
MachineBlockPlacement::BlockAndTailDupResult
MachineBlockPlacement::selectBestSuccessor(
    const MachineBasicBlock *BB, const BlockChain &Chain,
    const BlockFilterSet *BlockFilter) {
  const BranchProbability HotProb(StaticLikelyProb, 100);

  BlockAndTailDupResult BestSucc = { nullptr, false };
  auto BestProb = BranchProbability::getZero();

  SmallVector<MachineBasicBlock *, 4> Successors;
  auto AdjustedSumProb =
      collectViableSuccessors(BB, Chain, BlockFilter, Successors);

  LLVM_DEBUG(dbgs() << "Selecting best successor for: " << getBlockName(BB)
                    << "\n");

  // if we already precomputed the best successor for BB, return that if still
  // applicable.
  auto FoundEdge = ComputedEdges.find(BB);
  if (FoundEdge != ComputedEdges.end()) {
    MachineBasicBlock *Succ = FoundEdge->second.BB;
    ComputedEdges.erase(FoundEdge);
    BlockChain *SuccChain = BlockToChain[Succ];
    if (BB->isSuccessor(Succ) && (!BlockFilter || BlockFilter->count(Succ)) &&
        SuccChain != &Chain && Succ == *SuccChain->begin())
      return FoundEdge->second;
  }

  // if BB is part of a trellis, Use the trellis to determine the optimal
  // fallthrough edges
  if (isTrellis(BB, Successors, Chain, BlockFilter))
    return getBestTrellisSuccessor(BB, Successors, AdjustedSumProb, Chain,
                                   BlockFilter);

  // For blocks with CFG violations, we may be able to lay them out anyway with
  // tail-duplication. We keep this vector so we can perform the probability
  // calculations the minimum number of times.
  SmallVector<std::pair<BranchProbability, MachineBasicBlock *>, 4>
      DupCandidates;
  for (MachineBasicBlock *Succ : Successors) {
    auto RealSuccProb = MBPI->getEdgeProbability(BB, Succ);
    BranchProbability SuccProb =
        getAdjustedProbability(RealSuccProb, AdjustedSumProb);

    BlockChain &SuccChain = *BlockToChain[Succ];
    // Skip the edge \c BB->Succ if block \c Succ has a better layout
    // predecessor that yields lower global cost.
    if (hasBetterLayoutPredecessor(BB, Succ, SuccChain, SuccProb, RealSuccProb,
                                   Chain, BlockFilter)) {
      // If tail duplication would make Succ profitable, place it.
      if (allowTailDupPlacement() && shouldTailDuplicate(Succ))
        DupCandidates.emplace_back(SuccProb, Succ);
      continue;
    }

    LLVM_DEBUG(
        dbgs() << "    Candidate: " << getBlockName(Succ)
               << ", probability: " << SuccProb
               << (SuccChain.UnscheduledPredecessors != 0 ? " (CFG break)" : "")
               << "\n");

    if (BestSucc.BB && BestProb >= SuccProb) {
      LLVM_DEBUG(dbgs() << "    Not the best candidate, continuing\n");
      continue;
    }

    LLVM_DEBUG(dbgs() << "    Setting it as best candidate\n");
    BestSucc.BB = Succ;
    BestProb = SuccProb;
  }
  // Handle the tail duplication candidates in order of decreasing probability.
  // Stop at the first one that is profitable. Also stop if they are less
  // profitable than BestSucc. Position is important because we preserve it and
  // prefer first best match. Here we aren't comparing in order, so we capture
  // the position instead.
  llvm::stable_sort(DupCandidates,
                    [](std::tuple<BranchProbability, MachineBasicBlock *> L,
                       std::tuple<BranchProbability, MachineBasicBlock *> R) {
                      return std::get<0>(L) > std::get<0>(R);
                    });
  for (auto &Tup : DupCandidates) {
    BranchProbability DupProb;
    MachineBasicBlock *Succ;
    std::tie(DupProb, Succ) = Tup;
    if (DupProb < BestProb)
      break;
    if (canTailDuplicateUnplacedPreds(BB, Succ, Chain, BlockFilter)
        && (isProfitableToTailDup(BB, Succ, BestProb, Chain, BlockFilter))) {
      LLVM_DEBUG(dbgs() << "    Candidate: " << getBlockName(Succ)
                        << ", probability: " << DupProb
                        << " (Tail Duplicate)\n");
      BestSucc.BB = Succ;
      BestSucc.ShouldTailDup = true;
      break;
    }
  }

  if (BestSucc.BB)
    LLVM_DEBUG(dbgs() << "    Selected: " << getBlockName(BestSucc.BB) << "\n");

  return BestSucc;
}

/// Select the best block from a worklist.
///
/// This looks through the provided worklist as a list of candidate basic
/// blocks and select the most profitable one to place. The definition of
/// profitable only really makes sense in the context of a loop. This returns
/// the most frequently visited block in the worklist, which in the case of
/// a loop, is the one most desirable to be physically close to the rest of the
/// loop body in order to improve i-cache behavior.
///
/// \returns The best block found, or null if none are viable.
MachineBasicBlock *MachineBlockPlacement::selectBestCandidateBlock(
    const BlockChain &Chain, SmallVectorImpl<MachineBasicBlock *> &WorkList) {
  // Once we need to walk the worklist looking for a candidate, cleanup the
  // worklist of already placed entries.
  // FIXME: If this shows up on profiles, it could be folded (at the cost of
  // some code complexity) into the loop below.
  llvm::erase_if(WorkList, [&](MachineBasicBlock *BB) {
    return BlockToChain.lookup(BB) == &Chain;
  });

  if (WorkList.empty())
    return nullptr;

  bool IsEHPad = WorkList[0]->isEHPad();

  MachineBasicBlock *BestBlock = nullptr;
  BlockFrequency BestFreq;
  for (MachineBasicBlock *MBB : WorkList) {
    assert(MBB->isEHPad() == IsEHPad &&
           "EHPad mismatch between block and work list.");

    BlockChain &SuccChain = *BlockToChain[MBB];
    if (&SuccChain == &Chain)
      continue;

    assert(SuccChain.UnscheduledPredecessors == 0 &&
           "Found CFG-violating block");

    BlockFrequency CandidateFreq = MBFI->getBlockFreq(MBB);
    LLVM_DEBUG(dbgs() << "    " << getBlockName(MBB) << " -> ";
               MBFI->printBlockFreq(dbgs(), CandidateFreq) << " (freq)\n");

    // For ehpad, we layout the least probable first as to avoid jumping back
    // from least probable landingpads to more probable ones.
    //
    // FIXME: Using probability is probably (!) not the best way to achieve
    // this. We should probably have a more principled approach to layout
    // cleanup code.
    //
    // The goal is to get:
    //
    //                 +--------------------------+
    //                 |                          V
    // InnerLp -> InnerCleanup    OuterLp -> OuterCleanup -> Resume
    //
    // Rather than:
    //
    //                 +-------------------------------------+
    //                 V                                     |
    // OuterLp -> OuterCleanup -> Resume     InnerLp -> InnerCleanup
    if (BestBlock && (IsEHPad ^ (BestFreq >= CandidateFreq)))
      continue;

    BestBlock = MBB;
    BestFreq = CandidateFreq;
  }

  return BestBlock;
}

/// Retrieve the first unplaced basic block.
///
/// This routine is called when we are unable to use the CFG to walk through
/// all of the basic blocks and form a chain due to unnatural loops in the CFG.
/// We walk through the function's blocks in order, starting from the
/// LastUnplacedBlockIt. We update this iterator on each call to avoid
/// re-scanning the entire sequence on repeated calls to this routine.
MachineBasicBlock *MachineBlockPlacement::getFirstUnplacedBlock(
    const BlockChain &PlacedChain,
    MachineFunction::iterator &PrevUnplacedBlockIt,
    const BlockFilterSet *BlockFilter) {
  for (MachineFunction::iterator I = PrevUnplacedBlockIt, E = F->end(); I != E;
       ++I) {
    if (BlockFilter && !BlockFilter->count(&*I))
      continue;
    if (BlockToChain[&*I] != &PlacedChain) {
      PrevUnplacedBlockIt = I;
      // Now select the head of the chain to which the unplaced block belongs
      // as the block to place. This will force the entire chain to be placed,
      // and satisfies the requirements of merging chains.
      return *BlockToChain[&*I]->begin();
    }
  }
  return nullptr;
}

void MachineBlockPlacement::fillWorkLists(
    const MachineBasicBlock *MBB,
    SmallPtrSetImpl<BlockChain *> &UpdatedPreds,
    const BlockFilterSet *BlockFilter = nullptr) {
  BlockChain &Chain = *BlockToChain[MBB];
  if (!UpdatedPreds.insert(&Chain).second)
    return;

  assert(
      Chain.UnscheduledPredecessors == 0 &&
      "Attempting to place block with unscheduled predecessors in worklist.");
  for (MachineBasicBlock *ChainBB : Chain) {
    assert(BlockToChain[ChainBB] == &Chain &&
           "Block in chain doesn't match BlockToChain map.");
    for (MachineBasicBlock *Pred : ChainBB->predecessors()) {
      if (BlockFilter && !BlockFilter->count(Pred))
        continue;
      if (BlockToChain[Pred] == &Chain)
        continue;
      ++Chain.UnscheduledPredecessors;
    }
  }

  if (Chain.UnscheduledPredecessors != 0)
    return;

  MachineBasicBlock *BB = *Chain.begin();
  if (BB->isEHPad())
    EHPadWorkList.push_back(BB);
  else
    BlockWorkList.push_back(BB);
}

void MachineBlockPlacement::buildChain(
    const MachineBasicBlock *HeadBB, BlockChain &Chain,
    BlockFilterSet *BlockFilter) {
  assert(HeadBB && "BB must not be null.\n");
  assert(BlockToChain[HeadBB] == &Chain && "BlockToChainMap mis-match.\n");
  MachineFunction::iterator PrevUnplacedBlockIt = F->begin();

  const MachineBasicBlock *LoopHeaderBB = HeadBB;
  markChainSuccessors(Chain, LoopHeaderBB, BlockFilter);
  MachineBasicBlock *BB = *std::prev(Chain.end());
  while (true) {
    assert(BB && "null block found at end of chain in loop.");
    assert(BlockToChain[BB] == &Chain && "BlockToChainMap mis-match in loop.");
    assert(*std::prev(Chain.end()) == BB && "BB Not found at end of chain.");


    // Look for the best viable successor if there is one to place immediately
    // after this block.
    auto Result = selectBestSuccessor(BB, Chain, BlockFilter);
    MachineBasicBlock* BestSucc = Result.BB;
    bool ShouldTailDup = Result.ShouldTailDup;
    if (allowTailDupPlacement())
      ShouldTailDup |= (BestSucc && canTailDuplicateUnplacedPreds(BB, BestSucc,
                                                                  Chain,
                                                                  BlockFilter));

    // If an immediate successor isn't available, look for the best viable
    // block among those we've identified as not violating the loop's CFG at
    // this point. This won't be a fallthrough, but it will increase locality.
    if (!BestSucc)
      BestSucc = selectBestCandidateBlock(Chain, BlockWorkList);
    if (!BestSucc)
      BestSucc = selectBestCandidateBlock(Chain, EHPadWorkList);

    if (!BestSucc) {
      BestSucc = getFirstUnplacedBlock(Chain, PrevUnplacedBlockIt, BlockFilter);
      if (!BestSucc)
        break;

      LLVM_DEBUG(dbgs() << "Unnatural loop CFG detected, forcibly merging the "
                           "layout successor until the CFG reduces\n");
    }

    // Placement may have changed tail duplication opportunities.
    // Check for that now.
    if (allowTailDupPlacement() && BestSucc && ShouldTailDup) {
      repeatedlyTailDuplicateBlock(BestSucc, BB, LoopHeaderBB, Chain,
                                       BlockFilter, PrevUnplacedBlockIt);
      // If the chosen successor was duplicated into BB, don't bother laying
      // it out, just go round the loop again with BB as the chain end.
      if (!BB->isSuccessor(BestSucc))
        continue;
    }

    // Place this block, updating the datastructures to reflect its placement.
    BlockChain &SuccChain = *BlockToChain[BestSucc];
    // Zero out UnscheduledPredecessors for the successor we're about to merge in case
    // we selected a successor that didn't fit naturally into the CFG.
    SuccChain.UnscheduledPredecessors = 0;
    LLVM_DEBUG(dbgs() << "Merging from " << getBlockName(BB) << " to "
                      << getBlockName(BestSucc) << "\n");
    markChainSuccessors(SuccChain, LoopHeaderBB, BlockFilter);
    Chain.merge(BestSucc, &SuccChain);
    BB = *std::prev(Chain.end());
  }

  LLVM_DEBUG(dbgs() << "Finished forming chain for header block "
                    << getBlockName(*Chain.begin()) << "\n");
}

// If bottom of block BB has only one successor OldTop, in most cases it is
// profitable to move it before OldTop, except the following case:
//
//     -->OldTop<-
//     |    .    |
//     |    .    |
//     |    .    |
//     ---Pred   |
//          |    |
//         BB-----
//
// If BB is moved before OldTop, Pred needs a taken branch to BB, and it can't
// layout the other successor below it, so it can't reduce taken branch.
// In this case we keep its original layout.
bool
MachineBlockPlacement::canMoveBottomBlockToTop(
    const MachineBasicBlock *BottomBlock,
    const MachineBasicBlock *OldTop) {
  if (BottomBlock->pred_size() != 1)
    return true;
  MachineBasicBlock *Pred = *BottomBlock->pred_begin();
  if (Pred->succ_size() != 2)
    return true;

  MachineBasicBlock *OtherBB = *Pred->succ_begin();
  if (OtherBB == BottomBlock)
    OtherBB = *Pred->succ_rbegin();
  if (OtherBB == OldTop)
    return false;

  return true;
}

// Find out the possible fall through frequence to the top of a loop.
BlockFrequency
MachineBlockPlacement::TopFallThroughFreq(
    const MachineBasicBlock *Top,
    const BlockFilterSet &LoopBlockSet) {
  BlockFrequency MaxFreq = 0;
  for (MachineBasicBlock *Pred : Top->predecessors()) {
    BlockChain *PredChain = BlockToChain[Pred];
    if (!LoopBlockSet.count(Pred) &&
        (!PredChain || Pred == *std::prev(PredChain->end()))) {
      // Found a Pred block can be placed before Top.
      // Check if Top is the best successor of Pred.
      auto TopProb = MBPI->getEdgeProbability(Pred, Top);
      bool TopOK = true;
      for (MachineBasicBlock *Succ : Pred->successors()) {
        auto SuccProb = MBPI->getEdgeProbability(Pred, Succ);
        BlockChain *SuccChain = BlockToChain[Succ];
        // Check if Succ can be placed after Pred.
        // Succ should not be in any chain, or it is the head of some chain.
        if (!LoopBlockSet.count(Succ) && (SuccProb > TopProb) &&
            (!SuccChain || Succ == *SuccChain->begin())) {
          TopOK = false;
          break;
        }
      }
      if (TopOK) {
        BlockFrequency EdgeFreq = MBFI->getBlockFreq(Pred) *
                                  MBPI->getEdgeProbability(Pred, Top);
        if (EdgeFreq > MaxFreq)
          MaxFreq = EdgeFreq;
      }
    }
  }
  return MaxFreq;
}

// Compute the fall through gains when move NewTop before OldTop.
//
// In following diagram, edges marked as "-" are reduced fallthrough, edges
// marked as "+" are increased fallthrough, this function computes
//
//      SUM(increased fallthrough) - SUM(decreased fallthrough)
//
//              |
//              | -
//              V
//        --->OldTop
//        |     .
//        |     .
//       +|     .    +
//        |   Pred --->
//        |     |-
//        |     V
//        --- NewTop <---
//              |-
//              V
//
BlockFrequency
MachineBlockPlacement::FallThroughGains(
    const MachineBasicBlock *NewTop,
    const MachineBasicBlock *OldTop,
    const MachineBasicBlock *ExitBB,
    const BlockFilterSet &LoopBlockSet) {
  BlockFrequency FallThrough2Top = TopFallThroughFreq(OldTop, LoopBlockSet);
  BlockFrequency FallThrough2Exit = 0;
  if (ExitBB)
    FallThrough2Exit = MBFI->getBlockFreq(NewTop) *
        MBPI->getEdgeProbability(NewTop, ExitBB);
  BlockFrequency BackEdgeFreq = MBFI->getBlockFreq(NewTop) *
      MBPI->getEdgeProbability(NewTop, OldTop);

  // Find the best Pred of NewTop.
   MachineBasicBlock *BestPred = nullptr;
   BlockFrequency FallThroughFromPred = 0;
   for (MachineBasicBlock *Pred : NewTop->predecessors()) {
     if (!LoopBlockSet.count(Pred))
       continue;
     BlockChain *PredChain = BlockToChain[Pred];
     if (!PredChain || Pred == *std::prev(PredChain->end())) {
       BlockFrequency EdgeFreq = MBFI->getBlockFreq(Pred) *
           MBPI->getEdgeProbability(Pred, NewTop);
       if (EdgeFreq > FallThroughFromPred) {
         FallThroughFromPred = EdgeFreq;
         BestPred = Pred;
       }
     }
   }

   // If NewTop is not placed after Pred, another successor can be placed
   // after Pred.
   BlockFrequency NewFreq = 0;
   if (BestPred) {
     for (MachineBasicBlock *Succ : BestPred->successors()) {
       if ((Succ == NewTop) || (Succ == BestPred) || !LoopBlockSet.count(Succ))
         continue;
       if (ComputedEdges.find(Succ) != ComputedEdges.end())
         continue;
       BlockChain *SuccChain = BlockToChain[Succ];
       if ((SuccChain && (Succ != *SuccChain->begin())) ||
           (SuccChain == BlockToChain[BestPred]))
         continue;
       BlockFrequency EdgeFreq = MBFI->getBlockFreq(BestPred) *
           MBPI->getEdgeProbability(BestPred, Succ);
       if (EdgeFreq > NewFreq)
         NewFreq = EdgeFreq;
     }
     BlockFrequency OrigEdgeFreq = MBFI->getBlockFreq(BestPred) *
         MBPI->getEdgeProbability(BestPred, NewTop);
     if (NewFreq > OrigEdgeFreq) {
       // If NewTop is not the best successor of Pred, then Pred doesn't
       // fallthrough to NewTop. So there is no FallThroughFromPred and
       // NewFreq.
       NewFreq = 0;
       FallThroughFromPred = 0;
     }
   }

   BlockFrequency Result = 0;
   BlockFrequency Gains = BackEdgeFreq + NewFreq;
   BlockFrequency Lost = FallThrough2Top + FallThrough2Exit +
       FallThroughFromPred;
   if (Gains > Lost)
     Result = Gains - Lost;
   return Result;
}

/// Helper function of findBestLoopTop. Find the best loop top block
/// from predecessors of old top.
///
/// Look for a block which is strictly better than the old top for laying
/// out before the old top of the loop. This looks for only two patterns:
///
///     1. a block has only one successor, the old loop top
///
///        Because such a block will always result in an unconditional jump,
///        rotating it in front of the old top is always profitable.
///
///     2. a block has two successors, one is old top, another is exit
///        and it has more than one predecessors
///
///        If it is below one of its predecessors P, only P can fall through to
///        it, all other predecessors need a jump to it, and another conditional
///        jump to loop header. If it is moved before loop header, all its
///        predecessors jump to it, then fall through to loop header. So all its
///        predecessors except P can reduce one taken branch.
///        At the same time, move it before old top increases the taken branch
///        to loop exit block, so the reduced taken branch will be compared with
///        the increased taken branch to the loop exit block.
MachineBasicBlock *
MachineBlockPlacement::findBestLoopTopHelper(
    MachineBasicBlock *OldTop,
    const MachineLoop &L,
    const BlockFilterSet &LoopBlockSet) {
  // Check that the header hasn't been fused with a preheader block due to
  // crazy branches. If it has, we need to start with the header at the top to
  // prevent pulling the preheader into the loop body.
  BlockChain &HeaderChain = *BlockToChain[OldTop];
  if (!LoopBlockSet.count(*HeaderChain.begin()))
    return OldTop;
  if (OldTop != *HeaderChain.begin())
    return OldTop;

  LLVM_DEBUG(dbgs() << "Finding best loop top for: " << getBlockName(OldTop)
                    << "\n");

  BlockFrequency BestGains = 0;
  MachineBasicBlock *BestPred = nullptr;
  for (MachineBasicBlock *Pred : OldTop->predecessors()) {
    if (!LoopBlockSet.count(Pred))
      continue;
    if (Pred == L.getHeader())
      continue;
    LLVM_DEBUG(dbgs() << "   old top pred: " << getBlockName(Pred) << ", has "
                      << Pred->succ_size() << " successors, ";
               MBFI->printBlockFreq(dbgs(), Pred) << " freq\n");
    if (Pred->succ_size() > 2)
      continue;

    MachineBasicBlock *OtherBB = nullptr;
    if (Pred->succ_size() == 2) {
      OtherBB = *Pred->succ_begin();
      if (OtherBB == OldTop)
        OtherBB = *Pred->succ_rbegin();
    }

    if (!canMoveBottomBlockToTop(Pred, OldTop))
      continue;

    BlockFrequency Gains = FallThroughGains(Pred, OldTop, OtherBB,
                                            LoopBlockSet);
    if ((Gains > 0) && (Gains > BestGains ||
        ((Gains == BestGains) && Pred->isLayoutSuccessor(OldTop)))) {
      BestPred = Pred;
      BestGains = Gains;
    }
  }

  // If no direct predecessor is fine, just use the loop header.
  if (!BestPred) {
    LLVM_DEBUG(dbgs() << "    final top unchanged\n");
    return OldTop;
  }

  // Walk backwards through any straight line of predecessors.
  while (BestPred->pred_size() == 1 &&
         (*BestPred->pred_begin())->succ_size() == 1 &&
         *BestPred->pred_begin() != L.getHeader())
    BestPred = *BestPred->pred_begin();

  LLVM_DEBUG(dbgs() << "    final top: " << getBlockName(BestPred) << "\n");
  return BestPred;
}

/// Find the best loop top block for layout.
///
/// This function iteratively calls findBestLoopTopHelper, until no new better
/// BB can be found.
MachineBasicBlock *
MachineBlockPlacement::findBestLoopTop(const MachineLoop &L,
                                       const BlockFilterSet &LoopBlockSet) {
  // Placing the latch block before the header may introduce an extra branch
  // that skips this block the first time the loop is executed, which we want
  // to avoid when optimising for size.
  // FIXME: in theory there is a case that does not introduce a new branch,
  // i.e. when the layout predecessor does not fallthrough to the loop header.
  // In practice this never happens though: there always seems to be a preheader
  // that can fallthrough and that is also placed before the header.
  bool OptForSize = F->getFunction().hasOptSize() ||
                    llvm::shouldOptimizeForSize(L.getHeader(), PSI, MBFI.get());
  if (OptForSize)
    return L.getHeader();

  MachineBasicBlock *OldTop = nullptr;
  MachineBasicBlock *NewTop = L.getHeader();
  while (NewTop != OldTop) {
    OldTop = NewTop;
    NewTop = findBestLoopTopHelper(OldTop, L, LoopBlockSet);
    if (NewTop != OldTop)
      ComputedEdges[NewTop] = { OldTop, false };
  }
  return NewTop;
}

/// Find the best loop exiting block for layout.
///
/// This routine implements the logic to analyze the loop looking for the best
/// block to layout at the top of the loop. Typically this is done to maximize
/// fallthrough opportunities.
MachineBasicBlock *
MachineBlockPlacement::findBestLoopExit(const MachineLoop &L,
                                        const BlockFilterSet &LoopBlockSet,
                                        BlockFrequency &ExitFreq) {
  // We don't want to layout the loop linearly in all cases. If the loop header
  // is just a normal basic block in the loop, we want to look for what block
  // within the loop is the best one to layout at the top. However, if the loop
  // header has be pre-merged into a chain due to predecessors not having
  // analyzable branches, *and* the predecessor it is merged with is *not* part
  // of the loop, rotating the header into the middle of the loop will create
  // a non-contiguous range of blocks which is Very Bad. So start with the
  // header and only rotate if safe.
  BlockChain &HeaderChain = *BlockToChain[L.getHeader()];
  if (!LoopBlockSet.count(*HeaderChain.begin()))
    return nullptr;

  BlockFrequency BestExitEdgeFreq;
  unsigned BestExitLoopDepth = 0;
  MachineBasicBlock *ExitingBB = nullptr;
  // If there are exits to outer loops, loop rotation can severely limit
  // fallthrough opportunities unless it selects such an exit. Keep a set of
  // blocks where rotating to exit with that block will reach an outer loop.
  SmallPtrSet<MachineBasicBlock *, 4> BlocksExitingToOuterLoop;

  LLVM_DEBUG(dbgs() << "Finding best loop exit for: "
                    << getBlockName(L.getHeader()) << "\n");
  for (MachineBasicBlock *MBB : L.getBlocks()) {
    BlockChain &Chain = *BlockToChain[MBB];
    // Ensure that this block is at the end of a chain; otherwise it could be
    // mid-way through an inner loop or a successor of an unanalyzable branch.
    if (MBB != *std::prev(Chain.end()))
      continue;

    // Now walk the successors. We need to establish whether this has a viable
    // exiting successor and whether it has a viable non-exiting successor.
    // We store the old exiting state and restore it if a viable looping
    // successor isn't found.
    MachineBasicBlock *OldExitingBB = ExitingBB;
    BlockFrequency OldBestExitEdgeFreq = BestExitEdgeFreq;
    bool HasLoopingSucc = false;
    for (MachineBasicBlock *Succ : MBB->successors()) {
      if (Succ->isEHPad())
        continue;
      if (Succ == MBB)
        continue;
      BlockChain &SuccChain = *BlockToChain[Succ];
      // Don't split chains, either this chain or the successor's chain.
      if (&Chain == &SuccChain) {
        LLVM_DEBUG(dbgs() << "    exiting: " << getBlockName(MBB) << " -> "
                          << getBlockName(Succ) << " (chain conflict)\n");
        continue;
      }

      auto SuccProb = MBPI->getEdgeProbability(MBB, Succ);
      if (LoopBlockSet.count(Succ)) {
        LLVM_DEBUG(dbgs() << "    looping: " << getBlockName(MBB) << " -> "
                          << getBlockName(Succ) << " (" << SuccProb << ")\n");
        HasLoopingSucc = true;
        continue;
      }

      unsigned SuccLoopDepth = 0;
      if (MachineLoop *ExitLoop = MLI->getLoopFor(Succ)) {
        SuccLoopDepth = ExitLoop->getLoopDepth();
        if (ExitLoop->contains(&L))
          BlocksExitingToOuterLoop.insert(MBB);
      }

      BlockFrequency ExitEdgeFreq = MBFI->getBlockFreq(MBB) * SuccProb;
      LLVM_DEBUG(dbgs() << "    exiting: " << getBlockName(MBB) << " -> "
                        << getBlockName(Succ) << " [L:" << SuccLoopDepth
                        << "] (";
                 MBFI->printBlockFreq(dbgs(), ExitEdgeFreq) << ")\n");
      // Note that we bias this toward an existing layout successor to retain
      // incoming order in the absence of better information. The exit must have
      // a frequency higher than the current exit before we consider breaking
      // the layout.
      BranchProbability Bias(100 - ExitBlockBias, 100);
      if (!ExitingBB || SuccLoopDepth > BestExitLoopDepth ||
          ExitEdgeFreq > BestExitEdgeFreq ||
          (MBB->isLayoutSuccessor(Succ) &&
           !(ExitEdgeFreq < BestExitEdgeFreq * Bias))) {
        BestExitEdgeFreq = ExitEdgeFreq;
        ExitingBB = MBB;
      }
    }

    if (!HasLoopingSucc) {
      // Restore the old exiting state, no viable looping successor was found.
      ExitingBB = OldExitingBB;
      BestExitEdgeFreq = OldBestExitEdgeFreq;
    }
  }
  // Without a candidate exiting block or with only a single block in the
  // loop, just use the loop header to layout the loop.
  if (!ExitingBB) {
    LLVM_DEBUG(
        dbgs() << "    No other candidate exit blocks, using loop header\n");
    return nullptr;
  }
  if (L.getNumBlocks() == 1) {
    LLVM_DEBUG(dbgs() << "    Loop has 1 block, using loop header as exit\n");
    return nullptr;
  }

  // Also, if we have exit blocks which lead to outer loops but didn't select
  // one of them as the exiting block we are rotating toward, disable loop
  // rotation altogether.
  if (!BlocksExitingToOuterLoop.empty() &&
      !BlocksExitingToOuterLoop.count(ExitingBB))
    return nullptr;

  LLVM_DEBUG(dbgs() << "  Best exiting block: " << getBlockName(ExitingBB)
                    << "\n");
  ExitFreq = BestExitEdgeFreq;
  return ExitingBB;
}

/// Check if there is a fallthrough to loop header Top.
///
///   1. Look for a Pred that can be layout before Top.
///   2. Check if Top is the most possible successor of Pred.
bool
MachineBlockPlacement::hasViableTopFallthrough(
    const MachineBasicBlock *Top,
    const BlockFilterSet &LoopBlockSet) {
  for (MachineBasicBlock *Pred : Top->predecessors()) {
    BlockChain *PredChain = BlockToChain[Pred];
    if (!LoopBlockSet.count(Pred) &&
        (!PredChain || Pred == *std::prev(PredChain->end()))) {
      // Found a Pred block can be placed before Top.
      // Check if Top is the best successor of Pred.
      auto TopProb = MBPI->getEdgeProbability(Pred, Top);
      bool TopOK = true;
      for (MachineBasicBlock *Succ : Pred->successors()) {
        auto SuccProb = MBPI->getEdgeProbability(Pred, Succ);
        BlockChain *SuccChain = BlockToChain[Succ];
        // Check if Succ can be placed after Pred.
        // Succ should not be in any chain, or it is the head of some chain.
        if ((!SuccChain || Succ == *SuccChain->begin()) && SuccProb > TopProb) {
          TopOK = false;
          break;
        }
      }
      if (TopOK)
        return true;
    }
  }
  return false;
}

/// Attempt to rotate an exiting block to the bottom of the loop.
///
/// Once we have built a chain, try to rotate it to line up the hot exit block
/// with fallthrough out of the loop if doing so doesn't introduce unnecessary
/// branches. For example, if the loop has fallthrough into its header and out
/// of its bottom already, don't rotate it.
void MachineBlockPlacement::rotateLoop(BlockChain &LoopChain,
                                       const MachineBasicBlock *ExitingBB,
                                       BlockFrequency ExitFreq,
                                       const BlockFilterSet &LoopBlockSet) {
  if (!ExitingBB)
    return;

  MachineBasicBlock *Top = *LoopChain.begin();
  MachineBasicBlock *Bottom = *std::prev(LoopChain.end());

  // If ExitingBB is already the last one in a chain then nothing to do.
  if (Bottom == ExitingBB)
    return;

  // The entry block should always be the first BB in a function.
  if (Top->isEntryBlock())
    return;

  bool ViableTopFallthrough = hasViableTopFallthrough(Top, LoopBlockSet);

  // If the header has viable fallthrough, check whether the current loop
  // bottom is a viable exiting block. If so, bail out as rotating will
  // introduce an unnecessary branch.
  if (ViableTopFallthrough) {
    for (MachineBasicBlock *Succ : Bottom->successors()) {
      BlockChain *SuccChain = BlockToChain[Succ];
      if (!LoopBlockSet.count(Succ) &&
          (!SuccChain || Succ == *SuccChain->begin()))
        return;
    }

    // Rotate will destroy the top fallthrough, we need to ensure the new exit
    // frequency is larger than top fallthrough.
    BlockFrequency FallThrough2Top = TopFallThroughFreq(Top, LoopBlockSet);
    if (FallThrough2Top >= ExitFreq)
      return;
  }

  BlockChain::iterator ExitIt = llvm::find(LoopChain, ExitingBB);
  if (ExitIt == LoopChain.end())
    return;

  // Rotating a loop exit to the bottom when there is a fallthrough to top
  // trades the entry fallthrough for an exit fallthrough.
  // If there is no bottom->top edge, but the chosen exit block does have
  // a fallthrough, we break that fallthrough for nothing in return.

  // Let's consider an example. We have a built chain of basic blocks
  // B1, B2, ..., Bn, where Bk is a ExitingBB - chosen exit block.
  // By doing a rotation we get
  // Bk+1, ..., Bn, B1, ..., Bk
  // Break of fallthrough to B1 is compensated by a fallthrough from Bk.
  // If we had a fallthrough Bk -> Bk+1 it is broken now.
  // It might be compensated by fallthrough Bn -> B1.
  // So we have a condition to avoid creation of extra branch by loop rotation.
  // All below must be true to avoid loop rotation:
  //   If there is a fallthrough to top (B1)
  //   There was fallthrough from chosen exit block (Bk) to next one (Bk+1)
  //   There is no fallthrough from bottom (Bn) to top (B1).
  // Please note that there is no exit fallthrough from Bn because we checked it
  // above.
  if (ViableTopFallthrough) {
    assert(std::next(ExitIt) != LoopChain.end() &&
           "Exit should not be last BB");
    MachineBasicBlock *NextBlockInChain = *std::next(ExitIt);
    if (ExitingBB->isSuccessor(NextBlockInChain))
      if (!Bottom->isSuccessor(Top))
        return;
  }

  LLVM_DEBUG(dbgs() << "Rotating loop to put exit " << getBlockName(ExitingBB)
                    << " at bottom\n");
  std::rotate(LoopChain.begin(), std::next(ExitIt), LoopChain.end());
}

/// Attempt to rotate a loop based on profile data to reduce branch cost.
///
/// With profile data, we can determine the cost in terms of missed fall through
/// opportunities when rotating a loop chain and select the best rotation.
/// Basically, there are three kinds of cost to consider for each rotation:
///    1. The possibly missed fall through edge (if it exists) from BB out of
///    the loop to the loop header.
///    2. The possibly missed fall through edges (if they exist) from the loop
///    exits to BB out of the loop.
///    3. The missed fall through edge (if it exists) from the last BB to the
///    first BB in the loop chain.
///  Therefore, the cost for a given rotation is the sum of costs listed above.
///  We select the best rotation with the smallest cost.
void MachineBlockPlacement::rotateLoopWithProfile(
    BlockChain &LoopChain, const MachineLoop &L,
    const BlockFilterSet &LoopBlockSet) {
  auto RotationPos = LoopChain.end();
  MachineBasicBlock *ChainHeaderBB = *LoopChain.begin();

  // The entry block should always be the first BB in a function.
  if (ChainHeaderBB->isEntryBlock())
    return;

  BlockFrequency SmallestRotationCost = BlockFrequency::getMaxFrequency();

  // A utility lambda that scales up a block frequency by dividing it by a
  // branch probability which is the reciprocal of the scale.
  auto ScaleBlockFrequency = [](BlockFrequency Freq,
                                unsigned Scale) -> BlockFrequency {
    if (Scale == 0)
      return 0;
    // Use operator / between BlockFrequency and BranchProbability to implement
    // saturating multiplication.
    return Freq / BranchProbability(1, Scale);
  };

  // Compute the cost of the missed fall-through edge to the loop header if the
  // chain head is not the loop header. As we only consider natural loops with
  // single header, this computation can be done only once.
  BlockFrequency HeaderFallThroughCost(0);
  for (auto *Pred : ChainHeaderBB->predecessors()) {
    BlockChain *PredChain = BlockToChain[Pred];
    if (!LoopBlockSet.count(Pred) &&
        (!PredChain || Pred == *std::prev(PredChain->end()))) {
      auto EdgeFreq = MBFI->getBlockFreq(Pred) *
          MBPI->getEdgeProbability(Pred, ChainHeaderBB);
      auto FallThruCost = ScaleBlockFrequency(EdgeFreq, MisfetchCost);
      // If the predecessor has only an unconditional jump to the header, we
      // need to consider the cost of this jump.
      if (Pred->succ_size() == 1)
        FallThruCost += ScaleBlockFrequency(EdgeFreq, JumpInstCost);
      HeaderFallThroughCost = std::max(HeaderFallThroughCost, FallThruCost);
    }
  }

  // Here we collect all exit blocks in the loop, and for each exit we find out
  // its hottest exit edge. For each loop rotation, we define the loop exit cost
  // as the sum of frequencies of exit edges we collect here, excluding the exit
  // edge from the tail of the loop chain.
  SmallVector<std::pair<MachineBasicBlock *, BlockFrequency>, 4> ExitsWithFreq;
  for (auto *BB : LoopChain) {
    auto LargestExitEdgeProb = BranchProbability::getZero();
    for (auto *Succ : BB->successors()) {
      BlockChain *SuccChain = BlockToChain[Succ];
      if (!LoopBlockSet.count(Succ) &&
          (!SuccChain || Succ == *SuccChain->begin())) {
        auto SuccProb = MBPI->getEdgeProbability(BB, Succ);
        LargestExitEdgeProb = std::max(LargestExitEdgeProb, SuccProb);
      }
    }
    if (LargestExitEdgeProb > BranchProbability::getZero()) {
      auto ExitFreq = MBFI->getBlockFreq(BB) * LargestExitEdgeProb;
      ExitsWithFreq.emplace_back(BB, ExitFreq);
    }
  }

  // In this loop we iterate every block in the loop chain and calculate the
  // cost assuming the block is the head of the loop chain. When the loop ends,
  // we should have found the best candidate as the loop chain's head.
  for (auto Iter = LoopChain.begin(), TailIter = std::prev(LoopChain.end()),
            EndIter = LoopChain.end();
       Iter != EndIter; Iter++, TailIter++) {
    // TailIter is used to track the tail of the loop chain if the block we are
    // checking (pointed by Iter) is the head of the chain.
    if (TailIter == LoopChain.end())
      TailIter = LoopChain.begin();

    auto TailBB = *TailIter;

    // Calculate the cost by putting this BB to the top.
    BlockFrequency Cost = 0;

    // If the current BB is the loop header, we need to take into account the
    // cost of the missed fall through edge from outside of the loop to the
    // header.
    if (Iter != LoopChain.begin())
      Cost += HeaderFallThroughCost;

    // Collect the loop exit cost by summing up frequencies of all exit edges
    // except the one from the chain tail.
    for (auto &ExitWithFreq : ExitsWithFreq)
      if (TailBB != ExitWithFreq.first)
        Cost += ExitWithFreq.second;

    // The cost of breaking the once fall-through edge from the tail to the top
    // of the loop chain. Here we need to consider three cases:
    // 1. If the tail node has only one successor, then we will get an
    //    additional jmp instruction. So the cost here is (MisfetchCost +
    //    JumpInstCost) * tail node frequency.
    // 2. If the tail node has two successors, then we may still get an
    //    additional jmp instruction if the layout successor after the loop
    //    chain is not its CFG successor. Note that the more frequently executed
    //    jmp instruction will be put ahead of the other one. Assume the
    //    frequency of those two branches are x and y, where x is the frequency
    //    of the edge to the chain head, then the cost will be
    //    (x * MisfetechCost + min(x, y) * JumpInstCost) * tail node frequency.
    // 3. If the tail node has more than two successors (this rarely happens),
    //    we won't consider any additional cost.
    if (TailBB->isSuccessor(*Iter)) {
      auto TailBBFreq = MBFI->getBlockFreq(TailBB);
      if (TailBB->succ_size() == 1)
        Cost += ScaleBlockFrequency(TailBBFreq.getFrequency(),
                                    MisfetchCost + JumpInstCost);
      else if (TailBB->succ_size() == 2) {
        auto TailToHeadProb = MBPI->getEdgeProbability(TailBB, *Iter);
        auto TailToHeadFreq = TailBBFreq * TailToHeadProb;
        auto ColderEdgeFreq = TailToHeadProb > BranchProbability(1, 2)
                                  ? TailBBFreq * TailToHeadProb.getCompl()
                                  : TailToHeadFreq;
        Cost += ScaleBlockFrequency(TailToHeadFreq, MisfetchCost) +
                ScaleBlockFrequency(ColderEdgeFreq, JumpInstCost);
      }
    }

    LLVM_DEBUG(dbgs() << "The cost of loop rotation by making "
                      << getBlockName(*Iter)
                      << " to the top: " << Cost.getFrequency() << "\n");

    if (Cost < SmallestRotationCost) {
      SmallestRotationCost = Cost;
      RotationPos = Iter;
    }
  }

  if (RotationPos != LoopChain.end()) {
    LLVM_DEBUG(dbgs() << "Rotate loop by making " << getBlockName(*RotationPos)
                      << " to the top\n");
    std::rotate(LoopChain.begin(), RotationPos, LoopChain.end());
  }
}

/// Collect blocks in the given loop that are to be placed.
///
/// When profile data is available, exclude cold blocks from the returned set;
/// otherwise, collect all blocks in the loop.
MachineBlockPlacement::BlockFilterSet
MachineBlockPlacement::collectLoopBlockSet(const MachineLoop &L) {
  BlockFilterSet LoopBlockSet;

  // Filter cold blocks off from LoopBlockSet when profile data is available.
  // Collect the sum of frequencies of incoming edges to the loop header from
  // outside. If we treat the loop as a super block, this is the frequency of
  // the loop. Then for each block in the loop, we calculate the ratio between
  // its frequency and the frequency of the loop block. When it is too small,
  // don't add it to the loop chain. If there are outer loops, then this block
  // will be merged into the first outer loop chain for which this block is not
  // cold anymore. This needs precise profile data and we only do this when
  // profile data is available.
  if (F->getFunction().hasProfileData() || ForceLoopColdBlock) {
    BlockFrequency LoopFreq(0);
    for (auto *LoopPred : L.getHeader()->predecessors())
      if (!L.contains(LoopPred))
        LoopFreq += MBFI->getBlockFreq(LoopPred) *
                    MBPI->getEdgeProbability(LoopPred, L.getHeader());

    for (MachineBasicBlock *LoopBB : L.getBlocks()) {
      if (LoopBlockSet.count(LoopBB))
        continue;
      auto Freq = MBFI->getBlockFreq(LoopBB).getFrequency();
      if (Freq == 0 || LoopFreq.getFrequency() / Freq > LoopToColdBlockRatio)
        continue;
      BlockChain *Chain = BlockToChain[LoopBB];
      for (MachineBasicBlock *ChainBB : *Chain)
        LoopBlockSet.insert(ChainBB);
    }
  } else
    LoopBlockSet.insert(L.block_begin(), L.block_end());

  return LoopBlockSet;
}

/// Forms basic block chains from the natural loop structures.
///
/// These chains are designed to preserve the existing *structure* of the code
/// as much as possible. We can then stitch the chains together in a way which
/// both preserves the topological structure and minimizes taken conditional
/// branches.
void MachineBlockPlacement::buildLoopChains(const MachineLoop &L) {
  // First recurse through any nested loops, building chains for those inner
  // loops.
  for (const MachineLoop *InnerLoop : L)
    buildLoopChains(*InnerLoop);

  assert(BlockWorkList.empty() &&
         "BlockWorkList not empty when starting to build loop chains.");
  assert(EHPadWorkList.empty() &&
         "EHPadWorkList not empty when starting to build loop chains.");
  BlockFilterSet LoopBlockSet = collectLoopBlockSet(L);

  // Check if we have profile data for this function. If yes, we will rotate
  // this loop by modeling costs more precisely which requires the profile data
  // for better layout.
  bool RotateLoopWithProfile =
      ForcePreciseRotationCost ||
      (PreciseRotationCost && F->getFunction().hasProfileData());

  // First check to see if there is an obviously preferable top block for the
  // loop. This will default to the header, but may end up as one of the
  // predecessors to the header if there is one which will result in strictly
  // fewer branches in the loop body.
  MachineBasicBlock *LoopTop = findBestLoopTop(L, LoopBlockSet);

  // If we selected just the header for the loop top, look for a potentially
  // profitable exit block in the event that rotating the loop can eliminate
  // branches by placing an exit edge at the bottom.
  //
  // Loops are processed innermost to uttermost, make sure we clear
  // PreferredLoopExit before processing a new loop.
  PreferredLoopExit = nullptr;
  BlockFrequency ExitFreq;
  if (!RotateLoopWithProfile && LoopTop == L.getHeader())
    PreferredLoopExit = findBestLoopExit(L, LoopBlockSet, ExitFreq);

  BlockChain &LoopChain = *BlockToChain[LoopTop];

  // FIXME: This is a really lame way of walking the chains in the loop: we
  // walk the blocks, and use a set to prevent visiting a particular chain
  // twice.
  SmallPtrSet<BlockChain *, 4> UpdatedPreds;
  assert(LoopChain.UnscheduledPredecessors == 0 &&
         "LoopChain should not have unscheduled predecessors.");
  UpdatedPreds.insert(&LoopChain);

  for (const MachineBasicBlock *LoopBB : LoopBlockSet)
    fillWorkLists(LoopBB, UpdatedPreds, &LoopBlockSet);

  buildChain(LoopTop, LoopChain, &LoopBlockSet);

  if (RotateLoopWithProfile)
    rotateLoopWithProfile(LoopChain, L, LoopBlockSet);
  else
    rotateLoop(LoopChain, PreferredLoopExit, ExitFreq, LoopBlockSet);

  LLVM_DEBUG({
    // Crash at the end so we get all of the debugging output first.
    bool BadLoop = false;
    if (LoopChain.UnscheduledPredecessors) {
      BadLoop = true;
      dbgs() << "Loop chain contains a block without its preds placed!\n"
             << "  Loop header:  " << getBlockName(*L.block_begin()) << "\n"
             << "  Chain header: " << getBlockName(*LoopChain.begin()) << "\n";
    }
    for (MachineBasicBlock *ChainBB : LoopChain) {
      dbgs() << "          ... " << getBlockName(ChainBB) << "\n";
      if (!LoopBlockSet.remove(ChainBB)) {
        // We don't mark the loop as bad here because there are real situations
        // where this can occur. For example, with an unanalyzable fallthrough
        // from a loop block to a non-loop block or vice versa.
        dbgs() << "Loop chain contains a block not contained by the loop!\n"
               << "  Loop header:  " << getBlockName(*L.block_begin()) << "\n"
               << "  Chain header: " << getBlockName(*LoopChain.begin()) << "\n"
               << "  Bad block:    " << getBlockName(ChainBB) << "\n";
      }
    }

    if (!LoopBlockSet.empty()) {
      BadLoop = true;
      for (const MachineBasicBlock *LoopBB : LoopBlockSet)
        dbgs() << "Loop contains blocks never placed into a chain!\n"
               << "  Loop header:  " << getBlockName(*L.block_begin()) << "\n"
               << "  Chain header: " << getBlockName(*LoopChain.begin()) << "\n"
               << "  Bad block:    " << getBlockName(LoopBB) << "\n";
    }
    assert(!BadLoop && "Detected problems with the placement of this loop.");
  });

  BlockWorkList.clear();
  EHPadWorkList.clear();
}

void MachineBlockPlacement::buildCFGChains() {
  // Ensure that every BB in the function has an associated chain to simplify
  // the assumptions of the remaining algorithm.
  SmallVector<MachineOperand, 4> Cond; // For analyzeBranch.
  for (MachineFunction::iterator FI = F->begin(), FE = F->end(); FI != FE;
       ++FI) {
    MachineBasicBlock *BB = &*FI;
    BlockChain *Chain =
        new (ChainAllocator.Allocate()) BlockChain(BlockToChain, BB);
    // Also, merge any blocks which we cannot reason about and must preserve
    // the exact fallthrough behavior for.
    while (true) {
      Cond.clear();
      MachineBasicBlock *TBB = nullptr, *FBB = nullptr; // For analyzeBranch.
      if (!TII->analyzeBranch(*BB, TBB, FBB, Cond) || !FI->canFallThrough())
        break;

      MachineFunction::iterator NextFI = std::next(FI);
      MachineBasicBlock *NextBB = &*NextFI;
      // Ensure that the layout successor is a viable block, as we know that
      // fallthrough is a possibility.
      assert(NextFI != FE && "Can't fallthrough past the last block.");
      LLVM_DEBUG(dbgs() << "Pre-merging due to unanalyzable fallthrough: "
                        << getBlockName(BB) << " -> " << getBlockName(NextBB)
                        << "\n");
      Chain->merge(NextBB, nullptr);
#ifndef NDEBUG
      BlocksWithUnanalyzableExits.insert(&*BB);
#endif
      FI = NextFI;
      BB = NextBB;
    }
  }

  // Build any loop-based chains.
  PreferredLoopExit = nullptr;
  for (MachineLoop *L : *MLI)
    buildLoopChains(*L);

  assert(BlockWorkList.empty() &&
         "BlockWorkList should be empty before building final chain.");
  assert(EHPadWorkList.empty() &&
         "EHPadWorkList should be empty before building final chain.");

  SmallPtrSet<BlockChain *, 4> UpdatedPreds;
  for (MachineBasicBlock &MBB : *F)
    fillWorkLists(&MBB, UpdatedPreds);

  BlockChain &FunctionChain = *BlockToChain[&F->front()];
  buildChain(&F->front(), FunctionChain);

#ifndef NDEBUG
  using FunctionBlockSetType = SmallPtrSet<MachineBasicBlock *, 16>;
#endif
  LLVM_DEBUG({
    // Crash at the end so we get all of the debugging output first.
    bool BadFunc = false;
    FunctionBlockSetType FunctionBlockSet;
    for (MachineBasicBlock &MBB : *F)
      FunctionBlockSet.insert(&MBB);

    for (MachineBasicBlock *ChainBB : FunctionChain)
      if (!FunctionBlockSet.erase(ChainBB)) {
        BadFunc = true;
        dbgs() << "Function chain contains a block not in the function!\n"
               << "  Bad block:    " << getBlockName(ChainBB) << "\n";
      }

    if (!FunctionBlockSet.empty()) {
      BadFunc = true;
      for (MachineBasicBlock *RemainingBB : FunctionBlockSet)
        dbgs() << "Function contains blocks never placed into a chain!\n"
               << "  Bad block:    " << getBlockName(RemainingBB) << "\n";
    }
    assert(!BadFunc && "Detected problems with the block placement.");
  });

  // Remember original layout ordering, so we can update terminators after
  // reordering to point to the original layout successor.
  SmallVector<MachineBasicBlock *, 4> OriginalLayoutSuccessors(
      F->getNumBlockIDs());
  {
    MachineBasicBlock *LastMBB = nullptr;
    for (auto &MBB : *F) {
      if (LastMBB != nullptr)
        OriginalLayoutSuccessors[LastMBB->getNumber()] = &MBB;
      LastMBB = &MBB;
    }
    OriginalLayoutSuccessors[F->back().getNumber()] = nullptr;
  }

  // Splice the blocks into place.
  MachineFunction::iterator InsertPos = F->begin();
  LLVM_DEBUG(dbgs() << "[MBP] Function: " << F->getName() << "\n");
  for (MachineBasicBlock *ChainBB : FunctionChain) {
    LLVM_DEBUG(dbgs() << (ChainBB == *FunctionChain.begin() ? "Placing chain "
                                                            : "          ... ")
                      << getBlockName(ChainBB) << "\n");
    if (InsertPos != MachineFunction::iterator(ChainBB))
      F->splice(InsertPos, ChainBB);
    else
      ++InsertPos;

    // Update the terminator of the previous block.
    if (ChainBB == *FunctionChain.begin())
      continue;
    MachineBasicBlock *PrevBB = &*std::prev(MachineFunction::iterator(ChainBB));

    // FIXME: It would be awesome of updateTerminator would just return rather
    // than assert when the branch cannot be analyzed in order to remove this
    // boiler plate.
    Cond.clear();
    MachineBasicBlock *TBB = nullptr, *FBB = nullptr; // For analyzeBranch.

#ifndef NDEBUG
    if (!BlocksWithUnanalyzableExits.count(PrevBB)) {
      // Given the exact block placement we chose, we may actually not _need_ to
      // be able to edit PrevBB's terminator sequence, but not being _able_ to
      // do that at this point is a bug.
      assert((!TII->analyzeBranch(*PrevBB, TBB, FBB, Cond) ||
              !PrevBB->canFallThrough()) &&
             "Unexpected block with un-analyzable fallthrough!");
      Cond.clear();
      TBB = FBB = nullptr;
    }
#endif

    // The "PrevBB" is not yet updated to reflect current code layout, so,
    //   o. it may fall-through to a block without explicit "goto" instruction
    //      before layout, and no longer fall-through it after layout; or
    //   o. just opposite.
    //
    // analyzeBranch() may return erroneous value for FBB when these two
    // situations take place. For the first scenario FBB is mistakenly set NULL;
    // for the 2nd scenario, the FBB, which is expected to be NULL, is
    // mistakenly pointing to "*BI".
    // Thus, if the future change needs to use FBB before the layout is set, it
    // has to correct FBB first by using the code similar to the following:
    //
    // if (!Cond.empty() && (!FBB || FBB == ChainBB)) {
    //   PrevBB->updateTerminator();
    //   Cond.clear();
    //   TBB = FBB = nullptr;
    //   if (TII->analyzeBranch(*PrevBB, TBB, FBB, Cond)) {
    //     // FIXME: This should never take place.
    //     TBB = FBB = nullptr;
    //   }
    // }
    if (!TII->analyzeBranch(*PrevBB, TBB, FBB, Cond)) {
      PrevBB->updateTerminator(OriginalLayoutSuccessors[PrevBB->getNumber()]);
    }
  }

  // Fixup the last block.
  Cond.clear();
  MachineBasicBlock *TBB = nullptr, *FBB = nullptr; // For analyzeBranch.
  if (!TII->analyzeBranch(F->back(), TBB, FBB, Cond)) {
    MachineBasicBlock *PrevBB = &F->back();
    PrevBB->updateTerminator(OriginalLayoutSuccessors[PrevBB->getNumber()]);
  }

  BlockWorkList.clear();
  EHPadWorkList.clear();
}

void MachineBlockPlacement::optimizeBranches() {
  BlockChain &FunctionChain = *BlockToChain[&F->front()];
  SmallVector<MachineOperand, 4> Cond; // For analyzeBranch.

  // Now that all the basic blocks in the chain have the proper layout,
  // make a final call to analyzeBranch with AllowModify set.
  // Indeed, the target may be able to optimize the branches in a way we
  // cannot because all branches may not be analyzable.
  // E.g., the target may be able to remove an unconditional branch to
  // a fallthrough when it occurs after predicated terminators.
  for (MachineBasicBlock *ChainBB : FunctionChain) {
    Cond.clear();
    MachineBasicBlock *TBB = nullptr, *FBB = nullptr; // For analyzeBranch.
    if (!TII->analyzeBranch(*ChainBB, TBB, FBB, Cond, /*AllowModify*/ true)) {
      // If PrevBB has a two-way branch, try to re-order the branches
      // such that we branch to the successor with higher probability first.
      if (TBB && !Cond.empty() && FBB &&
          MBPI->getEdgeProbability(ChainBB, FBB) >
              MBPI->getEdgeProbability(ChainBB, TBB) &&
          !TII->reverseBranchCondition(Cond)) {
        LLVM_DEBUG(dbgs() << "Reverse order of the two branches: "
                          << getBlockName(ChainBB) << "\n");
        LLVM_DEBUG(dbgs() << "    Edge probability: "
                          << MBPI->getEdgeProbability(ChainBB, FBB) << " vs "
                          << MBPI->getEdgeProbability(ChainBB, TBB) << "\n");
        DebugLoc dl; // FIXME: this is nowhere
        TII->removeBranch(*ChainBB);
        TII->insertBranch(*ChainBB, FBB, TBB, Cond, dl);
      }
    }
  }
}

void MachineBlockPlacement::alignBlocks() {
  // Walk through the backedges of the function now that we have fully laid out
  // the basic blocks and align the destination of each backedge. We don't rely
  // exclusively on the loop info here so that we can align backedges in
  // unnatural CFGs and backedges that were introduced purely because of the
  // loop rotations done during this layout pass.
  if (F->getFunction().hasMinSize() ||
      (F->getFunction().hasOptSize() && !TLI->alignLoopsWithOptSize()))
    return;
  BlockChain &FunctionChain = *BlockToChain[&F->front()];
  if (FunctionChain.begin() == FunctionChain.end())
    return; // Empty chain.

  const BranchProbability ColdProb(1, 5); // 20%
  BlockFrequency EntryFreq = MBFI->getBlockFreq(&F->front());
  BlockFrequency WeightedEntryFreq = EntryFreq * ColdProb;
  for (MachineBasicBlock *ChainBB : FunctionChain) {
    if (ChainBB == *FunctionChain.begin())
      continue;

    // Don't align non-looping basic blocks. These are unlikely to execute
    // enough times to matter in practice. Note that we'll still handle
    // unnatural CFGs inside of a natural outer loop (the common case) and
    // rotated loops.
    MachineLoop *L = MLI->getLoopFor(ChainBB);
    if (!L)
      continue;

    const Align Align = TLI->getPrefLoopAlignment(L);
    if (Align == 1)
      continue; // Don't care about loop alignment.

    // If the block is cold relative to the function entry don't waste space
    // aligning it.
    BlockFrequency Freq = MBFI->getBlockFreq(ChainBB);
    if (Freq < WeightedEntryFreq)
      continue;

    // If the block is cold relative to its loop header, don't align it
    // regardless of what edges into the block exist.
    MachineBasicBlock *LoopHeader = L->getHeader();
    BlockFrequency LoopHeaderFreq = MBFI->getBlockFreq(LoopHeader);
    if (Freq < (LoopHeaderFreq * ColdProb))
      continue;

    // If the global profiles indicates so, don't align it.
    if (llvm::shouldOptimizeForSize(ChainBB, PSI, MBFI.get()) &&
        !TLI->alignLoopsWithOptSize())
      continue;

    // Check for the existence of a non-layout predecessor which would benefit
    // from aligning this block.
    MachineBasicBlock *LayoutPred =
        &*std::prev(MachineFunction::iterator(ChainBB));

    auto DetermineMaxAlignmentPadding = [&]() {
      // Set the maximum bytes allowed to be emitted for alignment.
      unsigned MaxBytes;
      if (MaxBytesForAlignmentOverride.getNumOccurrences() > 0)
        MaxBytes = MaxBytesForAlignmentOverride;
      else
        MaxBytes = TLI->getMaxPermittedBytesForAlignment(ChainBB);
      ChainBB->setMaxBytesForAlignment(MaxBytes);
    };

    // Force alignment if all the predecessors are jumps. We already checked
    // that the block isn't cold above.
    if (!LayoutPred->isSuccessor(ChainBB)) {
      ChainBB->setAlignment(Align);
      DetermineMaxAlignmentPadding();
      continue;
    }

    // Align this block if the layout predecessor's edge into this block is
    // cold relative to the block. When this is true, other predecessors make up
    // all of the hot entries into the block and thus alignment is likely to be
    // important.
    BranchProbability LayoutProb =
        MBPI->getEdgeProbability(LayoutPred, ChainBB);
    BlockFrequency LayoutEdgeFreq = MBFI->getBlockFreq(LayoutPred) * LayoutProb;
    if (LayoutEdgeFreq <= (Freq * ColdProb)) {
      ChainBB->setAlignment(Align);
      DetermineMaxAlignmentPadding();
    }
  }
}

/// Tail duplicate \p BB into (some) predecessors if profitable, repeating if
/// it was duplicated into its chain predecessor and removed.
/// \p BB    - Basic block that may be duplicated.
///
/// \p LPred - Chosen layout predecessor of \p BB.
///            Updated to be the chain end if LPred is removed.
/// \p Chain - Chain to which \p LPred belongs, and \p BB will belong.
/// \p BlockFilter - Set of blocks that belong to the loop being laid out.
///                  Used to identify which blocks to update predecessor
///                  counts.
/// \p PrevUnplacedBlockIt - Iterator pointing to the last block that was
///                          chosen in the given order due to unnatural CFG
///                          only needed if \p BB is removed and
///                          \p PrevUnplacedBlockIt pointed to \p BB.
/// @return true if \p BB was removed.
bool MachineBlockPlacement::repeatedlyTailDuplicateBlock(
    MachineBasicBlock *BB, MachineBasicBlock *&LPred,
    const MachineBasicBlock *LoopHeaderBB,
    BlockChain &Chain, BlockFilterSet *BlockFilter,
    MachineFunction::iterator &PrevUnplacedBlockIt) {
  bool Removed, DuplicatedToLPred;
  bool DuplicatedToOriginalLPred;
  Removed = maybeTailDuplicateBlock(BB, LPred, Chain, BlockFilter,
                                    PrevUnplacedBlockIt,
                                    DuplicatedToLPred);
  if (!Removed)
    return false;
  DuplicatedToOriginalLPred = DuplicatedToLPred;
  // Iteratively try to duplicate again. It can happen that a block that is
  // duplicated into is still small enough to be duplicated again.
  // No need to call markBlockSuccessors in this case, as the blocks being
  // duplicated from here on are already scheduled.
  while (DuplicatedToLPred && Removed) {
    MachineBasicBlock *DupBB, *DupPred;
    // The removal callback causes Chain.end() to be updated when a block is
    // removed. On the first pass through the loop, the chain end should be the
    // same as it was on function entry. On subsequent passes, because we are
    // duplicating the block at the end of the chain, if it is removed the
    // chain will have shrunk by one block.
    BlockChain::iterator ChainEnd = Chain.end();
    DupBB = *(--ChainEnd);
    // Now try to duplicate again.
    if (ChainEnd == Chain.begin())
      break;
    DupPred = *std::prev(ChainEnd);
    Removed = maybeTailDuplicateBlock(DupBB, DupPred, Chain, BlockFilter,
                                      PrevUnplacedBlockIt,
                                      DuplicatedToLPred);
  }
  // If BB was duplicated into LPred, it is now scheduled. But because it was
  // removed, markChainSuccessors won't be called for its chain. Instead we
  // call markBlockSuccessors for LPred to achieve the same effect. This must go
  // at the end because repeating the tail duplication can increase the number
  // of unscheduled predecessors.
  LPred = *std::prev(Chain.end());
  if (DuplicatedToOriginalLPred)
    markBlockSuccessors(Chain, LPred, LoopHeaderBB, BlockFilter);
  return true;
}

/// Tail duplicate \p BB into (some) predecessors if profitable.
/// \p BB    - Basic block that may be duplicated
/// \p LPred - Chosen layout predecessor of \p BB
/// \p Chain - Chain to which \p LPred belongs, and \p BB will belong.
/// \p BlockFilter - Set of blocks that belong to the loop being laid out.
///                  Used to identify which blocks to update predecessor
///                  counts.
/// \p PrevUnplacedBlockIt - Iterator pointing to the last block that was
///                          chosen in the given order due to unnatural CFG
///                          only needed if \p BB is removed and
///                          \p PrevUnplacedBlockIt pointed to \p BB.
/// \p DuplicatedToLPred - True if the block was duplicated into LPred.
/// \return  - True if the block was duplicated into all preds and removed.
bool MachineBlockPlacement::maybeTailDuplicateBlock(
    MachineBasicBlock *BB, MachineBasicBlock *LPred,
    BlockChain &Chain, BlockFilterSet *BlockFilter,
    MachineFunction::iterator &PrevUnplacedBlockIt,
    bool &DuplicatedToLPred) {
  DuplicatedToLPred = false;
  if (!shouldTailDuplicate(BB))
    return false;

  LLVM_DEBUG(dbgs() << "Redoing tail duplication for Succ#" << BB->getNumber()
                    << "\n");

  // This has to be a callback because none of it can be done after
  // BB is deleted.
  bool Removed = false;
  auto RemovalCallback =
      [&](MachineBasicBlock *RemBB) {
        // Signal to outer function
        Removed = true;

        // Conservative default.
        bool InWorkList = true;
        // Remove from the Chain and Chain Map
        if (BlockToChain.count(RemBB)) {
          BlockChain *Chain = BlockToChain[RemBB];
          InWorkList = Chain->UnscheduledPredecessors == 0;
          Chain->remove(RemBB);
          BlockToChain.erase(RemBB);
        }

        // Handle the unplaced block iterator
        if (&(*PrevUnplacedBlockIt) == RemBB) {
          PrevUnplacedBlockIt++;
        }

        // Handle the Work Lists
        if (InWorkList) {
          SmallVectorImpl<MachineBasicBlock *> &RemoveList = BlockWorkList;
          if (RemBB->isEHPad())
            RemoveList = EHPadWorkList;
          llvm::erase_value(RemoveList, RemBB);
        }

        // Handle the filter set
        if (BlockFilter) {
          BlockFilter->remove(RemBB);
        }

        // Remove the block from loop info.
        MLI->removeBlock(RemBB);
        if (RemBB == PreferredLoopExit)
          PreferredLoopExit = nullptr;

        LLVM_DEBUG(dbgs() << "TailDuplicator deleted block: "
                          << getBlockName(RemBB) << "\n");
      };
  auto RemovalCallbackRef =
      function_ref<void(MachineBasicBlock*)>(RemovalCallback);

  SmallVector<MachineBasicBlock *, 8> DuplicatedPreds;
  BlockDesc Desc = TailDup.getBlockDesc(BB);
  SmallVector<MachineBasicBlock *, 8> CandidatePreds;
  SmallVectorImpl<MachineBasicBlock *> *CandidatePtr = nullptr;
  if (F->getFunction().hasProfileData()) {
    // We can do partial duplication with precise profile information.
    findDuplicateCandidates(CandidatePreds, BB, BlockFilter);
    if (CandidatePreds.size() == 0)
      return false;
    if (CandidatePreds.size() < BB->pred_size())
      CandidatePtr = &CandidatePreds;
  }
  TailDup.tailDuplicateAndUpdate(Desc, BB, LPred, &DuplicatedPreds,
                                 &RemovalCallbackRef, CandidatePtr);

  // Update UnscheduledPredecessors to reflect tail-duplication.
  DuplicatedToLPred = false;
  for (MachineBasicBlock *Pred : DuplicatedPreds) {
    // We're only looking for unscheduled predecessors that match the filter.
    BlockChain* PredChain = BlockToChain[Pred];
    if (Pred == LPred)
      DuplicatedToLPred = true;
    if (Pred == LPred || (BlockFilter && !BlockFilter->count(Pred))
        || PredChain == &Chain)
      continue;
    for (MachineBasicBlock *NewSucc : Pred->successors()) {
      if (BlockFilter && !BlockFilter->count(NewSucc))
        continue;
      BlockChain *NewChain = BlockToChain[NewSucc];
      if (NewChain != &Chain && NewChain != PredChain)
        NewChain->UnscheduledPredecessors++;
    }
  }
  return Removed;
}

// Count the number of actual machine instructions.
static uint64_t countMBBInstruction(MachineBasicBlock *MBB) {
  uint64_t InstrCount = 0;
  for (MachineInstr &MI : *MBB) {
    if (!MI.isPHI() && !MI.isMetaInstruction())
      InstrCount += 1;
  }
  return InstrCount;
}

// The size cost of duplication is the instruction size of the duplicated block.
// So we should scale the threshold accordingly. But the instruction size is not
// available on all targets, so we use the number of instructions instead.
BlockFrequency MachineBlockPlacement::scaleThreshold(MachineBasicBlock *BB) {
  return DupThreshold.getFrequency() * countMBBInstruction(BB);
}

// Returns true if BB is Pred's best successor.
bool MachineBlockPlacement::isBestSuccessor(MachineBasicBlock *BB,
                                            MachineBasicBlock *Pred,
                                            BlockFilterSet *BlockFilter) {
  if (BB == Pred)
    return false;
  if (BlockFilter && !BlockFilter->count(Pred))
    return false;
  BlockChain *PredChain = BlockToChain[Pred];
  if (PredChain && (Pred != *std::prev(PredChain->end())))
    return false;

  // Find the successor with largest probability excluding BB.
  BranchProbability BestProb = BranchProbability::getZero();
  for (MachineBasicBlock *Succ : Pred->successors())
    if (Succ != BB) {
      if (BlockFilter && !BlockFilter->count(Succ))
        continue;
      BlockChain *SuccChain = BlockToChain[Succ];
      if (SuccChain && (Succ != *SuccChain->begin()))
        continue;
      BranchProbability SuccProb = MBPI->getEdgeProbability(Pred, Succ);
      if (SuccProb > BestProb)
        BestProb = SuccProb;
    }

  BranchProbability BBProb = MBPI->getEdgeProbability(Pred, BB);
  if (BBProb <= BestProb)
    return false;

  // Compute the number of reduced taken branches if Pred falls through to BB
  // instead of another successor. Then compare it with threshold.
  BlockFrequency PredFreq = getBlockCountOrFrequency(Pred);
  BlockFrequency Gain = PredFreq * (BBProb - BestProb);
  return Gain > scaleThreshold(BB);
}

// Find out the predecessors of BB and BB can be beneficially duplicated into
// them.
void MachineBlockPlacement::findDuplicateCandidates(
    SmallVectorImpl<MachineBasicBlock *> &Candidates,
    MachineBasicBlock *BB,
    BlockFilterSet *BlockFilter) {
  MachineBasicBlock *Fallthrough = nullptr;
  BranchProbability DefaultBranchProb = BranchProbability::getZero();
  BlockFrequency BBDupThreshold(scaleThreshold(BB));
  SmallVector<MachineBasicBlock *, 8> Preds(BB->predecessors());
  SmallVector<MachineBasicBlock *, 8> Succs(BB->successors());

  // Sort for highest frequency.
  auto CmpSucc = [&](MachineBasicBlock *A, MachineBasicBlock *B) {
    return MBPI->getEdgeProbability(BB, A) > MBPI->getEdgeProbability(BB, B);
  };
  auto CmpPred = [&](MachineBasicBlock *A, MachineBasicBlock *B) {
    return MBFI->getBlockFreq(A) > MBFI->getBlockFreq(B);
  };
  llvm::stable_sort(Succs, CmpSucc);
  llvm::stable_sort(Preds, CmpPred);

  auto SuccIt = Succs.begin();
  if (SuccIt != Succs.end()) {
    DefaultBranchProb = MBPI->getEdgeProbability(BB, *SuccIt).getCompl();
  }

  // For each predecessors of BB, compute the benefit of duplicating BB,
  // if it is larger than the threshold, add it into Candidates.
  //
  // If we have following control flow.
  //
  //     PB1 PB2 PB3 PB4
  //      \   |  /    /\
  //       \  | /    /  \
  //        \ |/    /    \
  //         BB----/     OB
  //         /\
  //        /  \
  //      SB1 SB2
  //
  // And it can be partially duplicated as
  //
  //   PB2+BB
  //      |  PB1 PB3 PB4
  //      |   |  /    /\
  //      |   | /    /  \
  //      |   |/    /    \
  //      |  BB----/     OB
  //      |\ /|
  //      | X |
  //      |/ \|
  //     SB2 SB1
  //
  // The benefit of duplicating into a predecessor is defined as
  //         Orig_taken_branch - Duplicated_taken_branch
  //
  // The Orig_taken_branch is computed with the assumption that predecessor
  // jumps to BB and the most possible successor is laid out after BB.
  //
  // The Duplicated_taken_branch is computed with the assumption that BB is
  // duplicated into PB, and one successor is layout after it (SB1 for PB1 and
  // SB2 for PB2 in our case). If there is no available successor, the combined
  // block jumps to all BB's successor, like PB3 in this example.
  //
  // If a predecessor has multiple successors, so BB can't be duplicated into
  // it. But it can beneficially fall through to BB, and duplicate BB into other
  // predecessors.
  for (MachineBasicBlock *Pred : Preds) {
    BlockFrequency PredFreq = getBlockCountOrFrequency(Pred);

    if (!TailDup.canTailDuplicate(BB, Pred)) {
      // BB can't be duplicated into Pred, but it is possible to be layout
      // below Pred.
      if (!Fallthrough && isBestSuccessor(BB, Pred, BlockFilter)) {
        Fallthrough = Pred;
        if (SuccIt != Succs.end())
          SuccIt++;
      }
      continue;
    }

    BlockFrequency OrigCost = PredFreq + PredFreq * DefaultBranchProb;
    BlockFrequency DupCost;
    if (SuccIt == Succs.end()) {
      // Jump to all successors;
      if (Succs.size() > 0)
        DupCost += PredFreq;
    } else {
      // Fallthrough to *SuccIt, jump to all other successors;
      DupCost += PredFreq;
      DupCost -= PredFreq * MBPI->getEdgeProbability(BB, *SuccIt);
    }

    assert(OrigCost >= DupCost);
    OrigCost -= DupCost;
    if (OrigCost > BBDupThreshold) {
      Candidates.push_back(Pred);
      if (SuccIt != Succs.end())
        SuccIt++;
    }
  }

  // No predecessors can optimally fallthrough to BB.
  // So we can change one duplication into fallthrough.
  if (!Fallthrough) {
    if ((Candidates.size() < Preds.size()) && (Candidates.size() > 0)) {
      Candidates[0] = Candidates.back();
      Candidates.pop_back();
    }
  }
}

void MachineBlockPlacement::initDupThreshold() {
  DupThreshold = 0;
  if (!F->getFunction().hasProfileData())
    return;

  // We prefer to use prifile count.
  uint64_t HotThreshold = PSI->getOrCompHotCountThreshold();
  if (HotThreshold != UINT64_MAX) {
    UseProfileCount = true;
    DupThreshold = HotThreshold * TailDupProfilePercentThreshold / 100;
    return;
  }

  // Profile count is not available, we can use block frequency instead.
  BlockFrequency MaxFreq = 0;
  for (MachineBasicBlock &MBB : *F) {
    BlockFrequency Freq = MBFI->getBlockFreq(&MBB);
    if (Freq > MaxFreq)
      MaxFreq = Freq;
  }

  BranchProbability ThresholdProb(TailDupPlacementPenalty, 100);
  DupThreshold = MaxFreq * ThresholdProb;
  UseProfileCount = false;
}

bool MachineBlockPlacement::runOnMachineFunction(MachineFunction &MF) {
  if (skipFunction(MF.getFunction()))
    return false;

  // Check for single-block functions and skip them.
  if (std::next(MF.begin()) == MF.end())
    return false;

  F = &MF;
  MBPI = &getAnalysis<MachineBranchProbabilityInfo>();
  MBFI = std::make_unique<MBFIWrapper>(
      getAnalysis<MachineBlockFrequencyInfo>());
  MLI = &getAnalysis<MachineLoopInfo>();
  TII = MF.getSubtarget().getInstrInfo();
  TLI = MF.getSubtarget().getTargetLowering();
  MPDT = nullptr;
  PSI = &getAnalysis<ProfileSummaryInfoWrapperPass>().getPSI();

  initDupThreshold();

  // Initialize PreferredLoopExit to nullptr here since it may never be set if
  // there are no MachineLoops.
  PreferredLoopExit = nullptr;

  assert(BlockToChain.empty() &&
         "BlockToChain map should be empty before starting placement.");
  assert(ComputedEdges.empty() &&
         "Computed Edge map should be empty before starting placement.");

  unsigned TailDupSize = TailDupPlacementThreshold;
  // If only the aggressive threshold is explicitly set, use it.
  if (TailDupPlacementAggressiveThreshold.getNumOccurrences() != 0 &&
      TailDupPlacementThreshold.getNumOccurrences() == 0)
    TailDupSize = TailDupPlacementAggressiveThreshold;

  TargetPassConfig *PassConfig = &getAnalysis<TargetPassConfig>();
  // For aggressive optimization, we can adjust some thresholds to be less
  // conservative.
  if (PassConfig->getOptLevel() >= CodeGenOpt::Aggressive) {
    // At O3 we should be more willing to copy blocks for tail duplication. This
    // increases size pressure, so we only do it at O3
    // Do this unless only the regular threshold is explicitly set.
    if (TailDupPlacementThreshold.getNumOccurrences() == 0 ||
        TailDupPlacementAggressiveThreshold.getNumOccurrences() != 0)
      TailDupSize = TailDupPlacementAggressiveThreshold;
  }

  // If there's no threshold provided through options, query the target
  // information for a threshold instead.
  if (TailDupPlacementThreshold.getNumOccurrences() == 0 &&
      (PassConfig->getOptLevel() < CodeGenOpt::Aggressive ||
       TailDupPlacementAggressiveThreshold.getNumOccurrences() == 0))
    TailDupSize = TII->getTailDuplicateSize(PassConfig->getOptLevel());

  if (allowTailDupPlacement()) {
    MPDT = &getAnalysis<MachinePostDominatorTree>();
    bool OptForSize = MF.getFunction().hasOptSize() ||
                      llvm::shouldOptimizeForSize(&MF, PSI, &MBFI->getMBFI());
    if (OptForSize)
      TailDupSize = 1;
    bool PreRegAlloc = false;
    TailDup.initMF(MF, PreRegAlloc, MBPI, MBFI.get(), PSI,
                   /* LayoutMode */ true, TailDupSize);
    precomputeTriangleChains();
  }

  buildCFGChains();

  // Changing the layout can create new tail merging opportunities.
  // TailMerge can create jump into if branches that make CFG irreducible for
  // HW that requires structured CFG.
  bool EnableTailMerge = !MF.getTarget().requiresStructuredCFG() &&
                         PassConfig->getEnableTailMerge() &&
                         BranchFoldPlacement;
  // No tail merging opportunities if the block number is less than four.
  if (MF.size() > 3 && EnableTailMerge) {
    unsigned TailMergeSize = TailDupSize + 1;
    BranchFolder BF(/*DefaultEnableTailMerge=*/true, /*CommonHoist=*/false,
                    *MBFI, *MBPI, PSI, TailMergeSize);

    if (BF.OptimizeFunction(MF, TII, MF.getSubtarget().getRegisterInfo(), MLI,
                            /*AfterPlacement=*/true)) {
      // Redo the layout if tail merging creates/removes/moves blocks.
      BlockToChain.clear();
      ComputedEdges.clear();
      // Must redo the post-dominator tree if blocks were changed.
      if (MPDT)
        MPDT->runOnMachineFunction(MF);
      ChainAllocator.DestroyAll();
      buildCFGChains();
    }
  }

  // Apply a post-processing optimizing block placement.
  if (MF.size() >= 3 && EnableExtTspBlockPlacement &&
      (ApplyExtTspWithoutProfile || MF.getFunction().hasProfileData())) {
    // Find a new placement and modify the layout of the blocks in the function.
    applyExtTsp();

    // Re-create CFG chain so that we can optimizeBranches and alignBlocks.
    createCFGChainExtTsp();
  }

  optimizeBranches();
  alignBlocks();

  BlockToChain.clear();
  ComputedEdges.clear();
  ChainAllocator.DestroyAll();

  bool HasMaxBytesOverride =
      MaxBytesForAlignmentOverride.getNumOccurrences() > 0;

  if (AlignAllBlock)
    // Align all of the blocks in the function to a specific alignment.
    for (MachineBasicBlock &MBB : MF) {
      if (HasMaxBytesOverride)
        MBB.setAlignment(Align(1ULL << AlignAllBlock),
                         MaxBytesForAlignmentOverride);
      else
        MBB.setAlignment(Align(1ULL << AlignAllBlock));
    }
  else if (AlignAllNonFallThruBlocks) {
    // Align all of the blocks that have no fall-through predecessors to a
    // specific alignment.
    for (auto MBI = std::next(MF.begin()), MBE = MF.end(); MBI != MBE; ++MBI) {
      auto LayoutPred = std::prev(MBI);
      if (!LayoutPred->isSuccessor(&*MBI)) {
        if (HasMaxBytesOverride)
          MBI->setAlignment(Align(1ULL << AlignAllNonFallThruBlocks),
                            MaxBytesForAlignmentOverride);
        else
          MBI->setAlignment(Align(1ULL << AlignAllNonFallThruBlocks));
      }
    }
  }
  if (ViewBlockLayoutWithBFI != GVDT_None &&
      (ViewBlockFreqFuncName.empty() ||
       F->getFunction().getName().equals(ViewBlockFreqFuncName))) {
    if (RenumberBlocksBeforeView)
      MF.RenumberBlocks();
    MBFI->view("MBP." + MF.getName(), false);
  }

  // We always return true as we have no way to track whether the final order
  // differs from the original order.
  return true;
}

void MachineBlockPlacement::applyExtTsp() {
  // Prepare data; blocks are indexed by their index in the current ordering.
  DenseMap<const MachineBasicBlock *, uint64_t> BlockIndex;
  BlockIndex.reserve(F->size());
  std::vector<const MachineBasicBlock *> CurrentBlockOrder;
  CurrentBlockOrder.reserve(F->size());
  size_t NumBlocks = 0;
  for (const MachineBasicBlock &MBB : *F) {
    BlockIndex[&MBB] = NumBlocks++;
    CurrentBlockOrder.push_back(&MBB);
  }

  auto BlockSizes = std::vector<uint64_t>(F->size());
  auto BlockCounts = std::vector<uint64_t>(F->size());
  std::vector<EdgeCountT> JumpCounts;
  for (MachineBasicBlock &MBB : *F) {
    // Getting the block frequency.
    BlockFrequency BlockFreq = MBFI->getBlockFreq(&MBB);
    BlockCounts[BlockIndex[&MBB]] = BlockFreq.getFrequency();
    // Getting the block size:
    // - approximate the size of an instruction by 4 bytes, and
    // - ignore debug instructions.
    // Note: getting the exact size of each block is target-dependent and can be
    // done by extending the interface of MCCodeEmitter. Experimentally we do
    // not see a perf improvement with the exact block sizes.
    auto NonDbgInsts =
        instructionsWithoutDebug(MBB.instr_begin(), MBB.instr_end());
    int NumInsts = std::distance(NonDbgInsts.begin(), NonDbgInsts.end());
    BlockSizes[BlockIndex[&MBB]] = 4 * NumInsts;
    // Getting jump frequencies.
    for (MachineBasicBlock *Succ : MBB.successors()) {
      auto EP = MBPI->getEdgeProbability(&MBB, Succ);
      BlockFrequency JumpFreq = BlockFreq * EP;
      auto Jump = std::make_pair(BlockIndex[&MBB], BlockIndex[Succ]);
      JumpCounts.push_back(std::make_pair(Jump, JumpFreq.getFrequency()));
    }
  }

  LLVM_DEBUG(dbgs() << "Applying ext-tsp layout for |V| = " << F->size()
                    << " with profile = " << F->getFunction().hasProfileData()
                    << " (" << F->getName().str() << ")"
                    << "\n");
  LLVM_DEBUG(
      dbgs() << format("  original  layout score: %0.2f\n",
                       calcExtTspScore(BlockSizes, BlockCounts, JumpCounts)));

  // Run the layout algorithm.
  auto NewOrder = applyExtTspLayout(BlockSizes, BlockCounts, JumpCounts);
  std::vector<const MachineBasicBlock *> NewBlockOrder;
  NewBlockOrder.reserve(F->size());
  for (uint64_t Node : NewOrder) {
    NewBlockOrder.push_back(CurrentBlockOrder[Node]);
  }
  LLVM_DEBUG(dbgs() << format("  optimized layout score: %0.2f\n",
                              calcExtTspScore(NewOrder, BlockSizes, BlockCounts,
                                              JumpCounts)));

  // Assign new block order.
  assignBlockOrder(NewBlockOrder);
}

void MachineBlockPlacement::assignBlockOrder(
    const std::vector<const MachineBasicBlock *> &NewBlockOrder) {
  assert(F->size() == NewBlockOrder.size() && "Incorrect size of block order");
  F->RenumberBlocks();

  bool HasChanges = false;
  for (size_t I = 0; I < NewBlockOrder.size(); I++) {
    if (NewBlockOrder[I] != F->getBlockNumbered(I)) {
      HasChanges = true;
      break;
    }
  }
  // Stop early if the new block order is identical to the existing one.
  if (!HasChanges)
    return;

  SmallVector<MachineBasicBlock *, 4> PrevFallThroughs(F->getNumBlockIDs());
  for (auto &MBB : *F) {
    PrevFallThroughs[MBB.getNumber()] = MBB.getFallThrough();
  }

  // Sort basic blocks in the function according to the computed order.
  DenseMap<const MachineBasicBlock *, size_t> NewIndex;
  for (const MachineBasicBlock *MBB : NewBlockOrder) {
    NewIndex[MBB] = NewIndex.size();
  }
  F->sort([&](MachineBasicBlock &L, MachineBasicBlock &R) {
    return NewIndex[&L] < NewIndex[&R];
  });

  // Update basic block branches by inserting explicit fallthrough branches
  // when required and re-optimize branches when possible.
  const TargetInstrInfo *TII = F->getSubtarget().getInstrInfo();
  SmallVector<MachineOperand, 4> Cond;
  for (auto &MBB : *F) {
    MachineFunction::iterator NextMBB = std::next(MBB.getIterator());
    MachineFunction::iterator EndIt = MBB.getParent()->end();
    auto *FTMBB = PrevFallThroughs[MBB.getNumber()];
    // If this block had a fallthrough before we need an explicit unconditional
    // branch to that block if the fallthrough block is not adjacent to the
    // block in the new order.
    if (FTMBB && (NextMBB == EndIt || &*NextMBB != FTMBB)) {
      TII->insertUnconditionalBranch(MBB, FTMBB, MBB.findBranchDebugLoc());
    }

    // It might be possible to optimize branches by flipping the condition.
    Cond.clear();
    MachineBasicBlock *TBB = nullptr, *FBB = nullptr;
    if (TII->analyzeBranch(MBB, TBB, FBB, Cond))
      continue;
    MBB.updateTerminator(FTMBB);
  }

#ifndef NDEBUG
  // Make sure we correctly constructed all branches.
  F->verify(this, "After optimized block reordering");
#endif
}

void MachineBlockPlacement::createCFGChainExtTsp() {
  BlockToChain.clear();
  ComputedEdges.clear();
  ChainAllocator.DestroyAll();

  MachineBasicBlock *HeadBB = &F->front();
  BlockChain *FunctionChain =
      new (ChainAllocator.Allocate()) BlockChain(BlockToChain, HeadBB);

  for (MachineBasicBlock &MBB : *F) {
    if (HeadBB == &MBB)
      continue; // Ignore head of the chain
    FunctionChain->merge(&MBB, nullptr);
  }
}

namespace {

/// A pass to compute block placement statistics.
///
/// A separate pass to compute interesting statistics for evaluating block
/// placement. This is separate from the actual placement pass so that they can
/// be computed in the absence of any placement transformations or when using
/// alternative placement strategies.
class MachineBlockPlacementStats : public MachineFunctionPass {
  /// A handle to the branch probability pass.
  const MachineBranchProbabilityInfo *MBPI;

  /// A handle to the function-wide block frequency pass.
  const MachineBlockFrequencyInfo *MBFI;

public:
  static char ID; // Pass identification, replacement for typeid

  MachineBlockPlacementStats() : MachineFunctionPass(ID) {
    initializeMachineBlockPlacementStatsPass(*PassRegistry::getPassRegistry());
  }

  bool runOnMachineFunction(MachineFunction &F) override;

  void getAnalysisUsage(AnalysisUsage &AU) const override {
    AU.addRequired<MachineBranchProbabilityInfo>();
    AU.addRequired<MachineBlockFrequencyInfo>();
    AU.setPreservesAll();
    MachineFunctionPass::getAnalysisUsage(AU);
  }
};

} // end anonymous namespace

char MachineBlockPlacementStats::ID = 0;

char &llvm::MachineBlockPlacementStatsID = MachineBlockPlacementStats::ID;

INITIALIZE_PASS_BEGIN(MachineBlockPlacementStats, "block-placement-stats",
                      "Basic Block Placement Stats", false, false)
INITIALIZE_PASS_DEPENDENCY(MachineBranchProbabilityInfo)
INITIALIZE_PASS_DEPENDENCY(MachineBlockFrequencyInfo)
INITIALIZE_PASS_END(MachineBlockPlacementStats, "block-placement-stats",
                    "Basic Block Placement Stats", false, false)

bool MachineBlockPlacementStats::runOnMachineFunction(MachineFunction &F) {
  // Check for single-block functions and skip them.
  if (std::next(F.begin()) == F.end())
    return false;

  if (!isFunctionInPrintList(F.getName()))
    return false;

  MBPI = &getAnalysis<MachineBranchProbabilityInfo>();
  MBFI = &getAnalysis<MachineBlockFrequencyInfo>();

  for (MachineBasicBlock &MBB : F) {
    BlockFrequency BlockFreq = MBFI->getBlockFreq(&MBB);
    Statistic &NumBranches =
        (MBB.succ_size() > 1) ? NumCondBranches : NumUncondBranches;
    Statistic &BranchTakenFreq =
        (MBB.succ_size() > 1) ? CondBranchTakenFreq : UncondBranchTakenFreq;
    for (MachineBasicBlock *Succ : MBB.successors()) {
      // Skip if this successor is a fallthrough.
      if (MBB.isLayoutSuccessor(Succ))
        continue;

      BlockFrequency EdgeFreq =
          BlockFreq * MBPI->getEdgeProbability(&MBB, Succ);
      ++NumBranches;
      BranchTakenFreq += EdgeFreq.getFrequency();
    }
  }

  return false;
}<|MERGE_RESOLUTION|>--- conflicted
+++ resolved
@@ -782,18 +782,11 @@
   // Blocks with single successors don't create additional fallthrough
   // opportunities. Don't duplicate them. TODO: When conditional exits are
   // analyzable, allow them to be duplicated.
-<<<<<<< HEAD
-  BlockDesc Desc = TailDup.getBlockDesc(BB);
-
   if (BB->succ_size() == 1)
     return false;
-=======
-  if (BB->succ_size() == 1)
-    return false;
 
   BlockDesc Desc = TailDup.getBlockDesc(BB);
 
->>>>>>> 9c235e1d
   return TailDup.shouldTailDuplicate(Desc, *BB);
 }
 
