--- conflicted
+++ resolved
@@ -8811,10 +8811,7 @@
   dag OutOperandList = (outs);
   dag InOperandList  = (ins am_brcond:$dst);
 }
-<<<<<<< HEAD
-=======
-
->>>>>>> 9c235e1d
+
 
 include "AArch64InstrAtomics.td"
 include "AArch64SVEInstrInfo.td"
