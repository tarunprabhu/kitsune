//===- Construction of pass pipelines -------------------------------------===//
//
// Part of the LLVM Project, under the Apache License v2.0 with LLVM Exceptions.
// See https://llvm.org/LICENSE.txt for license information.
// SPDX-License-Identifier: Apache-2.0 WITH LLVM-exception
//
//===----------------------------------------------------------------------===//
/// \file
///
/// This file provides the implementation of the PassBuilder based on our
/// static pass registry as well as related functionality. It also provides
/// helpers to aid in analyzing, debugging, and testing passes and pass
/// pipelines.
///
//===----------------------------------------------------------------------===//

#include "llvm/Analysis/AliasAnalysis.h"
#include "llvm/Analysis/BasicAliasAnalysis.h"
#include "llvm/Analysis/CGSCCPassManager.h"
#include "llvm/Analysis/DataRaceFreeAliasAnalysis.h"
#include "llvm/Analysis/GlobalsModRef.h"
#include "llvm/Analysis/InlineAdvisor.h"
#include "llvm/Analysis/OptimizationRemarkEmitter.h"
#include "llvm/Analysis/ProfileSummaryInfo.h"
#include "llvm/Analysis/ScopedNoAliasAA.h"
#include "llvm/Analysis/TypeBasedAliasAnalysis.h"
#include "llvm/IR/PassManager.h"
#include "llvm/IR/Verifier.h"
#include "llvm/Passes/OptimizationLevel.h"
#include "llvm/Passes/PassBuilder.h"
#include "llvm/Support/CommandLine.h"
#include "llvm/Support/ErrorHandling.h"
#include "llvm/Support/PGOOptions.h"
#include "llvm/Target/TargetMachine.h"
#include "llvm/Transforms/AggressiveInstCombine/AggressiveInstCombine.h"
#include "llvm/Transforms/Coroutines/CoroCleanup.h"
#include "llvm/Transforms/Coroutines/CoroConditionalWrapper.h"
#include "llvm/Transforms/Coroutines/CoroEarly.h"
#include "llvm/Transforms/Coroutines/CoroElide.h"
#include "llvm/Transforms/Coroutines/CoroSplit.h"
#include "llvm/Transforms/IPO/AlwaysInliner.h"
#include "llvm/Transforms/IPO/Annotation2Metadata.h"
#include "llvm/Transforms/IPO/ArgumentPromotion.h"
#include "llvm/Transforms/IPO/Attributor.h"
#include "llvm/Transforms/IPO/CalledValuePropagation.h"
#include "llvm/Transforms/IPO/ConstantMerge.h"
#include "llvm/Transforms/IPO/CrossDSOCFI.h"
#include "llvm/Transforms/IPO/DeadArgumentElimination.h"
#include "llvm/Transforms/IPO/ElimAvailExtern.h"
#include "llvm/Transforms/IPO/ForceFunctionAttrs.h"
#include "llvm/Transforms/IPO/FunctionAttrs.h"
#include "llvm/Transforms/IPO/GlobalDCE.h"
#include "llvm/Transforms/IPO/GlobalOpt.h"
#include "llvm/Transforms/IPO/GlobalSplit.h"
#include "llvm/Transforms/IPO/HotColdSplitting.h"
#include "llvm/Transforms/IPO/IROutliner.h"
#include "llvm/Transforms/IPO/InferFunctionAttrs.h"
#include "llvm/Transforms/IPO/Inliner.h"
#include "llvm/Transforms/IPO/LowerTypeTests.h"
#include "llvm/Transforms/IPO/MergeFunctions.h"
#include "llvm/Transforms/IPO/ModuleInliner.h"
#include "llvm/Transforms/IPO/OpenMPOpt.h"
#include "llvm/Transforms/IPO/PartialInlining.h"
#include "llvm/Transforms/IPO/SCCP.h"
#include "llvm/Transforms/IPO/SampleProfile.h"
#include "llvm/Transforms/IPO/SampleProfileProbe.h"
#include "llvm/Transforms/IPO/SyntheticCountsPropagation.h"
#include "llvm/Transforms/IPO/WholeProgramDevirt.h"
#include "llvm/Transforms/InstCombine/InstCombine.h"
#include "llvm/Transforms/Instrumentation/CGProfile.h"
#include "llvm/Transforms/Instrumentation/ControlHeightReduction.h"
#include "llvm/Transforms/Instrumentation/InstrOrderFile.h"
#include "llvm/Transforms/Instrumentation/InstrProfiling.h"
#include "llvm/Transforms/Instrumentation/MemProfiler.h"
#include "llvm/Transforms/Instrumentation/PGOInstrumentation.h"
#include "llvm/Transforms/Scalar/ADCE.h"
#include "llvm/Transforms/Scalar/AlignmentFromAssumptions.h"
#include "llvm/Transforms/Scalar/AnnotationRemarks.h"
#include "llvm/Transforms/Scalar/BDCE.h"
#include "llvm/Transforms/Scalar/CallSiteSplitting.h"
#include "llvm/Transforms/Scalar/ConstraintElimination.h"
#include "llvm/Transforms/Scalar/CorrelatedValuePropagation.h"
#include "llvm/Transforms/Scalar/DFAJumpThreading.h"
#include "llvm/Transforms/Scalar/DeadStoreElimination.h"
#include "llvm/Transforms/Scalar/DivRemPairs.h"
#include "llvm/Transforms/Scalar/EarlyCSE.h"
#include "llvm/Transforms/Scalar/Float2Int.h"
#include "llvm/Transforms/Scalar/GVN.h"
#include "llvm/Transforms/Scalar/IndVarSimplify.h"
#include "llvm/Transforms/Scalar/InstSimplifyPass.h"
#include "llvm/Transforms/Scalar/JumpThreading.h"
#include "llvm/Transforms/Scalar/LICM.h"
#include "llvm/Transforms/Scalar/LoopDeletion.h"
#include "llvm/Transforms/Scalar/LoopDistribute.h"
#include "llvm/Transforms/Scalar/LoopFlatten.h"
#include "llvm/Transforms/Scalar/LoopIdiomRecognize.h"
#include "llvm/Transforms/Scalar/LoopInstSimplify.h"
#include "llvm/Transforms/Scalar/LoopInterchange.h"
#include "llvm/Transforms/Scalar/LoopLoadElimination.h"
#include "llvm/Transforms/Scalar/LoopPassManager.h"
#include "llvm/Transforms/Scalar/LoopRotation.h"
#include "llvm/Transforms/Scalar/LoopSimplifyCFG.h"
#include "llvm/Transforms/Scalar/LoopSink.h"
#include "llvm/Transforms/Scalar/LoopUnrollAndJamPass.h"
#include "llvm/Transforms/Scalar/LoopUnrollPass.h"
#include "llvm/Transforms/Scalar/LowerConstantIntrinsics.h"
#include "llvm/Transforms/Scalar/LowerExpectIntrinsic.h"
#include "llvm/Transforms/Scalar/LowerMatrixIntrinsics.h"
#include "llvm/Transforms/Scalar/MemCpyOptimizer.h"
#include "llvm/Transforms/Scalar/MergedLoadStoreMotion.h"
#include "llvm/Transforms/Scalar/NewGVN.h"
#include "llvm/Transforms/Scalar/Reassociate.h"
#include "llvm/Transforms/Scalar/SCCP.h"
#include "llvm/Transforms/Scalar/SROA.h"
#include "llvm/Transforms/Scalar/SimpleLoopUnswitch.h"
#include "llvm/Transforms/Scalar/SimplifyCFG.h"
#include "llvm/Transforms/Scalar/SpeculativeExecution.h"
#include "llvm/Transforms/Scalar/TailRecursionElimination.h"
#include "llvm/Transforms/Scalar/WarnMissedTransforms.h"
#include "llvm/Transforms/Tapir/LoopSpawningTI.h"
#include "llvm/Transforms/Tapir/LoopStripMinePass.h"
#include "llvm/Transforms/Tapir/SerializeSmallTasks.h"
#include "llvm/Transforms/Tapir/TapirToTarget.h"
#include "llvm/Transforms/Tapir/DRFScopedNoAliasAA.h"
#include "llvm/Transforms/Utils/AddDiscriminators.h"
#include "llvm/Transforms/Utils/AssumeBundleBuilder.h"
#include "llvm/Transforms/Utils/CanonicalizeAliases.h"
#include "llvm/Transforms/Utils/InjectTLIMappings.h"
#include "llvm/Transforms/Utils/LibCallsShrinkWrap.h"
#include "llvm/Transforms/Utils/Mem2Reg.h"
#include "llvm/Transforms/Utils/NameAnonGlobals.h"
#include "llvm/Transforms/Utils/RelLookupTableConverter.h"
#include "llvm/Transforms/Utils/SimplifyCFGOptions.h"
#include "llvm/Transforms/Utils/TaskCanonicalize.h"
#include "llvm/Transforms/Utils/TaskSimplify.h"
#include "llvm/Transforms/Vectorize/LoopVectorize.h"
#include "llvm/Transforms/Vectorize/SLPVectorizer.h"
#include "llvm/Transforms/Vectorize/VectorCombine.h"

using namespace llvm;

static cl::opt<InliningAdvisorMode> UseInlineAdvisor(
    "enable-ml-inliner", cl::init(InliningAdvisorMode::Default), cl::Hidden,
    cl::desc("Enable ML policy for inliner. Currently trained for -Oz only"),
    cl::values(clEnumValN(InliningAdvisorMode::Default, "default",
                          "Heuristics-based inliner version"),
               clEnumValN(InliningAdvisorMode::Development, "development",
                          "Use development mode (runtime-loadable model)"),
               clEnumValN(InliningAdvisorMode::Release, "release",
                          "Use release mode (AOT-compiled model)")));

static cl::opt<bool> EnableSyntheticCounts(
    "enable-npm-synthetic-counts", cl::Hidden,
    cl::desc("Run synthetic function entry count generation "
             "pass"));

/// Flag to enable inline deferral during PGO.
static cl::opt<bool>
    EnablePGOInlineDeferral("enable-npm-pgo-inline-deferral", cl::init(true),
                            cl::Hidden,
                            cl::desc("Enable inline deferral during PGO"));

static cl::opt<bool> EnableMemProfiler("enable-mem-prof", cl::Hidden,
                                       cl::desc("Enable memory profiler"));

static cl::opt<bool> EnableModuleInliner("enable-module-inliner",
                                         cl::init(false), cl::Hidden,
                                         cl::desc("Enable module inliner"));

static cl::opt<bool> PerformMandatoryInliningsFirst(
    "mandatory-inlining-first", cl::init(true), cl::Hidden,
    cl::desc("Perform mandatory inlinings module-wide, before performing "
             "inlining"));

static cl::opt<bool> EnableO3NonTrivialUnswitching(
    "enable-npm-O3-nontrivial-unswitch", cl::init(true), cl::Hidden,
    cl::desc("Enable non-trivial loop unswitching for -O3"));

static cl::opt<bool> EnableEagerlyInvalidateAnalyses(
    "eagerly-invalidate-analyses", cl::init(true), cl::Hidden,
    cl::desc("Eagerly invalidate more analyses in default pipelines"));

static cl::opt<bool> EnableNoRerunSimplificationPipeline(
    "enable-no-rerun-simplification-pipeline", cl::init(true), cl::Hidden,
    cl::desc(
        "Prevent running the simplification pipeline on a function more "
        "than once in the case that SCC mutations cause a function to be "
        "visited multiple times as long as the function has not been changed"));

static cl::opt<bool> EnableMergeFunctions(
    "enable-merge-functions", cl::init(false), cl::Hidden,
    cl::desc("Enable function merging as part of the optimization pipeline"));

static cl::opt<bool> EnablePostPGOLoopRotation(
    "enable-post-pgo-loop-rotation", cl::init(true), cl::Hidden,
    cl::desc("Run the loop rotation transformation after PGO instrumentation"));

static cl::opt<bool> EnableGlobalAnalyses(
    "enable-global-analyses", cl::init(true), cl::Hidden,
    cl::desc("Enable inter-procedural analyses"));

static cl::opt<bool>
    RunPartialInlining("enable-partial-inlining", cl::init(false), cl::Hidden,
                       cl::desc("Run Partial inlinining pass"));

static cl::opt<bool> ExtraVectorizerPasses(
    "extra-vectorizer-passes", cl::init(false), cl::Hidden,
    cl::desc("Run cleanup optimization passes after vectorization"));

static cl::opt<bool> RunNewGVN("enable-newgvn", cl::init(false), cl::Hidden,
                               cl::desc("Run the NewGVN pass"));

static cl::opt<bool> EnableLoopInterchange(
    "enable-loopinterchange", cl::init(false), cl::Hidden,
    cl::desc("Enable the experimental LoopInterchange Pass"));

static cl::opt<bool> EnableUnrollAndJam("enable-unroll-and-jam",
                                        cl::init(false), cl::Hidden,
                                        cl::desc("Enable Unroll And Jam Pass"));

static cl::opt<bool> EnableLoopFlatten("enable-loop-flatten", cl::init(false),
                                       cl::Hidden,
                                       cl::desc("Enable the LoopFlatten Pass"));

static cl::opt<bool>
    EnableDFAJumpThreading("enable-dfa-jump-thread",
                           cl::desc("Enable DFA jump threading"),
                           cl::init(false), cl::Hidden);

static cl::opt<bool>
    EnableHotColdSplit("hot-cold-split",
                       cl::desc("Enable hot-cold splitting pass"));

static cl::opt<bool> EnableIROutliner("ir-outliner", cl::init(false),
                                      cl::Hidden,
                                      cl::desc("Enable ir outliner pass"));

static cl::opt<bool>
    DisablePreInliner("disable-preinline", cl::init(false), cl::Hidden,
                      cl::desc("Disable pre-instrumentation inliner"));

static cl::opt<int> PreInlineThreshold(
    "preinline-threshold", cl::Hidden, cl::init(75),
    cl::desc("Control the amount of inlining in pre-instrumentation inliner "
             "(default = 75)"));

static cl::opt<bool>
    EnableGVNHoist("enable-gvn-hoist",
                   cl::desc("Enable the GVN hoisting pass (default = off)"));

static cl::opt<bool>
    EnableGVNSink("enable-gvn-sink",
                  cl::desc("Enable the GVN sinking pass (default = off)"));

// This option is used in simplifying testing SampleFDO optimizations for
// profile loading.
static cl::opt<bool>
    EnableCHR("enable-chr", cl::init(true), cl::Hidden,
              cl::desc("Enable control height reduction optimization (CHR)"));

static cl::opt<bool> FlattenedProfileUsed(
    "flattened-profile-used", cl::init(false), cl::Hidden,
    cl::desc("Indicate the sample profile being used is flattened, i.e., "
             "no inline hierachy exists in the profile"));

static cl::opt<bool> EnableOrderFileInstrumentation(
    "enable-order-file-instrumentation", cl::init(false), cl::Hidden,
    cl::desc("Enable order file instrumentation (default = off)"));

static cl::opt<bool>
    EnableMatrix("enable-matrix", cl::init(false), cl::Hidden,
                 cl::desc("Enable lowering of the matrix intrinsics"));

static cl::opt<bool> EnableConstraintElimination(
    "enable-constraint-elimination", cl::init(false), cl::Hidden,
    cl::desc(
        "Enable pass to eliminate conditions based on linear constraints"));

static cl::opt<AttributorRunOption> AttributorRun(
    "attributor-enable", cl::Hidden, cl::init(AttributorRunOption::NONE),
    cl::desc("Enable the attributor inter-procedural deduction pass"),
    cl::values(clEnumValN(AttributorRunOption::ALL, "all",
                          "enable all attributor runs"),
               clEnumValN(AttributorRunOption::MODULE, "module",
                          "enable module-wide attributor runs"),
               clEnumValN(AttributorRunOption::CGSCC, "cgscc",
                          "enable call graph SCC attributor runs"),
               clEnumValN(AttributorRunOption::NONE, "none",
                          "disable attributor runs")));

static cl::opt<bool>
    VerifyTapirLowering("verify-tapir-lowering-npm", cl::init(false),
                        cl::Hidden,
                        cl::desc("Verify IR after Tapir lowering steps"));

PipelineTuningOptions::PipelineTuningOptions() {
  LoopInterleaving = true;
  LoopVectorization = true;
  SLPVectorization = false;
  LoopStripmine = true;
  LoopUnrolling = true;
  ForgetAllSCEVInLoopUnroll = ForgetSCEVInLoopUnroll;
  LicmMssaOptCap = SetLicmMssaOptCap;
  LicmMssaNoAccForPromotionCap = SetLicmMssaNoAccForPromotionCap;
  CallGraphProfile = true;
  MergeFunctions = EnableMergeFunctions;
  InlinerThreshold = -1;
  EagerlyInvalidateAnalyses = EnableEagerlyInvalidateAnalyses;
}

namespace llvm {
extern cl::opt<unsigned> MaxDevirtIterations;
extern cl::opt<bool> EnableKnowledgeRetention;
} // namespace llvm

void PassBuilder::invokePeepholeEPCallbacks(FunctionPassManager &FPM,
                                            OptimizationLevel Level) {
  for (auto &C : PeepholeEPCallbacks)
    C(FPM, Level);
}

// Helper to add AnnotationRemarksPass.
static void addAnnotationRemarksPass(ModulePassManager &MPM) {
  MPM.addPass(createModuleToFunctionPassAdaptor(AnnotationRemarksPass()));
}

// Helper to check if the current compilation phase is preparing for LTO
static bool isLTOPreLink(ThinOrFullLTOPhase Phase) {
  return Phase == ThinOrFullLTOPhase::ThinLTOPreLink ||
         Phase == ThinOrFullLTOPhase::FullLTOPreLink;
}

// TODO: Investigate the cost/benefit of tail call elimination on debugging.
FunctionPassManager
PassBuilder::buildO1FunctionSimplificationPipeline(OptimizationLevel Level,
                                                   ThinOrFullLTOPhase Phase) {

  FunctionPassManager FPM;

  // Form SSA out of local memory accesses after breaking apart aggregates into
  // scalars.
  FPM.addPass(SROAPass(SROAOptions::ModifyCFG));

  // Catch trivial redundancies
  FPM.addPass(EarlyCSEPass(true /* Enable mem-ssa. */));

  // Hoisting of scalars and load expressions.
  FPM.addPass(
      SimplifyCFGPass(SimplifyCFGOptions().convertSwitchRangeToICmp(true)));
  FPM.addPass(TaskSimplifyPass());
  FPM.addPass(InstCombinePass());

  FPM.addPass(LibCallsShrinkWrapPass());

  invokePeepholeEPCallbacks(FPM, Level);

  FPM.addPass(
      SimplifyCFGPass(SimplifyCFGOptions().convertSwitchRangeToICmp(true)));
  FPM.addPass(TaskSimplifyPass());

  // Form canonically associated expression trees, and simplify the trees using
  // basic mathematical properties. For example, this will form (nearly)
  // minimal multiplication trees.
  FPM.addPass(ReassociatePass());

  // Add the primary loop simplification pipeline.
  // FIXME: Currently this is split into two loop pass pipelines because we run
  // some function passes in between them. These can and should be removed
  // and/or replaced by scheduling the loop pass equivalents in the correct
  // positions. But those equivalent passes aren't powerful enough yet.
  // Specifically, `SimplifyCFGPass` and `InstCombinePass` are currently still
  // used. We have `LoopSimplifyCFGPass` which isn't yet powerful enough yet to
  // fully replace `SimplifyCFGPass`, and the closest to the other we have is
  // `LoopInstSimplify`.
  LoopPassManager LPM1, LPM2;

  // Simplify the loop body. We do this initially to clean up after other loop
  // passes run, either when iterating on a loop or on inner loops with
  // implications on the outer loop.
  LPM1.addPass(LoopInstSimplifyPass());
  LPM1.addPass(LoopSimplifyCFGPass());

  // Try to remove as much code from the loop header as possible,
  // to reduce amount of IR that will have to be duplicated. However,
  // do not perform speculative hoisting the first time as LICM
  // will destroy metadata that may not need to be destroyed if run
  // after loop rotation.
  // TODO: Investigate promotion cap for O1.
  LPM1.addPass(LICMPass(PTO.LicmMssaOptCap, PTO.LicmMssaNoAccForPromotionCap,
                        /*AllowSpeculation=*/false));

  LPM1.addPass(LoopRotatePass(/* Disable header duplication */ true,
                              isLTOPreLink(Phase)));
  // TODO: Investigate promotion cap for O1.
  LPM1.addPass(LICMPass(PTO.LicmMssaOptCap, PTO.LicmMssaNoAccForPromotionCap,
                        /*AllowSpeculation=*/true));
  LPM1.addPass(SimpleLoopUnswitchPass());
  if (EnableLoopFlatten)
    LPM1.addPass(LoopFlattenPass());

  LPM2.addPass(LoopIdiomRecognizePass());
  LPM2.addPass(IndVarSimplifyPass());

  for (auto &C : LateLoopOptimizationsEPCallbacks)
    C(LPM2, Level);

  LPM2.addPass(LoopDeletionPass());

  if (EnableLoopInterchange)
    LPM2.addPass(LoopInterchangePass());

  // Do not enable unrolling in PreLinkThinLTO phase during sample PGO
  // because it changes IR to makes profile annotation in back compile
  // inaccurate. The normal unroller doesn't pay attention to forced full unroll
  // attributes so we need to make sure and allow the full unroll pass to pay
  // attention to it.
  if (Phase != ThinOrFullLTOPhase::ThinLTOPreLink || !PGOOpt ||
      PGOOpt->Action != PGOOptions::SampleUse)
    LPM2.addPass(LoopFullUnrollPass(Level.getSpeedupLevel(),
                                    /* OnlyWhenForced= */ !PTO.LoopUnrolling,
                                    PTO.ForgetAllSCEVInLoopUnroll));

  for (auto &C : LoopOptimizerEndEPCallbacks)
    C(LPM2, Level);

  // We provide the opt remark emitter pass for LICM to use. We only need to do
  // this once as it is immutable.
  FPM.addPass(
      RequireAnalysisPass<OptimizationRemarkEmitterAnalysis, Function>());
  FPM.addPass(createFunctionToLoopPassAdaptor(std::move(LPM1),
                                              /*UseMemorySSA=*/true,
                                              /*UseBlockFrequencyInfo=*/true));
  FPM.addPass(
      SimplifyCFGPass(SimplifyCFGOptions().convertSwitchRangeToICmp(true)));
  FPM.addPass(TaskSimplifyPass());
  FPM.addPass(InstCombinePass());
  // The loop passes in LPM2 (LoopFullUnrollPass) do not preserve MemorySSA.
  // *All* loop passes must preserve it, in order to be able to use it.
  FPM.addPass(createFunctionToLoopPassAdaptor(std::move(LPM2),
                                              /*UseMemorySSA=*/false,
                                              /*UseBlockFrequencyInfo=*/false));

  // Delete small array after loop unroll.
  FPM.addPass(SROAPass(SROAOptions::ModifyCFG));

  // Specially optimize memory movement as it doesn't look like dataflow in SSA.
  FPM.addPass(MemCpyOptPass());

  // Sparse conditional constant propagation.
  // FIXME: It isn't clear why we do this *after* loop passes rather than
  // before...
  FPM.addPass(SCCPPass());

  // Delete dead bit computations (instcombine runs after to fold away the dead
  // computations, and then ADCE will run later to exploit any new DCE
  // opportunities that creates).
  FPM.addPass(BDCEPass());

  // Run instcombine after redundancy and dead bit elimination to exploit
  // opportunities opened up by them.
  FPM.addPass(InstCombinePass());
  invokePeepholeEPCallbacks(FPM, Level);

  FPM.addPass(CoroElidePass());

  for (auto &C : ScalarOptimizerLateEPCallbacks)
    C(FPM, Level);

  // Finally, do an expensive DCE pass to catch all the dead code exposed by
  // the simplifications and basic cleanup after all the simplifications.
  // TODO: Investigate if this is too expensive.
  FPM.addPass(ADCEPass());
  FPM.addPass(
      SimplifyCFGPass(SimplifyCFGOptions().convertSwitchRangeToICmp(true)));
  FPM.addPass(TaskSimplifyPass());
  FPM.addPass(InstCombinePass());
  invokePeepholeEPCallbacks(FPM, Level);

  return FPM;
}

FunctionPassManager
PassBuilder::buildFunctionSimplificationPipeline(OptimizationLevel Level,
                                                 ThinOrFullLTOPhase Phase) {
  assert(Level != OptimizationLevel::O0 && "Must request optimizations!");

  // The O1 pipeline has a separate pipeline creation function to simplify
  // construction readability.
  if (Level.getSpeedupLevel() == 1)
    return buildO1FunctionSimplificationPipeline(Level, Phase);

  FunctionPassManager FPM;

  // Form SSA out of local memory accesses after breaking apart aggregates into
  // scalars.
  FPM.addPass(SROAPass(SROAOptions::ModifyCFG));

  // Catch trivial redundancies
  FPM.addPass(EarlyCSEPass(true /* Enable mem-ssa. */));
  if (EnableKnowledgeRetention)
    FPM.addPass(AssumeSimplifyPass());

  // Hoisting of scalars and load expressions.
  if (EnableGVNHoist)
    FPM.addPass(GVNHoistPass());

  // Global value numbering based sinking.
  if (EnableGVNSink) {
    FPM.addPass(GVNSinkPass());
    FPM.addPass(
        SimplifyCFGPass(SimplifyCFGOptions().convertSwitchRangeToICmp(true)));
  }

  // Speculative execution if the target has divergent branches; otherwise nop.
  FPM.addPass(SpeculativeExecutionPass(/* OnlyIfDivergentTarget =*/true));

  // Optimize based on known information about branches, and cleanup afterward.
  FPM.addPass(JumpThreadingPass());
  FPM.addPass(CorrelatedValuePropagationPass());

  FPM.addPass(
      SimplifyCFGPass(SimplifyCFGOptions().convertSwitchRangeToICmp(true)));
  FPM.addPass(TaskSimplifyPass());
  FPM.addPass(InstCombinePass());
  if (Level == OptimizationLevel::O3)
    FPM.addPass(AggressiveInstCombinePass());

  if (EnableConstraintElimination)
    FPM.addPass(ConstraintEliminationPass());

  if (!Level.isOptimizingForSize())
    FPM.addPass(LibCallsShrinkWrapPass());

  invokePeepholeEPCallbacks(FPM, Level);

  // For PGO use pipeline, try to optimize memory intrinsics such as memcpy
  // using the size value profile. Don't perform this when optimizing for size.
  if (PGOOpt && PGOOpt->Action == PGOOptions::IRUse &&
      !Level.isOptimizingForSize())
    FPM.addPass(PGOMemOPSizeOpt());

  FPM.addPass(TailCallElimPass());
  FPM.addPass(
      SimplifyCFGPass(SimplifyCFGOptions().convertSwitchRangeToICmp(true)));
  FPM.addPass(TaskSimplifyPass());

  // Form canonically associated expression trees, and simplify the trees using
  // basic mathematical properties. For example, this will form (nearly)
  // minimal multiplication trees.
  FPM.addPass(ReassociatePass());

  // Add the primary loop simplification pipeline.
  // FIXME: Currently this is split into two loop pass pipelines because we run
  // some function passes in between them. These can and should be removed
  // and/or replaced by scheduling the loop pass equivalents in the correct
  // positions. But those equivalent passes aren't powerful enough yet.
  // Specifically, `SimplifyCFGPass` and `InstCombinePass` are currently still
  // used. We have `LoopSimplifyCFGPass` which isn't yet powerful enough yet to
  // fully replace `SimplifyCFGPass`, and the closest to the other we have is
  // `LoopInstSimplify`.
  LoopPassManager LPM1, LPM2;

  // Simplify the loop body. We do this initially to clean up after other loop
  // passes run, either when iterating on a loop or on inner loops with
  // implications on the outer loop.
  LPM1.addPass(LoopInstSimplifyPass());
  LPM1.addPass(LoopSimplifyCFGPass());

  // Try to remove as much code from the loop header as possible,
  // to reduce amount of IR that will have to be duplicated. However,
  // do not perform speculative hoisting the first time as LICM
  // will destroy metadata that may not need to be destroyed if run
  // after loop rotation.
  // TODO: Investigate promotion cap for O1.
  LPM1.addPass(LICMPass(PTO.LicmMssaOptCap, PTO.LicmMssaNoAccForPromotionCap,
                        /*AllowSpeculation=*/false));

  // Disable header duplication in loop rotation at -Oz.
  LPM1.addPass(
      LoopRotatePass(Level != OptimizationLevel::Oz, isLTOPreLink(Phase)));
  // TODO: Investigate promotion cap for O1.
  LPM1.addPass(LICMPass(PTO.LicmMssaOptCap, PTO.LicmMssaNoAccForPromotionCap,
                        /*AllowSpeculation=*/true));
  LPM1.addPass(
      SimpleLoopUnswitchPass(/* NonTrivial */ Level == OptimizationLevel::O3 &&
                             EnableO3NonTrivialUnswitching));
  if (EnableLoopFlatten)
    LPM1.addPass(LoopFlattenPass());

  LPM2.addPass(LoopIdiomRecognizePass());
  LPM2.addPass(IndVarSimplifyPass());

  for (auto &C : LateLoopOptimizationsEPCallbacks)
    C(LPM2, Level);

  LPM2.addPass(LoopDeletionPass());

  if (EnableLoopInterchange)
    LPM2.addPass(LoopInterchangePass());

  // Do not enable unrolling in PreLinkThinLTO phase during sample PGO
  // because it changes IR to makes profile annotation in back compile
  // inaccurate. The normal unroller doesn't pay attention to forced full unroll
  // attributes so we need to make sure and allow the full unroll pass to pay
  // attention to it.
  if (Phase != ThinOrFullLTOPhase::ThinLTOPreLink || !PGOOpt ||
      PGOOpt->Action != PGOOptions::SampleUse)
    LPM2.addPass(LoopFullUnrollPass(Level.getSpeedupLevel(),
                                    /* OnlyWhenForced= */ !PTO.LoopUnrolling,
                                    PTO.ForgetAllSCEVInLoopUnroll));

  for (auto &C : LoopOptimizerEndEPCallbacks)
    C(LPM2, Level);

  // We provide the opt remark emitter pass for LICM to use. We only need to do
  // this once as it is immutable.
  FPM.addPass(
      RequireAnalysisPass<OptimizationRemarkEmitterAnalysis, Function>());
  FPM.addPass(createFunctionToLoopPassAdaptor(std::move(LPM1),
                                              /*UseMemorySSA=*/true,
                                              /*UseBlockFrequencyInfo=*/true));
  FPM.addPass(
      SimplifyCFGPass(SimplifyCFGOptions().convertSwitchRangeToICmp(true)));
  FPM.addPass(TaskSimplifyPass());
  FPM.addPass(InstCombinePass());
  // The loop passes in LPM2 (LoopIdiomRecognizePass, IndVarSimplifyPass,
  // LoopDeletionPass and LoopFullUnrollPass) do not preserve MemorySSA.
  // *All* loop passes must preserve it, in order to be able to use it.
  FPM.addPass(createFunctionToLoopPassAdaptor(std::move(LPM2),
                                              /*UseMemorySSA=*/false,
                                              /*UseBlockFrequencyInfo=*/false));

  // Delete small array after loop unroll.
  FPM.addPass(SROAPass(SROAOptions::ModifyCFG));

  // Try vectorization/scalarization transforms that are both improvements
  // themselves and can allow further folds with GVN and InstCombine.
  FPM.addPass(VectorCombinePass(/*TryEarlyFoldsOnly=*/true));

  // Eliminate redundancies.
  FPM.addPass(MergedLoadStoreMotionPass());
  if (RunNewGVN)
    FPM.addPass(NewGVNPass());
  else
    FPM.addPass(GVNPass());

  // Sparse conditional constant propagation.
  // FIXME: It isn't clear why we do this *after* loop passes rather than
  // before...
  FPM.addPass(SCCPPass());

  // Delete dead bit computations (instcombine runs after to fold away the dead
  // computations, and then ADCE will run later to exploit any new DCE
  // opportunities that creates).
  FPM.addPass(BDCEPass());

  // Run instcombine after redundancy and dead bit elimination to exploit
  // opportunities opened up by them.
  FPM.addPass(InstCombinePass());
  invokePeepholeEPCallbacks(FPM, Level);

  // Re-consider control flow based optimizations after redundancy elimination,
  // redo DCE, etc.
  if (EnableDFAJumpThreading && Level.getSizeLevel() == 0)
    FPM.addPass(DFAJumpThreadingPass());

  FPM.addPass(JumpThreadingPass());
  FPM.addPass(CorrelatedValuePropagationPass());

  // Finally, do an expensive DCE pass to catch all the dead code exposed by
  // the simplifications and basic cleanup after all the simplifications.
  // TODO: Investigate if this is too expensive.
  FPM.addPass(ADCEPass());

  // Specially optimize memory movement as it doesn't look like dataflow in SSA.
  FPM.addPass(MemCpyOptPass());

  FPM.addPass(DSEPass());
  FPM.addPass(createFunctionToLoopPassAdaptor(
      LICMPass(PTO.LicmMssaOptCap, PTO.LicmMssaNoAccForPromotionCap,
               /*AllowSpeculation=*/true),
      /*UseMemorySSA=*/true, /*UseBlockFrequencyInfo=*/true));

  FPM.addPass(CoroElidePass());

  for (auto &C : ScalarOptimizerLateEPCallbacks)
    C(FPM, Level);

  FPM.addPass(SimplifyCFGPass(SimplifyCFGOptions()
                                  .convertSwitchRangeToICmp(true)
                                  .hoistCommonInsts(true)
                                  .sinkCommonInsts(true)));
  FPM.addPass(TaskSimplifyPass());
  FPM.addPass(InstCombinePass());
  invokePeepholeEPCallbacks(FPM, Level);

  // Don't add CHR pass for CSIRInstr build in PostLink as the profile
  // is still the same as the PreLink compilation.
  if (EnableCHR && Level == OptimizationLevel::O3 && PGOOpt &&
      ((PGOOpt->Action == PGOOptions::IRUse &&
        (Phase != ThinOrFullLTOPhase::ThinLTOPostLink ||
         PGOOpt->CSAction != PGOOptions::CSIRInstr)) ||
       PGOOpt->Action == PGOOptions::SampleUse))
    FPM.addPass(ControlHeightReductionPass());

  return FPM;
}

void PassBuilder::addRequiredLTOPreLinkPasses(ModulePassManager &MPM) {
  MPM.addPass(CanonicalizeAliasesPass());
  MPM.addPass(NameAnonGlobalPass());
}

void PassBuilder::addPGOInstrPasses(ModulePassManager &MPM,
                                    OptimizationLevel Level, bool RunProfileGen,
                                    bool IsCS, std::string ProfileFile,
                                    std::string ProfileRemappingFile,
                                    ThinOrFullLTOPhase LTOPhase) {
  assert(Level != OptimizationLevel::O0 && "Not expecting O0 here!");
  if (!IsCS && !DisablePreInliner) {
    InlineParams IP;

    IP.DefaultThreshold = PreInlineThreshold;

    // FIXME: The hint threshold has the same value used by the regular inliner
    // when not optimzing for size. This should probably be lowered after
    // performance testing.
    // FIXME: this comment is cargo culted from the old pass manager, revisit).
    IP.HintThreshold = Level.isOptimizingForSize() ? PreInlineThreshold : 325;
    ModuleInlinerWrapperPass MIWP(
        IP, /* MandatoryFirst */ true,
        InlineContext{LTOPhase, InlinePass::EarlyInliner});
    CGSCCPassManager &CGPipeline = MIWP.getPM();

    FunctionPassManager FPM;
    FPM.addPass(SROAPass(SROAOptions::ModifyCFG));
    FPM.addPass(EarlyCSEPass()); // Catch trivial redundancies.
    FPM.addPass(SimplifyCFGPass(SimplifyCFGOptions().convertSwitchRangeToICmp(
        true)));                    // Merge & remove basic blocks.
    FPM.addPass(InstCombinePass()); // Combine silly sequences.
    invokePeepholeEPCallbacks(FPM, Level);

    CGPipeline.addPass(createCGSCCToFunctionPassAdaptor(
        std::move(FPM), PTO.EagerlyInvalidateAnalyses));

    MPM.addPass(std::move(MIWP));

    // Delete anything that is now dead to make sure that we don't instrument
    // dead code. Instrumentation can end up keeping dead code around and
    // dramatically increase code size.
    MPM.addPass(GlobalDCEPass());
  }

  if (!RunProfileGen) {
    assert(!ProfileFile.empty() && "Profile use expecting a profile file!");
    MPM.addPass(PGOInstrumentationUse(ProfileFile, ProfileRemappingFile, IsCS));
    // Cache ProfileSummaryAnalysis once to avoid the potential need to insert
    // RequireAnalysisPass for PSI before subsequent non-module passes.
    MPM.addPass(RequireAnalysisPass<ProfileSummaryAnalysis, Module>());
    return;
  }

  // Perform PGO instrumentation.
  MPM.addPass(PGOInstrumentationGen(IsCS));

  if (EnablePostPGOLoopRotation) {
    // Disable header duplication in loop rotation at -Oz.
    MPM.addPass(createModuleToFunctionPassAdaptor(
        createFunctionToLoopPassAdaptor(
            LoopRotatePass(Level != OptimizationLevel::Oz),
            /*UseMemorySSA=*/false,
            /*UseBlockFrequencyInfo=*/false),
        PTO.EagerlyInvalidateAnalyses));
  }

  // Add the profile lowering pass.
  InstrProfOptions Options;
  if (!ProfileFile.empty())
    Options.InstrProfileOutput = ProfileFile;
  // Do counter promotion at Level greater than O0.
  Options.DoCounterPromotion = true;
  Options.UseBFIInPromotion = IsCS;
  MPM.addPass(InstrProfiling(Options, IsCS));
}

void PassBuilder::addPGOInstrPassesForO0(ModulePassManager &MPM,
                                         bool RunProfileGen, bool IsCS,
                                         std::string ProfileFile,
                                         std::string ProfileRemappingFile) {
  if (!RunProfileGen) {
    assert(!ProfileFile.empty() && "Profile use expecting a profile file!");
    MPM.addPass(PGOInstrumentationUse(ProfileFile, ProfileRemappingFile, IsCS));
    // Cache ProfileSummaryAnalysis once to avoid the potential need to insert
    // RequireAnalysisPass for PSI before subsequent non-module passes.
    MPM.addPass(RequireAnalysisPass<ProfileSummaryAnalysis, Module>());
    return;
  }

  // Perform PGO instrumentation.
  MPM.addPass(PGOInstrumentationGen(IsCS));
  // Add the profile lowering pass.
  InstrProfOptions Options;
  if (!ProfileFile.empty())
    Options.InstrProfileOutput = ProfileFile;
  // Do not do counter promotion at O0.
  Options.DoCounterPromotion = false;
  Options.UseBFIInPromotion = IsCS;
  MPM.addPass(InstrProfiling(Options, IsCS));
}

static InlineParams getInlineParamsFromOptLevel(OptimizationLevel Level) {
  return getInlineParams(Level.getSpeedupLevel(), Level.getSizeLevel());
}

ModuleInlinerWrapperPass
PassBuilder::buildInlinerPipeline(OptimizationLevel Level,
                                  ThinOrFullLTOPhase Phase) {
  InlineParams IP;
  if (PTO.InlinerThreshold == -1)
    IP = getInlineParamsFromOptLevel(Level);
  else
    IP = getInlineParams(PTO.InlinerThreshold);
  // For PreLinkThinLTO + SamplePGO, set hot-caller threshold to 0 to
  // disable hot callsite inline (as much as possible [1]) because it makes
  // profile annotation in the backend inaccurate.
  //
  // [1] Note the cost of a function could be below zero due to erased
  // prologue / epilogue.
  if (Phase == ThinOrFullLTOPhase::ThinLTOPreLink && PGOOpt &&
      PGOOpt->Action == PGOOptions::SampleUse)
    IP.HotCallSiteThreshold = 0;

  if (PGOOpt)
    IP.EnableDeferral = EnablePGOInlineDeferral;

  ModuleInlinerWrapperPass MIWP(IP, PerformMandatoryInliningsFirst,
                                InlineContext{Phase, InlinePass::CGSCCInliner},
                                UseInlineAdvisor, MaxDevirtIterations);

  // Require the GlobalsAA analysis for the module so we can query it within
  // the CGSCC pipeline.
  MIWP.addModulePass(RequireAnalysisPass<GlobalsAA, Module>());
  // Invalidate AAManager so it can be recreated and pick up the newly available
  // GlobalsAA.
  MIWP.addModulePass(
      createModuleToFunctionPassAdaptor(InvalidateAnalysisPass<AAManager>()));

  // Require the ProfileSummaryAnalysis for the module so we can query it within
  // the inliner pass.
  MIWP.addModulePass(RequireAnalysisPass<ProfileSummaryAnalysis, Module>());

  // Now begin the main postorder CGSCC pipeline.
  // FIXME: The current CGSCC pipeline has its origins in the legacy pass
  // manager and trying to emulate its precise behavior. Much of this doesn't
  // make a lot of sense and we should revisit the core CGSCC structure.
  CGSCCPassManager &MainCGPipeline = MIWP.getPM();

  // Note: historically, the PruneEH pass was run first to deduce nounwind and
  // generally clean up exception handling overhead. It isn't clear this is
  // valuable as the inliner doesn't currently care whether it is inlining an
  // invoke or a call.

  if (AttributorRun & AttributorRunOption::CGSCC)
    MainCGPipeline.addPass(AttributorCGSCCPass());

  // Now deduce any function attributes based in the current code.
  MainCGPipeline.addPass(PostOrderFunctionAttrsPass());

  // When at O3 add argument promotion to the pass pipeline.
  // FIXME: It isn't at all clear why this should be limited to O3.
  if (Level == OptimizationLevel::O3)
    MainCGPipeline.addPass(ArgumentPromotionPass());

  // Try to perform OpenMP specific optimizations. This is a (quick!) no-op if
  // there are no OpenMP runtime calls present in the module.
  if (Level == OptimizationLevel::O2 || Level == OptimizationLevel::O3)
    MainCGPipeline.addPass(OpenMPOptCGSCCPass());

  for (auto &C : CGSCCOptimizerLateEPCallbacks)
    C(MainCGPipeline, Level);

  // Lastly, add the core function simplification pipeline nested inside the
  // CGSCC walk.
  MainCGPipeline.addPass(createCGSCCToFunctionPassAdaptor(
      buildFunctionSimplificationPipeline(Level, Phase),
      PTO.EagerlyInvalidateAnalyses, EnableNoRerunSimplificationPipeline));

  MainCGPipeline.addPass(CoroSplitPass(Level != OptimizationLevel::O0));

  if (EnableNoRerunSimplificationPipeline)
    MIWP.addLateModulePass(createModuleToFunctionPassAdaptor(
        InvalidateAnalysisPass<ShouldNotRunFunctionPassesAnalysis>()));

  return MIWP;
}

ModulePassManager
PassBuilder::buildModuleInlinerPipeline(OptimizationLevel Level,
                                        ThinOrFullLTOPhase Phase) {
  ModulePassManager MPM;

  InlineParams IP = getInlineParamsFromOptLevel(Level);
  // For PreLinkThinLTO + SamplePGO, set hot-caller threshold to 0 to
  // disable hot callsite inline (as much as possible [1]) because it makes
  // profile annotation in the backend inaccurate.
  //
  // [1] Note the cost of a function could be below zero due to erased
  // prologue / epilogue.
  if (Phase == ThinOrFullLTOPhase::ThinLTOPreLink && PGOOpt &&
      PGOOpt->Action == PGOOptions::SampleUse)
    IP.HotCallSiteThreshold = 0;

  if (PGOOpt)
    IP.EnableDeferral = EnablePGOInlineDeferral;

  // The inline deferral logic is used to avoid losing some
  // inlining chance in future. It is helpful in SCC inliner, in which
  // inlining is processed in bottom-up order.
  // While in module inliner, the inlining order is a priority-based order
  // by default. The inline deferral is unnecessary there. So we disable the
  // inline deferral logic in module inliner.
  IP.EnableDeferral = false;

  MPM.addPass(ModuleInlinerPass(IP, UseInlineAdvisor, Phase));

  MPM.addPass(createModuleToFunctionPassAdaptor(
      buildFunctionSimplificationPipeline(Level, Phase),
      PTO.EagerlyInvalidateAnalyses));

  MPM.addPass(createModuleToPostOrderCGSCCPassAdaptor(
      CoroSplitPass(Level != OptimizationLevel::O0)));

  return MPM;
}

ModulePassManager
PassBuilder::buildModuleSimplificationPipeline(OptimizationLevel Level,
                                               ThinOrFullLTOPhase Phase) {
  ModulePassManager MPM;

  // Place pseudo probe instrumentation as the first pass of the pipeline to
  // minimize the impact of optimization changes.
  if (PGOOpt && PGOOpt->PseudoProbeForProfiling &&
      Phase != ThinOrFullLTOPhase::ThinLTOPostLink)
    MPM.addPass(SampleProfileProbePass(TM));

  bool HasSampleProfile = PGOOpt && (PGOOpt->Action == PGOOptions::SampleUse);

  // In ThinLTO mode, when flattened profile is used, all the available
  // profile information will be annotated in PreLink phase so there is
  // no need to load the profile again in PostLink.
  bool LoadSampleProfile =
      HasSampleProfile &&
      !(FlattenedProfileUsed && Phase == ThinOrFullLTOPhase::ThinLTOPostLink);

  // During the ThinLTO backend phase we perform early indirect call promotion
  // here, before globalopt. Otherwise imported available_externally functions
  // look unreferenced and are removed. If we are going to load the sample
  // profile then defer until later.
  // TODO: See if we can move later and consolidate with the location where
  // we perform ICP when we are loading a sample profile.
  // TODO: We pass HasSampleProfile (whether there was a sample profile file
  // passed to the compile) to the SamplePGO flag of ICP. This is used to
  // determine whether the new direct calls are annotated with prof metadata.
  // Ideally this should be determined from whether the IR is annotated with
  // sample profile, and not whether the a sample profile was provided on the
  // command line. E.g. for flattened profiles where we will not be reloading
  // the sample profile in the ThinLTO backend, we ideally shouldn't have to
  // provide the sample profile file.
  if (Phase == ThinOrFullLTOPhase::ThinLTOPostLink && !LoadSampleProfile)
    MPM.addPass(PGOIndirectCallPromotion(true /* InLTO */, HasSampleProfile));

  // Do basic inference of function attributes from known properties of system
  // libraries and other oracles.
  MPM.addPass(InferFunctionAttrsPass());
  MPM.addPass(CoroEarlyPass());

  // Create an early function pass manager to cleanup the output of the
  // frontend.
  FunctionPassManager EarlyFPM;
  // Lower llvm.expect to metadata before attempting transforms.
  // Compare/branch metadata may alter the behavior of passes like SimplifyCFG.
  EarlyFPM.addPass(LowerExpectIntrinsicPass());
  EarlyFPM.addPass(SimplifyCFGPass());
  EarlyFPM.addPass(SROAPass(SROAOptions::ModifyCFG));
  EarlyFPM.addPass(EarlyCSEPass());
  if (Level == OptimizationLevel::O3)
    EarlyFPM.addPass(CallSiteSplittingPass());

  // In SamplePGO ThinLTO backend, we need instcombine before profile annotation
  // to convert bitcast to direct calls so that they can be inlined during the
  // profile annotation prepration step.
  // More details about SamplePGO design can be found in:
  // https://research.google.com/pubs/pub45290.html
  // FIXME: revisit how SampleProfileLoad/Inliner/ICP is structured.
  if (LoadSampleProfile)
    EarlyFPM.addPass(InstCombinePass());
  MPM.addPass(createModuleToFunctionPassAdaptor(std::move(EarlyFPM),
                                                PTO.EagerlyInvalidateAnalyses));

  if (LoadSampleProfile) {
    // Annotate sample profile right after early FPM to ensure freshness of
    // the debug info.
    MPM.addPass(SampleProfileLoaderPass(PGOOpt->ProfileFile,
                                        PGOOpt->ProfileRemappingFile, Phase));
    // Cache ProfileSummaryAnalysis once to avoid the potential need to insert
    // RequireAnalysisPass for PSI before subsequent non-module passes.
    MPM.addPass(RequireAnalysisPass<ProfileSummaryAnalysis, Module>());
    // Do not invoke ICP in the LTOPrelink phase as it makes it hard
    // for the profile annotation to be accurate in the LTO backend.
    if (Phase != ThinOrFullLTOPhase::ThinLTOPreLink &&
        Phase != ThinOrFullLTOPhase::FullLTOPreLink)
      // We perform early indirect call promotion here, before globalopt.
      // This is important for the ThinLTO backend phase because otherwise
      // imported available_externally functions look unreferenced and are
      // removed.
      MPM.addPass(
          PGOIndirectCallPromotion(true /* IsInLTO */, true /* SamplePGO */));
  }

  // Try to perform OpenMP specific optimizations on the module. This is a
  // (quick!) no-op if there are no OpenMP runtime calls present in the module.
  if (Level != OptimizationLevel::O0)
    MPM.addPass(OpenMPOptPass());

  if (AttributorRun & AttributorRunOption::MODULE)
    MPM.addPass(AttributorPass());

  // Lower type metadata and the type.test intrinsic in the ThinLTO
  // post link pipeline after ICP. This is to enable usage of the type
  // tests in ICP sequences.
  if (Phase == ThinOrFullLTOPhase::ThinLTOPostLink)
    MPM.addPass(LowerTypeTestsPass(nullptr, nullptr, true));

  for (auto &C : PipelineEarlySimplificationEPCallbacks)
    C(MPM, Level);

  // Interprocedural constant propagation now that basic cleanup has occurred
  // and prior to optimizing globals.
  // FIXME: This position in the pipeline hasn't been carefully considered in
  // years, it should be re-analyzed.
  MPM.addPass(IPSCCPPass(IPSCCPOptions(/*AllowFuncSpec=*/
                                       Level != OptimizationLevel::Os &&
                                       Level != OptimizationLevel::Oz)));

  // Attach metadata to indirect call sites indicating the set of functions
  // they may target at run-time. This should follow IPSCCP.
  MPM.addPass(CalledValuePropagationPass());

  // Optimize globals to try and fold them into constants.
  MPM.addPass(GlobalOptPass());

  // Promote any localized globals to SSA registers.
  // FIXME: Should this instead by a run of SROA?
  // FIXME: We should probably run instcombine and simplifycfg afterward to
  // delete control flows that are dead once globals have been folded to
  // constants.
  MPM.addPass(createModuleToFunctionPassAdaptor(PromotePass()));

  // Create a small function pass pipeline to cleanup after all the global
  // optimizations.
  FunctionPassManager GlobalCleanupPM;
  GlobalCleanupPM.addPass(InstCombinePass());
  invokePeepholeEPCallbacks(GlobalCleanupPM, Level);

  GlobalCleanupPM.addPass(
      SimplifyCFGPass(SimplifyCFGOptions().convertSwitchRangeToICmp(true)));
  GlobalCleanupPM.addPass(TaskSimplifyPass());
  MPM.addPass(createModuleToFunctionPassAdaptor(std::move(GlobalCleanupPM),
                                                PTO.EagerlyInvalidateAnalyses));

  // Add all the requested passes for instrumentation PGO, if requested.
  if (PGOOpt && Phase != ThinOrFullLTOPhase::ThinLTOPostLink &&
      (PGOOpt->Action == PGOOptions::IRInstr ||
       PGOOpt->Action == PGOOptions::IRUse)) {
    addPGOInstrPasses(MPM, Level,
                      /* RunProfileGen */ PGOOpt->Action == PGOOptions::IRInstr,
                      /* IsCS */ false, PGOOpt->ProfileFile,
                      PGOOpt->ProfileRemappingFile, Phase);
    MPM.addPass(PGOIndirectCallPromotion(false, false));
  }
  if (PGOOpt && Phase != ThinOrFullLTOPhase::ThinLTOPostLink &&
      PGOOpt->CSAction == PGOOptions::CSIRInstr)
    MPM.addPass(PGOInstrumentationGenCreateVar(PGOOpt->CSProfileGenFile));

  // Synthesize function entry counts for non-PGO compilation.
  if (EnableSyntheticCounts && !PGOOpt)
    MPM.addPass(SyntheticCountsPropagation());

  if (EnableModuleInliner)
    MPM.addPass(buildModuleInlinerPipeline(Level, Phase));
  else
    MPM.addPass(buildInlinerPipeline(Level, Phase));

  // Remove any dead arguments exposed by cleanups, constant folding globals,
  // and argument promotion.
  MPM.addPass(DeadArgumentEliminationPass());

  MPM.addPass(CoroCleanupPass());

  if (EnableMemProfiler && Phase != ThinOrFullLTOPhase::ThinLTOPreLink) {
    MPM.addPass(createModuleToFunctionPassAdaptor(MemProfilerPass()));
    MPM.addPass(ModuleMemProfilerPass());
  }

  return MPM;
}

/// TODO: Should LTO cause any differences to this set of passes?
void PassBuilder::addVectorPasses(OptimizationLevel Level,
                                  FunctionPassManager &FPM, bool IsFullLTO) {
  FPM.addPass(LoopVectorizePass(
      LoopVectorizeOptions(!PTO.LoopInterleaving, !PTO.LoopVectorization)));

  if (IsFullLTO) {
    // The vectorizer may have significantly shortened a loop body; unroll
    // again. Unroll small loops to hide loop backedge latency and saturate any
    // parallel execution resources of an out-of-order processor. We also then
    // need to clean up redundancies and loop invariant code.
    // FIXME: It would be really good to use a loop-integrated instruction
    // combiner for cleanup here so that the unrolling and LICM can be pipelined
    // across the loop nests.
    // We do UnrollAndJam in a separate LPM to ensure it happens before unroll
    if (EnableUnrollAndJam && PTO.LoopUnrolling)
      FPM.addPass(createFunctionToLoopPassAdaptor(
          LoopUnrollAndJamPass(Level.getSpeedupLevel())));
    FPM.addPass(LoopUnrollPass(LoopUnrollOptions(
        Level.getSpeedupLevel(), /*OnlyWhenForced=*/!PTO.LoopUnrolling,
        PTO.ForgetAllSCEVInLoopUnroll)));
    FPM.addPass(WarnMissedTransformationsPass());
    // Now that we are done with loop unrolling, be it either by LoopVectorizer,
    // or LoopUnroll passes, some variable-offset GEP's into alloca's could have
    // become constant-offset, thus enabling SROA and alloca promotion. Do so.
    // NOTE: we are very late in the pipeline, and we don't have any LICM
    // or SimplifyCFG passes scheduled after us, that would cleanup
    // the CFG mess this may created if allowed to modify CFG, so forbid that.
    FPM.addPass(SROAPass(SROAOptions::PreserveCFG));
  }

  if (!IsFullLTO) {
    // Eliminate loads by forwarding stores from the previous iteration to loads
    // of the current iteration.
    FPM.addPass(LoopLoadEliminationPass());
  }
  // Cleanup after the loop optimization passes.
  FPM.addPass(InstCombinePass());

  if (Level.getSpeedupLevel() > 1 && ExtraVectorizerPasses) {
    ExtraVectorPassManager ExtraPasses;
    // At higher optimization levels, try to clean up any runtime overlap and
    // alignment checks inserted by the vectorizer. We want to track correlated
    // runtime checks for two inner loops in the same outer loop, fold any
    // common computations, hoist loop-invariant aspects out of any outer loop,
    // and unswitch the runtime checks if possible. Once hoisted, we may have
    // dead (or speculatable) control flows or more combining opportunities.
    ExtraPasses.addPass(EarlyCSEPass());
    ExtraPasses.addPass(CorrelatedValuePropagationPass());
    ExtraPasses.addPass(InstCombinePass());
    LoopPassManager LPM;
    LPM.addPass(LICMPass(PTO.LicmMssaOptCap, PTO.LicmMssaNoAccForPromotionCap,
                         /*AllowSpeculation=*/true));
    LPM.addPass(SimpleLoopUnswitchPass(/* NonTrivial */ Level ==
                                       OptimizationLevel::O3));
    ExtraPasses.addPass(
        RequireAnalysisPass<OptimizationRemarkEmitterAnalysis, Function>());
    ExtraPasses.addPass(
        createFunctionToLoopPassAdaptor(std::move(LPM), /*UseMemorySSA=*/true,
                                        /*UseBlockFrequencyInfo=*/true));
    ExtraPasses.addPass(
        SimplifyCFGPass(SimplifyCFGOptions().convertSwitchRangeToICmp(true)));
    // Cleanup tasks after the loop optimization passes.
    ExtraPasses.addPass(TaskSimplifyPass());
    ExtraPasses.addPass(InstCombinePass());
    FPM.addPass(std::move(ExtraPasses));
  }

  // Now that we've formed fast to execute loop structures, we do further
  // optimizations. These are run afterward as they might block doing complex
  // analyses and transforms such as what are needed for loop vectorization.

  // Cleanup after loop vectorization, etc. Simplification passes like CVP and
  // GVN, loop transforms, and others have already run, so it's now better to
  // convert to more optimized IR using more aggressive simplify CFG options.
  // The extra sinking transform can create larger basic blocks, so do this
  // before SLP vectorization.
  FPM.addPass(SimplifyCFGPass(SimplifyCFGOptions()
                                  .forwardSwitchCondToPhi(true)
                                  .convertSwitchRangeToICmp(true)
                                  .convertSwitchToLookupTable(true)
                                  .needCanonicalLoops(false)
                                  .hoistCommonInsts(true)
                                  .sinkCommonInsts(true)));
<<<<<<< HEAD

  // Rerun EarlyCSE for further cleanup after the sinking transformation.
  FPM.addPass(EarlyCSEPass(true /* Enable mem-ssa. */));

=======
 
>>>>>>> 9c235e1d
  if (IsFullLTO) {
    FPM.addPass(SCCPPass());
    FPM.addPass(InstCombinePass());
    FPM.addPass(BDCEPass());
  }

  // Optimize parallel scalar instruction chains into SIMD instructions.
  if (PTO.SLPVectorization) {
    FPM.addPass(SLPVectorizerPass());
    if (Level.getSpeedupLevel() > 1 && ExtraVectorizerPasses) {
      FPM.addPass(EarlyCSEPass());
    }
  }
  // Enhance/cleanup vector code.
  FPM.addPass(VectorCombinePass());

  // Rerun EarlyCSE for further cleanup.
  FPM.addPass(EarlyCSEPass(true /* Enable mem-ssa. */));

  if (!IsFullLTO) {
    FPM.addPass(InstCombinePass());
    // Unroll small loops to hide loop backedge latency and saturate any
    // parallel execution resources of an out-of-order processor. We also then
    // need to clean up redundancies and loop invariant code.
    // FIXME: It would be really good to use a loop-integrated instruction
    // combiner for cleanup here so that the unrolling and LICM can be pipelined
    // across the loop nests.
    // We do UnrollAndJam in a separate LPM to ensure it happens before unroll
    if (EnableUnrollAndJam && PTO.LoopUnrolling) {
      FPM.addPass(createFunctionToLoopPassAdaptor(
          LoopUnrollAndJamPass(Level.getSpeedupLevel())));
    }
    FPM.addPass(LoopUnrollPass(LoopUnrollOptions(
        Level.getSpeedupLevel(), /*OnlyWhenForced=*/!PTO.LoopUnrolling,
        PTO.ForgetAllSCEVInLoopUnroll)));
    FPM.addPass(WarnMissedTransformationsPass());
    // Now that we are done with loop unrolling, be it either by LoopVectorizer,
    // or LoopUnroll passes, some variable-offset GEP's into alloca's could have
    // become constant-offset, thus enabling SROA and alloca promotion. Do so.
    // NOTE: we are very late in the pipeline, and we don't have any LICM
    // or SimplifyCFG passes scheduled after us, that would cleanup
    // the CFG mess this may created if allowed to modify CFG, so forbid that.
    FPM.addPass(SROAPass(SROAOptions::PreserveCFG));
    FPM.addPass(InstCombinePass());
    FPM.addPass(
        RequireAnalysisPass<OptimizationRemarkEmitterAnalysis, Function>());
    FPM.addPass(createFunctionToLoopPassAdaptor(
        LICMPass(PTO.LicmMssaOptCap, PTO.LicmMssaNoAccForPromotionCap,
                 /*AllowSpeculation=*/true),
        /*UseMemorySSA=*/true, /*UseBlockFrequencyInfo=*/true));
  }

  // Now that we've vectorized and unrolled loops, we may have more refined
  // alignment information, try to re-derive it here.
  FPM.addPass(AlignmentFromAssumptionsPass());

  if (IsFullLTO)
    FPM.addPass(InstCombinePass());
}

ModulePassManager
PassBuilder::buildModuleOptimizationPipeline(OptimizationLevel Level,
                                             ThinOrFullLTOPhase LTOPhase) {
  const bool LTOPreLink = (LTOPhase == ThinOrFullLTOPhase::ThinLTOPreLink ||
                           LTOPhase == ThinOrFullLTOPhase::FullLTOPreLink);
  ModulePassManager MPM;

  // Optimize globals now that the module is fully simplified.
  MPM.addPass(GlobalOptPass());
  MPM.addPass(GlobalDCEPass());

  // Run partial inlining pass to partially inline functions that have
  // large bodies.
  if (RunPartialInlining)
    MPM.addPass(PartialInlinerPass());

  // Remove avail extern fns and globals definitions since we aren't compiling
  // an object file for later LTO. For LTO we want to preserve these so they
  // are eligible for inlining at link-time. Note if they are unreferenced they
  // will be removed by GlobalDCE later, so this only impacts referenced
  // available externally globals. Eventually they will be suppressed during
  // codegen, but eliminating here enables more opportunity for GlobalDCE as it
  // may make globals referenced by available external functions dead and saves
  // running remaining passes on the eliminated functions. These should be
  // preserved during prelinking for link-time inlining decisions.
  if (!LTOPreLink)
    MPM.addPass(EliminateAvailableExternallyPass());

  if (EnableOrderFileInstrumentation)
    MPM.addPass(InstrOrderFilePass());

  // Do RPO function attribute inference across the module to forward-propagate
  // attributes where applicable.
  // FIXME: Is this really an optimization rather than a canonicalization?
  MPM.addPass(ReversePostOrderFunctionAttrsPass());

  // Do a post inline PGO instrumentation and use pass. This is a context
  // sensitive PGO pass. We don't want to do this in LTOPreLink phrase as
  // cross-module inline has not been done yet. The context sensitive
  // instrumentation is after all the inlines are done.
  if (!LTOPreLink && PGOOpt) {
    if (PGOOpt->CSAction == PGOOptions::CSIRInstr)
      addPGOInstrPasses(MPM, Level, /* RunProfileGen */ true,
                        /* IsCS */ true, PGOOpt->CSProfileGenFile,
                        PGOOpt->ProfileRemappingFile, LTOPhase);
    else if (PGOOpt->CSAction == PGOOptions::CSIRUse)
      addPGOInstrPasses(MPM, Level, /* RunProfileGen */ false,
                        /* IsCS */ true, PGOOpt->ProfileFile,
                        PGOOpt->ProfileRemappingFile, LTOPhase);
  }

  // Re-compute GlobalsAA here prior to function passes. This is particularly
  // useful as the above will have inlined, DCE'ed, and function-attr
  // propagated everything. We should at this point have a reasonably minimal
  // and richly annotated call graph. By computing aliasing and mod/ref
  // information for all local globals here, the late loop passes and notably
  // the vectorizer will be able to use them to help recognize vectorizable
  // memory operations.
  MPM.addPass(RecomputeGlobalsAAPass());

  for (auto &C : OptimizerEarlyEPCallbacks)
    C(MPM, Level);

  FunctionPassManager OptimizePM;
  OptimizePM.addPass(Float2IntPass());
  OptimizePM.addPass(LowerConstantIntrinsicsPass());

  if (EnableMatrix) {
    OptimizePM.addPass(LowerMatrixIntrinsicsPass());
    OptimizePM.addPass(EarlyCSEPass());
  }

  // FIXME: We need to run some loop optimizations to re-rotate loops after
  // simplifycfg and others undo their rotation.

  // Optimize the loop execution. These passes operate on entire loop nests
  // rather than on each loop in an inside-out manner, and so they are actually
  // function passes.

  // Stripmine Tapir loops, if pass is enabled.
  if (PTO.LoopStripmine && Level != OptimizationLevel::O1 &&
      !Level.isOptimizingForSize()) {
    LoopPassManager LPM1, LPM2;
    LPM1.addPass(TapirIndVarSimplifyPass());
    OptimizePM.addPass(
        createFunctionToLoopPassAdaptor(std::move(LPM1),
                                        /*UseMemorySSA=*/true,
                                        /*UseBlockFrequencyInfo=*/true));
    OptimizePM.addPass(LoopStripMinePass());
    // Cleanup tasks after stripmining loops.
    OptimizePM.addPass(TaskSimplifyPass());
    // Cleanup after stripmining loops.
    LPM2.addPass(LoopSimplifyCFGPass());
    LPM2.addPass(LICMPass(PTO.LicmMssaOptCap, PTO.LicmMssaNoAccForPromotionCap,
                          /*AllowSpeculation=*/true));
    OptimizePM.addPass(
        createFunctionToLoopPassAdaptor(std::move(LPM2),
                                        /*UseMemorySSA=*/true,
                                        /*UseBlockFrequencyInfo=*/true));
    // Don't run IndVarSimplify at this point, as it can actually inhibit
    // vectorization in some cases.
<<<<<<< HEAD
    OptimizePM.addPass(EarlyCSEPass(true /* Enable mem-ssa. */));
=======
>>>>>>> 9c235e1d
    OptimizePM.addPass(JumpThreadingPass());
    OptimizePM.addPass(CorrelatedValuePropagationPass());
    OptimizePM.addPass(InstCombinePass());
  }

  for (auto &C : VectorizerStartEPCallbacks)
    C(OptimizePM, Level);

  LoopPassManager LPM;
  // First rotate loops that may have been un-rotated by prior passes.
  // Disable header duplication at -Oz.
  LPM.addPass(LoopRotatePass(Level != OptimizationLevel::Oz, LTOPreLink));
  // Some loops may have become dead by now. Try to delete them.
  // FIXME: see discussion in https://reviews.llvm.org/D112851,
  //        this may need to be revisited once we run GVN before loop deletion
  //        in the simplification pipeline.
  LPM.addPass(LoopDeletionPass());
  OptimizePM.addPass(createFunctionToLoopPassAdaptor(
      std::move(LPM), /*UseMemorySSA=*/false, /*UseBlockFrequencyInfo=*/false));

  // Distribute loops to allow partial vectorization.  I.e. isolate dependences
  // into separate loop that would otherwise inhibit vectorization.  This is
  // currently only performed for loops marked with the metadata
  // llvm.loop.distribute=true or when -enable-loop-distribute is specified.
  OptimizePM.addPass(LoopDistributePass());

  // Populates the VFABI attribute with the scalar-to-vector mappings
  // from the TargetLibraryInfo.
  OptimizePM.addPass(InjectTLIMappings());

  addVectorPasses(Level, OptimizePM, /* IsFullLTO */ false);

  // LoopSink pass sinks instructions hoisted by LICM, which serves as a
  // canonicalization pass that enables other optimizations. As a result,
  // LoopSink pass needs to be a very late IR pass to avoid undoing LICM
  // result too early.
  OptimizePM.addPass(LoopSinkPass());

  // And finally clean up LCSSA form before generating code.
  OptimizePM.addPass(InstSimplifyPass());

  // This hoists/decomposes div/rem ops. It should run after other sink/hoist
  // passes to avoid re-sinking, but before SimplifyCFG because it can allow
  // flattening of blocks.
  OptimizePM.addPass(DivRemPairsPass());

  // Try to annotate calls that were created during optimization.
  OptimizePM.addPass(TailCallElimPass());

  // LoopSink (and other loop passes since the last simplifyCFG) might have
  // resulted in single-entry-single-exit or empty blocks. Clean up the CFG.
  OptimizePM.addPass(
      SimplifyCFGPass(SimplifyCFGOptions().convertSwitchRangeToICmp(true)));

  // Cleanup tasks as well.
  OptimizePM.addPass(TaskSimplifyPass());

  // Add the core optimizing pipeline.
  MPM.addPass(createModuleToFunctionPassAdaptor(std::move(OptimizePM),
                                                PTO.EagerlyInvalidateAnalyses));

  for (auto &C : OptimizerLastEPCallbacks)
    C(MPM, Level);

  // Split out cold code. Splitting is done late to avoid hiding context from
  // other optimizations and inadvertently regressing performance. The tradeoff
  // is that this has a higher code size cost than splitting early.
  if (EnableHotColdSplit && !LTOPreLink)
    MPM.addPass(HotColdSplittingPass());

  // Search the code for similar regions of code. If enough similar regions can
  // be found where extracting the regions into their own function will decrease
  // the size of the program, we extract the regions, a deduplicate the
  // structurally similar regions.
  if (EnableIROutliner)
    MPM.addPass(IROutlinerPass());

  // Merge functions if requested.
  if (PTO.MergeFunctions)
    MPM.addPass(MergeFunctionsPass());

  // Now we need to do some global optimization transforms.
  // FIXME: It would seem like these should come first in the optimization
  // pipeline and maybe be the bottom of the canonicalization pipeline? Weird
  // ordering here.
  MPM.addPass(GlobalDCEPass());
  MPM.addPass(ConstantMergePass());

  if (PTO.CallGraphProfile && !LTOPreLink)
    MPM.addPass(CGProfilePass());

  // TODO: Relative look table converter pass caused an issue when full lto is
  // enabled. See https://reviews.llvm.org/D94355 for more details.
  // Until the issue fixed, disable this pass during pre-linking phase.
  if (!LTOPreLink)
    MPM.addPass(RelLookupTableConverterPass());

  return MPM;
}

ModulePassManager
<<<<<<< HEAD
PassBuilder::buildTapirLoweringPipeline(OptimizationLevel Level,
                                        ThinOrFullLTOPhase Phase) {
=======
PassBuilder::buildTapirLoopLoweringPipeline(OptimizationLevel Level,
                                            ThinOrFullLTOPhase Phase) {
>>>>>>> 9c235e1d
  ModulePassManager MPM;

  LoopPassManager LPM1, LPM2;

<<<<<<< HEAD
=======
  if (Level == OptimizationLevel::O0)
    // Form SSA out of local memory accesses.
    MPM.addPass(
        createModuleToFunctionPassAdaptor(SROAPass(SROAOptions::ModifyCFG)));

>>>>>>> 9c235e1d
  // Rotate Loop - disable header duplication at -Oz
  LPM1.addPass(LoopRotatePass(Level != OptimizationLevel::Oz));
  LPM1.addPass(LICMPass(PTO.LicmMssaOptCap, PTO.LicmMssaNoAccForPromotionCap,
                        /*AllowSpeculation=*/true));
  LPM2.addPass(IndVarSimplifyPass());

  FunctionPassManager FPM;
  // The loop pass in LPM2 (IndVarSimplifyPass) does not preserve MemorySSA.
  // *All* loop passes must preserve it, in order to be able to use it.
  FPM.addPass(createFunctionToLoopPassAdaptor(std::move(LPM1),
                                              /*UseMemorySSA=*/true,
                                              /*UseBlockFrequencyInfo=*/true));
  FPM.addPass(SimplifyCFGPass(SimplifyCFGOptions().convertSwitchRangeToICmp(
      true))); // Merge & remove basic blocks.
  FPM.addPass(InstCombinePass());
  FPM.addPass(createFunctionToLoopPassAdaptor(std::move(LPM2),
                                              /*UseMemorySSA=*/false,
                                              /*UseBlockFrequencyInfo=*/false));
  MPM.addPass(createModuleToFunctionPassAdaptor(std::move(FPM)));

  // Outline Tapir loops as needed.
  MPM.addPass(LoopSpawningPass());
  if (VerifyTapirLowering)
    MPM.addPass(VerifierPass());

  // The LoopSpawning pass may leave cruft around.  Clean it up using the
  // function simplification pipeline.
<<<<<<< HEAD
  MPM.addPass(
      createModuleToFunctionPassAdaptor(
          buildFunctionSimplificationPipeline(Level, Phase)));
=======
  if (Level != OptimizationLevel::O0)
    MPM.addPass(
        createModuleToFunctionPassAdaptor(
            buildFunctionSimplificationPipeline(Level, Phase)));

  return MPM;
}

ModulePassManager
PassBuilder::buildTapirLoweringPipeline(OptimizationLevel Level,
                                        ThinOrFullLTOPhase Phase) {
  ModulePassManager MPM;

  if (Level == OptimizationLevel::O0) {
    // At -O0, simply translate the Tapir constructs and run always-inline.  In
    // particular, don't run loop-spawning.

    // Add passes to run just after Tapir loops are (or would be) processed.
    for (auto &C : TapirLoopEndEPCallbacks)
      C(MPM, Level);

    // Lower Tapir constructs to target runtime calls.
    MPM.addPass(TapirToTargetPass());
    if (VerifyTapirLowering)
      MPM.addPass(VerifierPass());

    MPM.addPass(AlwaysInlinerPass(
        /*InsertLifetimeIntrinsics=*/false));

    return MPM;
  }

  // Lower Tapir loops
  MPM.addPass(buildTapirLoopLoweringPipeline(Level, Phase));
>>>>>>> 9c235e1d

  // Add passes to run just after Tapir loops are processed.
  for (auto &C : TapirLoopEndEPCallbacks)
    C(MPM, Level);

  // Canonicalize the representation of tasks.
  MPM.addPass(createModuleToFunctionPassAdaptor(TaskCanonicalizePass()));

  // Lower Tapir to target runtime calls.
  MPM.addPass(TapirToTargetPass());
  if (VerifyTapirLowering)
    MPM.addPass(VerifierPass());

  // The TapirToTarget pass may leave cruft around.  Clean it up using the
  // function simplification pipeline.
  MPM.addPass(
      createModuleToFunctionPassAdaptor(
          buildFunctionSimplificationPipeline(Level, Phase)));

  // Interprocedural constant propagation now that basic cleanup has occurred
  // and prior to optimizing globals.
  // FIXME: This position in the pipeline hasn't been carefully considered in
  // years, it should be re-analyzed.
  MPM.addPass(IPSCCPPass());

  // Attach metadata to indirect call sites indicating the set of functions
  // they may target at run-time. This should follow IPSCCP.
  MPM.addPass(CalledValuePropagationPass());

  // Optimize globals to try and fold them into constants.
  MPM.addPass(GlobalOptPass());

  // Promote any localized globals to SSA registers.
  // FIXME: Should this instead by a run of SROA?
  // FIXME: We should probably run instcombine and simplify-cfg afterward to
  // delete control flows that are dead once globals have been folded to
  // constants.
  MPM.addPass(createModuleToFunctionPassAdaptor(PromotePass()));

  // Remove any dead arguments exposed by cleanups and constant folding
  // globals.
  MPM.addPass(DeadArgumentEliminationPass());

  // Create a small function pass pipeline to cleanup after all the global
  // optimizations.
  FunctionPassManager GlobalCleanupPM;
  GlobalCleanupPM.addPass(InstCombinePass());
  GlobalCleanupPM.addPass(
      SimplifyCFGPass(SimplifyCFGOptions().convertSwitchRangeToICmp(true)));
  MPM.addPass(createModuleToFunctionPassAdaptor(std::move(GlobalCleanupPM)));

  // Synthesize function entry counts for non-PGO compilation.
  if (EnableSyntheticCounts)
    MPM.addPass(SyntheticCountsPropagation());

  MPM.addPass(AlwaysInlinerPass(
      /*InsertLifetimeIntrinsics=*/false));

  // Require the GlobalsAA analysis for the module so we can query it within
  // the CGSCC pipeline.
  MPM.addPass(RequireAnalysisPass<GlobalsAA, Module>());

  // Begin the postoder CGSCC pipeline.
  CGSCCPassManager PostLowerCGPipeline;

  // Now deduce any function attributes based in the current code.
  PostLowerCGPipeline.addPass(PostOrderFunctionAttrsPass());

  // When at O3 add argument promotion to the pass pipeline.
  // FIXME: It isn't at all clear why this should be limited to O3.
  if (Level == OptimizationLevel::O3)
    PostLowerCGPipeline.addPass(ArgumentPromotionPass());

  // Lastly, add the core function simplification pipeline nested inside the
  // CGSCC walk.
  PostLowerCGPipeline.addPass(createCGSCCToFunctionPassAdaptor(
      buildFunctionSimplificationPipeline(Level, Phase)));

  // We wrap the CGSCC pipeline in a devirtualization repeater. This will try
  // to detect when we devirtualize indirect calls and iterate the SCC passes
  // in that case to try and catch knock-on inlining or function attrs
  // opportunities. Then we add it to the module pipeline by walking the SCCs
  // in postorder (or bottom-up).
  MPM.addPass(
      createModuleToPostOrderCGSCCPassAdaptor(createDevirtSCCRepeatedPass(
          std::move(PostLowerCGPipeline), MaxDevirtIterations)));

  // Drop bodies of available eternally objects to improve GlobalDCE.
  MPM.addPass(EliminateAvailableExternallyPass());

  // Do RPO function attribute inference across the module to forward-propagate
  // attributes where applicable.
  // FIXME: Is this really an optimization rather than a canonicalization?
  MPM.addPass(ReversePostOrderFunctionAttrsPass());

  // Now that we have optimized the program, discard unreachable functions.
  MPM.addPass(GlobalDCEPass());

  return MPM;
}

ModulePassManager
PassBuilder::buildPerModuleDefaultPipeline(OptimizationLevel Level,
                                           bool LTOPreLink, bool LowerTapir) {
  assert(Level != OptimizationLevel::O0 &&
         "Must request optimizations for the default pipeline!");

  ModulePassManager MPM;

  // Convert @llvm.global.annotations to !annotation metadata.
  MPM.addPass(Annotation2MetadataPass());

  // Force any function attributes we want the rest of the pipeline to observe.
  MPM.addPass(ForceFunctionAttrsPass());

  // Apply module pipeline start EP callback.
  for (auto &C : PipelineStartEPCallbacks)
    C(MPM, Level);

  if (PGOOpt && PGOOpt->DebugInfoForProfiling)
    MPM.addPass(createModuleToFunctionPassAdaptor(AddDiscriminatorsPass()));

  const ThinOrFullLTOPhase LTOPhase = LTOPreLink
                                          ? ThinOrFullLTOPhase::FullLTOPreLink
                                          : ThinOrFullLTOPhase::None;
  // Add the core simplification pipeline.
  MPM.addPass(buildModuleSimplificationPipeline(Level, LTOPhase));

  // Now add the optimization pipeline.
  MPM.addPass(buildModuleOptimizationPipeline(Level, LTOPhase));

  if (PGOOpt && PGOOpt->PseudoProbeForProfiling &&
      PGOOpt->Action == PGOOptions::SampleUse)
    MPM.addPass(PseudoProbeUpdatePass());

  // Emit annotation remarks.
  addAnnotationRemarksPass(MPM);

  if (LTOPreLink)
    addRequiredLTOPreLinkPasses(MPM);

  // Add passes to run just before Tapir lowering.
  for (auto &C : TapirLateEPCallbacks)
    C(MPM, Level);

  // Lower Tapir if necessary
  if (LowerTapir)
    MPM.addPass(buildTapirLoweringPipeline(
        Level, LTOPreLink ? ThinOrFullLTOPhase::FullLTOPreLink
                          : ThinOrFullLTOPhase::None));
  else
    for (auto &C : TapirLoopEndEPCallbacks)
      C(MPM, Level);

  return MPM;
}

ModulePassManager
PassBuilder::buildThinLTOPreLinkDefaultPipeline(OptimizationLevel Level) {
  assert(Level != OptimizationLevel::O0 &&
         "Must request optimizations for the default pipeline!");

  ModulePassManager MPM;

  // Convert @llvm.global.annotations to !annotation metadata.
  MPM.addPass(Annotation2MetadataPass());

  // Force any function attributes we want the rest of the pipeline to observe.
  MPM.addPass(ForceFunctionAttrsPass());

  if (PGOOpt && PGOOpt->DebugInfoForProfiling)
    MPM.addPass(createModuleToFunctionPassAdaptor(AddDiscriminatorsPass()));

  // Apply module pipeline start EP callback.
  for (auto &C : PipelineStartEPCallbacks)
    C(MPM, Level);

  // If we are planning to perform ThinLTO later, we don't bloat the code with
  // unrolling/vectorization/... now. Just simplify the module as much as we
  // can.
  MPM.addPass(buildModuleSimplificationPipeline(
      Level, ThinOrFullLTOPhase::ThinLTOPreLink));

  // Run partial inlining pass to partially inline functions that have
  // large bodies.
  // FIXME: It isn't clear whether this is really the right place to run this
  // in ThinLTO. Because there is another canonicalization and simplification
  // phase that will run after the thin link, running this here ends up with
  // less information than will be available later and it may grow functions in
  // ways that aren't beneficial.
  if (RunPartialInlining)
    MPM.addPass(PartialInlinerPass());

  // Reduce the size of the IR as much as possible.
  MPM.addPass(GlobalOptPass());

  if (PGOOpt && PGOOpt->PseudoProbeForProfiling &&
      PGOOpt->Action == PGOOptions::SampleUse)
    MPM.addPass(PseudoProbeUpdatePass());

  // Handle Optimizer{Early,Last}EPCallbacks added by clang on PreLink. Actual
  // optimization is going to be done in PostLink stage, but clang can't add
  // callbacks there in case of in-process ThinLTO called by linker.
  for (auto &C : OptimizerEarlyEPCallbacks)
    C(MPM, Level);
  for (auto &C : OptimizerLastEPCallbacks)
    C(MPM, Level);

  // Emit annotation remarks.
  addAnnotationRemarksPass(MPM);

  addRequiredLTOPreLinkPasses(MPM);

  return MPM;
}

ModulePassManager PassBuilder::buildThinLTODefaultPipeline(
    OptimizationLevel Level, const ModuleSummaryIndex *ImportSummary,
    bool LowerTapir) {
  ModulePassManager MPM;

  // Convert @llvm.global.annotations to !annotation metadata.
  MPM.addPass(Annotation2MetadataPass());

  if (ImportSummary) {
    // These passes import type identifier resolutions for whole-program
    // devirtualization and CFI. They must run early because other passes may
    // disturb the specific instruction patterns that these passes look for,
    // creating dependencies on resolutions that may not appear in the summary.
    //
    // For example, GVN may transform the pattern assume(type.test) appearing in
    // two basic blocks into assume(phi(type.test, type.test)), which would
    // transform a dependency on a WPD resolution into a dependency on a type
    // identifier resolution for CFI.
    //
    // Also, WPD has access to more precise information than ICP and can
    // devirtualize more effectively, so it should operate on the IR first.
    //
    // The WPD and LowerTypeTest passes need to run at -O0 to lower type
    // metadata and intrinsics.
    MPM.addPass(WholeProgramDevirtPass(nullptr, ImportSummary));
    MPM.addPass(LowerTypeTestsPass(nullptr, ImportSummary));
  }

  if (Level == OptimizationLevel::O0) {
    // Run a second time to clean up any type tests left behind by WPD for use
    // in ICP.
    MPM.addPass(LowerTypeTestsPass(nullptr, nullptr, true));
    // Drop available_externally and unreferenced globals. This is necessary
    // with ThinLTO in order to avoid leaving undefined references to dead
    // globals in the object file.
    MPM.addPass(EliminateAvailableExternallyPass());
    MPM.addPass(GlobalDCEPass());
    return MPM;
  }

  // Force any function attributes we want the rest of the pipeline to observe.
  MPM.addPass(ForceFunctionAttrsPass());

  // Add the core simplification pipeline.
  MPM.addPass(buildModuleSimplificationPipeline(
      Level, ThinOrFullLTOPhase::ThinLTOPostLink));

  // Now add the optimization pipeline.
  MPM.addPass(buildModuleOptimizationPipeline(
      Level, ThinOrFullLTOPhase::ThinLTOPostLink));

  // Add passes to run just before Tapir lowering.
  for (auto &C : TapirLateEPCallbacks)
    C(MPM, Level);

  // Lower Tapir if necessary
  if (LowerTapir)
    MPM.addPass(
        buildTapirLoweringPipeline(Level, ThinOrFullLTOPhase::ThinLTOPostLink));
  else
    for (auto &C : TapirLoopEndEPCallbacks)
      C(MPM, Level);

  // Emit annotation remarks.
  addAnnotationRemarksPass(MPM);

  return MPM;
}

ModulePassManager
PassBuilder::buildLTOPreLinkDefaultPipeline(OptimizationLevel Level) {
  assert(Level != OptimizationLevel::O0 &&
         "Must request optimizations for the default pipeline!");
  // FIXME: We should use a customized pre-link pipeline!
  return buildPerModuleDefaultPipeline(Level,
                                       /* LTOPreLink */ true);
}

ModulePassManager
PassBuilder::buildLTODefaultPipeline(OptimizationLevel Level,
                                     ModuleSummaryIndex *ExportSummary,
                                     bool LowerTapir) {
  ModulePassManager MPM;

  // Convert @llvm.global.annotations to !annotation metadata.
  MPM.addPass(Annotation2MetadataPass());

  for (auto &C : FullLinkTimeOptimizationEarlyEPCallbacks)
    C(MPM, Level);

  // Create a function that performs CFI checks for cross-DSO calls with targets
  // in the current module.
  MPM.addPass(CrossDSOCFIPass());

  if (Level == OptimizationLevel::O0) {
    // The WPD and LowerTypeTest passes need to run at -O0 to lower type
    // metadata and intrinsics.
    MPM.addPass(WholeProgramDevirtPass(ExportSummary, nullptr));
    MPM.addPass(LowerTypeTestsPass(ExportSummary, nullptr));
    // Run a second time to clean up any type tests left behind by WPD for use
    // in ICP.
    MPM.addPass(LowerTypeTestsPass(nullptr, nullptr, true));

    for (auto &C : FullLinkTimeOptimizationLastEPCallbacks)
      C(MPM, Level);

    // Emit annotation remarks.
    addAnnotationRemarksPass(MPM);

    return MPM;
  }

  if (PGOOpt && PGOOpt->Action == PGOOptions::SampleUse) {
    // Load sample profile before running the LTO optimization pipeline.
    MPM.addPass(SampleProfileLoaderPass(PGOOpt->ProfileFile,
                                        PGOOpt->ProfileRemappingFile,
                                        ThinOrFullLTOPhase::FullLTOPostLink));
    // Cache ProfileSummaryAnalysis once to avoid the potential need to insert
    // RequireAnalysisPass for PSI before subsequent non-module passes.
    MPM.addPass(RequireAnalysisPass<ProfileSummaryAnalysis, Module>());
  }

  // Try to run OpenMP optimizations, quick no-op if no OpenMP metadata present.
  MPM.addPass(OpenMPOptPass(ThinOrFullLTOPhase::FullLTOPostLink));

  // Remove unused virtual tables to improve the quality of code generated by
  // whole-program devirtualization and bitset lowering.
  MPM.addPass(GlobalDCEPass());

  // Force any function attributes we want the rest of the pipeline to observe.
  MPM.addPass(ForceFunctionAttrsPass());

  // Do basic inference of function attributes from known properties of system
  // libraries and other oracles.
  MPM.addPass(InferFunctionAttrsPass());

  if (Level.getSpeedupLevel() > 1) {
    MPM.addPass(createModuleToFunctionPassAdaptor(
        CallSiteSplittingPass(), PTO.EagerlyInvalidateAnalyses));

    // Indirect call promotion. This should promote all the targets that are
    // left by the earlier promotion pass that promotes intra-module targets.
    // This two-step promotion is to save the compile time. For LTO, it should
    // produce the same result as if we only do promotion here.
    MPM.addPass(PGOIndirectCallPromotion(
        true /* InLTO */, PGOOpt && PGOOpt->Action == PGOOptions::SampleUse));

    // Propagate constants at call sites into the functions they call.  This
    // opens opportunities for globalopt (and inlining) by substituting function
    // pointers passed as arguments to direct uses of functions.
    MPM.addPass(IPSCCPPass(IPSCCPOptions(/*AllowFuncSpec=*/
                                         Level != OptimizationLevel::Os &&
                                         Level != OptimizationLevel::Oz)));

    // Attach metadata to indirect call sites indicating the set of functions
    // they may target at run-time. This should follow IPSCCP.
    MPM.addPass(CalledValuePropagationPass());
  }

  // Now deduce any function attributes based in the current code.
  MPM.addPass(
      createModuleToPostOrderCGSCCPassAdaptor(PostOrderFunctionAttrsPass()));

  // Do RPO function attribute inference across the module to forward-propagate
  // attributes where applicable.
  // FIXME: Is this really an optimization rather than a canonicalization?
  MPM.addPass(ReversePostOrderFunctionAttrsPass());

  // Use in-range annotations on GEP indices to split globals where beneficial.
  MPM.addPass(GlobalSplitPass());

  // Run whole program optimization of virtual call when the list of callees
  // is fixed.
  MPM.addPass(WholeProgramDevirtPass(ExportSummary, nullptr));

  // Stop here at -O1.
  if (Level == OptimizationLevel::O1) {
    // The LowerTypeTestsPass needs to run to lower type metadata and the
    // type.test intrinsics. The pass does nothing if CFI is disabled.
    MPM.addPass(LowerTypeTestsPass(ExportSummary, nullptr));
    // Run a second time to clean up any type tests left behind by WPD for use
    // in ICP (which is performed earlier than this in the regular LTO
    // pipeline).
    MPM.addPass(LowerTypeTestsPass(nullptr, nullptr, true));

    for (auto &C : FullLinkTimeOptimizationLastEPCallbacks)
      C(MPM, Level);

    // Emit annotation remarks.
    addAnnotationRemarksPass(MPM);

    return MPM;
  }

  // Optimize globals to try and fold them into constants.
  MPM.addPass(GlobalOptPass());

  // Promote any localized globals to SSA registers.
  MPM.addPass(createModuleToFunctionPassAdaptor(PromotePass()));

  // Linking modules together can lead to duplicate global constant, only
  // keep one copy of each constant.
  MPM.addPass(ConstantMergePass());

  // Remove unused arguments from functions.
  MPM.addPass(DeadArgumentEliminationPass());

  // Reduce the code after globalopt and ipsccp.  Both can open up significant
  // simplification opportunities, and both can propagate functions through
  // function pointers.  When this happens, we often have to resolve varargs
  // calls, etc, so let instcombine do this.
  FunctionPassManager PeepholeFPM;
  PeepholeFPM.addPass(InstCombinePass());
  if (Level == OptimizationLevel::O3)
    PeepholeFPM.addPass(AggressiveInstCombinePass());
  invokePeepholeEPCallbacks(PeepholeFPM, Level);

  MPM.addPass(createModuleToFunctionPassAdaptor(std::move(PeepholeFPM),
                                                PTO.EagerlyInvalidateAnalyses));

  // Note: historically, the PruneEH pass was run first to deduce nounwind and
  // generally clean up exception handling overhead. It isn't clear this is
  // valuable as the inliner doesn't currently care whether it is inlining an
  // invoke or a call.
  // Run the inliner now.
  MPM.addPass(ModuleInlinerWrapperPass(
      getInlineParamsFromOptLevel(Level),
      /* MandatoryFirst */ true,
      InlineContext{ThinOrFullLTOPhase::FullLTOPostLink,
                    InlinePass::CGSCCInliner}));

  // Optimize globals again after we ran the inliner.
  MPM.addPass(GlobalOptPass());

  // Run the OpenMPOpt pass again after global optimizations.
  MPM.addPass(OpenMPOptPass(ThinOrFullLTOPhase::FullLTOPostLink));

  // Garbage collect dead functions.
  MPM.addPass(GlobalDCEPass());

  // If we didn't decide to inline a function, check to see if we can
  // transform it to pass arguments by value instead of by reference.
  MPM.addPass(createModuleToPostOrderCGSCCPassAdaptor(ArgumentPromotionPass()));

  FunctionPassManager FPM;
  // The IPO Passes may leave cruft around. Clean up after them.
  FPM.addPass(InstCombinePass());
  invokePeepholeEPCallbacks(FPM, Level);

  if (EnableConstraintElimination)
    FPM.addPass(ConstraintEliminationPass());

  FPM.addPass(JumpThreadingPass());

  // Do a post inline PGO instrumentation and use pass. This is a context
  // sensitive PGO pass.
  if (PGOOpt) {
    if (PGOOpt->CSAction == PGOOptions::CSIRInstr)
      addPGOInstrPasses(MPM, Level, /* RunProfileGen */ true,
                        /* IsCS */ true, PGOOpt->CSProfileGenFile,
                        PGOOpt->ProfileRemappingFile,
                        ThinOrFullLTOPhase::FullLTOPostLink);
    else if (PGOOpt->CSAction == PGOOptions::CSIRUse)
      addPGOInstrPasses(MPM, Level, /* RunProfileGen */ false,
                        /* IsCS */ true, PGOOpt->ProfileFile,
                        PGOOpt->ProfileRemappingFile,
                        ThinOrFullLTOPhase::FullLTOPostLink);
  }

  // Break up allocas
  FPM.addPass(SROAPass(SROAOptions::ModifyCFG));

  // LTO provides additional opportunities for tailcall elimination due to
  // link-time inlining, and visibility of nocapture attribute.
  FPM.addPass(TailCallElimPass());

  // Run a few AA driver optimizations here and now to cleanup the code.
  MPM.addPass(createModuleToFunctionPassAdaptor(std::move(FPM),
                                                PTO.EagerlyInvalidateAnalyses));

  MPM.addPass(
      createModuleToPostOrderCGSCCPassAdaptor(PostOrderFunctionAttrsPass()));

  // Require the GlobalsAA analysis for the module so we can query it within
  // MainFPM.
  MPM.addPass(RequireAnalysisPass<GlobalsAA, Module>());
  // Invalidate AAManager so it can be recreated and pick up the newly available
  // GlobalsAA.
  MPM.addPass(
      createModuleToFunctionPassAdaptor(InvalidateAnalysisPass<AAManager>()));

  FunctionPassManager MainFPM;
  MainFPM.addPass(createFunctionToLoopPassAdaptor(
      LICMPass(PTO.LicmMssaOptCap, PTO.LicmMssaNoAccForPromotionCap,
               /*AllowSpeculation=*/true),
      /*USeMemorySSA=*/true, /*UseBlockFrequencyInfo=*/true));

  if (RunNewGVN)
    MainFPM.addPass(NewGVNPass());
  else
    MainFPM.addPass(GVNPass());

  // Remove dead memcpy()'s.
  MainFPM.addPass(MemCpyOptPass());

  // Nuke dead stores.
  MainFPM.addPass(DSEPass());
  MainFPM.addPass(MergedLoadStoreMotionPass());

  LoopPassManager LPM;
  if (EnableLoopFlatten && Level.getSpeedupLevel() > 1)
    LPM.addPass(LoopFlattenPass());
  LPM.addPass(IndVarSimplifyPass());
  LPM.addPass(LoopDeletionPass());
  // FIXME: Add loop interchange.

  // Unroll small loops and perform peeling.
  LPM.addPass(LoopFullUnrollPass(Level.getSpeedupLevel(),
                                 /* OnlyWhenForced= */ !PTO.LoopUnrolling,
                                 PTO.ForgetAllSCEVInLoopUnroll));
  // The loop passes in LPM (LoopFullUnrollPass) do not preserve MemorySSA.
  // *All* loop passes must preserve it, in order to be able to use it.
  MainFPM.addPass(createFunctionToLoopPassAdaptor(
      std::move(LPM), /*UseMemorySSA=*/false, /*UseBlockFrequencyInfo=*/true));

  MainFPM.addPass(LoopDistributePass());

  addVectorPasses(Level, MainFPM, /* IsFullLTO */ true);

  // Run the OpenMPOpt CGSCC pass again late.
  MPM.addPass(createModuleToPostOrderCGSCCPassAdaptor(
      OpenMPOptCGSCCPass(ThinOrFullLTOPhase::FullLTOPostLink)));

  invokePeepholeEPCallbacks(MainFPM, Level);
  MainFPM.addPass(JumpThreadingPass());
  MPM.addPass(createModuleToFunctionPassAdaptor(std::move(MainFPM),
                                                PTO.EagerlyInvalidateAnalyses));

  // Lower type metadata and the type.test intrinsic. This pass supports
  // clang's control flow integrity mechanisms (-fsanitize=cfi*) and needs
  // to be run at link time if CFI is enabled. This pass does nothing if
  // CFI is disabled.
  MPM.addPass(LowerTypeTestsPass(ExportSummary, nullptr));
  // Run a second time to clean up any type tests left behind by WPD for use
  // in ICP (which is performed earlier than this in the regular LTO pipeline).
  MPM.addPass(LowerTypeTestsPass(nullptr, nullptr, true));

  // Enable splitting late in the FullLTO post-link pipeline.
  if (EnableHotColdSplit)
    MPM.addPass(HotColdSplittingPass());

  // Add late LTO optimization passes.
  // Delete basic blocks, which optimization passes may have killed.
  MPM.addPass(createModuleToFunctionPassAdaptor(SimplifyCFGPass(
      SimplifyCFGOptions().convertSwitchRangeToICmp(true).hoistCommonInsts(
          true))));

  // Drop bodies of available eternally objects to improve GlobalDCE.
  MPM.addPass(EliminateAvailableExternallyPass());

  // Now that we have optimized the program, discard unreachable functions.
  MPM.addPass(GlobalDCEPass());

  if (PTO.MergeFunctions)
    MPM.addPass(MergeFunctionsPass());

  if (PTO.CallGraphProfile)
    MPM.addPass(CGProfilePass());

  for (auto &C : FullLinkTimeOptimizationLastEPCallbacks)
    C(MPM, Level);

  // Add passes to run just before Tapir lowering.
  for (auto &C : TapirLateEPCallbacks)
    C(MPM, Level);

  // Lower Tapir if necessary
  if (LowerTapir)
    MPM.addPass(
        buildTapirLoweringPipeline(Level, ThinOrFullLTOPhase::FullLTOPostLink));
  else
    for (auto &C : TapirLoopEndEPCallbacks)
      C(MPM, Level);

  // Emit annotation remarks.
  addAnnotationRemarksPass(MPM);

  return MPM;
}

ModulePassManager PassBuilder::buildO0DefaultPipeline(OptimizationLevel Level,
                                                      bool LTOPreLink,
                                                      bool LowerTapir) {
  assert(Level == OptimizationLevel::O0 &&
         "buildO0DefaultPipeline should only be used with O0");

  ModulePassManager MPM;

  // Perform pseudo probe instrumentation in O0 mode. This is for the
  // consistency between different build modes. For example, a LTO build can be
  // mixed with an O0 prelink and an O2 postlink. Loading a sample profile in
  // the postlink will require pseudo probe instrumentation in the prelink.
  if (PGOOpt && PGOOpt->PseudoProbeForProfiling)
    MPM.addPass(SampleProfileProbePass(TM));

  if (PGOOpt && (PGOOpt->Action == PGOOptions::IRInstr ||
                 PGOOpt->Action == PGOOptions::IRUse))
    addPGOInstrPassesForO0(
        MPM,
        /* RunProfileGen */ (PGOOpt->Action == PGOOptions::IRInstr),
        /* IsCS */ false, PGOOpt->ProfileFile, PGOOpt->ProfileRemappingFile);

  for (auto &C : PipelineStartEPCallbacks)
    C(MPM, Level);

  if (PGOOpt && PGOOpt->DebugInfoForProfiling)
    MPM.addPass(createModuleToFunctionPassAdaptor(AddDiscriminatorsPass()));

  for (auto &C : PipelineEarlySimplificationEPCallbacks)
    C(MPM, Level);

  // Add passes to run just before Tapir lowering.
  for (auto &C : TapirLateEPCallbacks)
    C(MPM, Level);
  for (auto &C : TapirLoopEndEPCallbacks)
    C(MPM, Level);

  // At -O0, outline Tapir constructs early.
  if (LowerTapir)
    MPM.addPass(TapirToTargetPass());

  // Build a minimal pipeline based on the semantics required by LLVM,
  // which is just that always inlining occurs. Further, disable generating
  // lifetime intrinsics to avoid enabling further optimizations during
  // code generation.
  MPM.addPass(AlwaysInlinerPass(
      /*InsertLifetimeIntrinsics=*/false));

  if (PTO.MergeFunctions)
    MPM.addPass(MergeFunctionsPass());

  if (EnableMatrix)
    MPM.addPass(
        createModuleToFunctionPassAdaptor(LowerMatrixIntrinsicsPass(true)));

  if (!CGSCCOptimizerLateEPCallbacks.empty()) {
    CGSCCPassManager CGPM;
    for (auto &C : CGSCCOptimizerLateEPCallbacks)
      C(CGPM, Level);
    if (!CGPM.isEmpty())
      MPM.addPass(createModuleToPostOrderCGSCCPassAdaptor(std::move(CGPM)));
  }
  if (!LateLoopOptimizationsEPCallbacks.empty()) {
    LoopPassManager LPM;
    for (auto &C : LateLoopOptimizationsEPCallbacks)
      C(LPM, Level);
    if (!LPM.isEmpty()) {
      MPM.addPass(createModuleToFunctionPassAdaptor(
          createFunctionToLoopPassAdaptor(std::move(LPM))));
    }
  }
  if (!LoopOptimizerEndEPCallbacks.empty()) {
    LoopPassManager LPM;
    for (auto &C : LoopOptimizerEndEPCallbacks)
      C(LPM, Level);
    if (!LPM.isEmpty()) {
      MPM.addPass(createModuleToFunctionPassAdaptor(
          createFunctionToLoopPassAdaptor(std::move(LPM))));
    }
  }
  if (!ScalarOptimizerLateEPCallbacks.empty()) {
    FunctionPassManager FPM;
    for (auto &C : ScalarOptimizerLateEPCallbacks)
      C(FPM, Level);
    if (!FPM.isEmpty())
      MPM.addPass(createModuleToFunctionPassAdaptor(std::move(FPM)));
  }

  for (auto &C : OptimizerEarlyEPCallbacks)
    C(MPM, Level);

  if (!VectorizerStartEPCallbacks.empty()) {
    FunctionPassManager FPM;
    for (auto &C : VectorizerStartEPCallbacks)
      C(FPM, Level);
    if (!FPM.isEmpty())
      MPM.addPass(createModuleToFunctionPassAdaptor(std::move(FPM)));
  }

  ModulePassManager CoroPM;
  CoroPM.addPass(CoroEarlyPass());
  CGSCCPassManager CGPM;
  CGPM.addPass(CoroSplitPass());
  CoroPM.addPass(createModuleToPostOrderCGSCCPassAdaptor(std::move(CGPM)));
  CoroPM.addPass(CoroCleanupPass());
  CoroPM.addPass(GlobalDCEPass());
  MPM.addPass(CoroConditionalWrapper(std::move(CoroPM)));

  // Add passes to run just before Tapir lowering.
  for (auto &C : TapirLateEPCallbacks)
    C(MPM, Level);

  if (LowerTapir)
    MPM.addPass(buildTapirLoweringPipeline(
        Level, LTOPreLink ? ThinOrFullLTOPhase::FullLTOPreLink
                          : ThinOrFullLTOPhase::None));
  else
    for (auto &C : TapirLoopEndEPCallbacks)
      C(MPM, Level);

  for (auto &C : OptimizerLastEPCallbacks)
    C(MPM, Level);

  if (LTOPreLink)
    addRequiredLTOPreLinkPasses(MPM);

  MPM.addPass(createModuleToFunctionPassAdaptor(AnnotationRemarksPass()));

  return MPM;
}

<<<<<<< HEAD
void PassBuilder::addPostCilkInstrumentationPipeline(ModulePassManager &MPM,
                                                     OptimizationLevel Level) {
=======
ModulePassManager
PassBuilder::buildPostCilkInstrumentationPipeline(OptimizationLevel Level) {
  ModulePassManager MPM;
>>>>>>> 9c235e1d
  if (Level != OptimizationLevel::O0) {
    FunctionPassManager FPM;
    FPM.addPass(SROAPass(SROAOptions::ModifyCFG));
    FPM.addPass(EarlyCSEPass(true /* Enable mem-ssa. */));
    FPM.addPass(JumpThreadingPass());
    FPM.addPass(CorrelatedValuePropagationPass());
    FPM.addPass(SimplifyCFGPass());
    FPM.addPass(ReassociatePass());
    LoopPassManager LPM;
    // Simplify the loop body. We do this initially to clean up after
    // other loop passes run, either when iterating on a loop or on
    // inner loops with implications on the outer loop.
    LPM.addPass(LoopInstSimplifyPass());
    LPM.addPass(LoopSimplifyCFGPass());
    LPM.addPass(LICMPass(PTO.LicmMssaOptCap, PTO.LicmMssaNoAccForPromotionCap,
<<<<<<< HEAD
                        /*AllowSpeculation=*/false));
=======
                         /*AllowSpeculation=*/true));
>>>>>>> 9c235e1d
    LPM.addPass(SimpleLoopUnswitchPass(/* NonTrivial */ Level ==
                                           OptimizationLevel::O3 &&
                                       EnableO3NonTrivialUnswitching));
    FPM.addPass(
        RequireAnalysisPass<OptimizationRemarkEmitterAnalysis, Function>());
    FPM.addPass(
        createFunctionToLoopPassAdaptor(std::move(LPM), /*UseMemorySSA=*/true,
                                        /*UseBlockFrequencyInfo=*/true));
    FPM.addPass(SimplifyCFGPass());
    FPM.addPass(InstCombinePass());
    FPM.addPass(SCCPPass());
    FPM.addPass(BDCEPass());
    FPM.addPass(InstCombinePass());
    FPM.addPass(DSEPass());
    FPM.addPass(SimplifyCFGPass());
    FPM.addPass(InstCombinePass());
    MPM.addPass(createModuleToFunctionPassAdaptor(std::move(FPM)));
    if (Level == OptimizationLevel::O2 || Level == OptimizationLevel::O3) {
      MPM.addPass(ModuleInlinerWrapperPass(
          getInlineParams(Level.getSpeedupLevel(), Level.getSizeLevel())));
      // Optimize globals.
      MPM.addPass(GlobalOptPass());
      MPM.addPass(GlobalDCEPass());
      FunctionPassManager FPM;
      FPM.addPass(SROAPass(SROAOptions::ModifyCFG));
      FPM.addPass(EarlyCSEPass(true /* Enable mem-ssa. */));
      FPM.addPass(JumpThreadingPass());
      FPM.addPass(CorrelatedValuePropagationPass());
      FPM.addPass(SimplifyCFGPass());
      FPM.addPass(ReassociatePass());
      LoopPassManager LPM;
      // Simplify the loop body. We do this initially to clean up
      // after other loop passes run, either when iterating on a loop
      // or on inner loops with implications on the outer loop.
      LPM.addPass(LoopInstSimplifyPass());
      LPM.addPass(LoopSimplifyCFGPass());
      LPM.addPass(LICMPass(PTO.LicmMssaOptCap, PTO.LicmMssaNoAccForPromotionCap,
<<<<<<< HEAD
                        /*AllowSpeculation=*/false));
=======
                           /*AllowSpeculation=*/true));
>>>>>>> 9c235e1d
      FPM.addPass(
          RequireAnalysisPass<OptimizationRemarkEmitterAnalysis, Function>());
      FPM.addPass(
          createFunctionToLoopPassAdaptor(std::move(LPM), /*UseMemorySSA=*/true,
                                          /*UseBlockFrequencyInfo=*/true));
      FPM.addPass(SimplifyCFGPass());
      FPM.addPass(InstCombinePass());
      FPM.addPass(SCCPPass());
      FPM.addPass(BDCEPass());
      FPM.addPass(InstCombinePass());
      FPM.addPass(DSEPass());
      FPM.addPass(SimplifyCFGPass());
      FPM.addPass(InstCombinePass());
      MPM.addPass(createModuleToFunctionPassAdaptor(std::move(FPM)));
    }
  }
  MPM.addPass(EliminateAvailableExternallyPass());
  MPM.addPass(GlobalDCEPass());
<<<<<<< HEAD
=======

  return MPM;
>>>>>>> 9c235e1d
}

AAManager PassBuilder::buildDefaultAAPipeline() {
  AAManager AA;

  // The order in which these are registered determines their priority when
  // being queried.

  // First we register the basic alias analysis that provides the majority of
  // per-function local AA logic. This is a stateless, on-demand local set of
  // AA techniques.
  AA.registerFunctionAnalysis<BasicAA>();

  // Next we query fast, specialized alias analyses that wrap IR-embedded
  // information about aliasing.
  AA.registerFunctionAnalysis<ScopedNoAliasAA>();
  AA.registerFunctionAnalysis<TypeBasedAA>();

  // Add support for querying global aliasing information when available.
  // Because the `AAManager` is a function analysis and `GlobalsAA` is a module
  // analysis, all that the `AAManager` can do is query for any *cached*
  // results from `GlobalsAA` through a readonly proxy.
  if (EnableGlobalAnalyses)
    AA.registerModuleAnalysis<GlobalsAA>();

  if (EnableDRFAA)
    // Add support for using Tapir parallel control flow to inform alias
    // analysis based on the data-race-free assumption.
    AA.registerFunctionAnalysis<DRFAA>();

  // Add target-specific alias analyses.
  if (TM)
    TM->registerDefaultAliasAnalyses(AA);

  return AA;
}<|MERGE_RESOLUTION|>--- conflicted
+++ resolved
@@ -1190,14 +1190,7 @@
                                   .needCanonicalLoops(false)
                                   .hoistCommonInsts(true)
                                   .sinkCommonInsts(true)));
-<<<<<<< HEAD
-
-  // Rerun EarlyCSE for further cleanup after the sinking transformation.
-  FPM.addPass(EarlyCSEPass(true /* Enable mem-ssa. */));
-
-=======
- 
->>>>>>> 9c235e1d
+
   if (IsFullLTO) {
     FPM.addPass(SCCPPass());
     FPM.addPass(InstCombinePass());
@@ -1359,10 +1352,6 @@
                                         /*UseBlockFrequencyInfo=*/true));
     // Don't run IndVarSimplify at this point, as it can actually inhibit
     // vectorization in some cases.
-<<<<<<< HEAD
-    OptimizePM.addPass(EarlyCSEPass(true /* Enable mem-ssa. */));
-=======
->>>>>>> 9c235e1d
     OptimizePM.addPass(JumpThreadingPass());
     OptimizePM.addPass(CorrelatedValuePropagationPass());
     OptimizePM.addPass(InstCombinePass());
@@ -1464,25 +1453,17 @@
 }
 
 ModulePassManager
-<<<<<<< HEAD
-PassBuilder::buildTapirLoweringPipeline(OptimizationLevel Level,
-                                        ThinOrFullLTOPhase Phase) {
-=======
 PassBuilder::buildTapirLoopLoweringPipeline(OptimizationLevel Level,
                                             ThinOrFullLTOPhase Phase) {
->>>>>>> 9c235e1d
   ModulePassManager MPM;
 
   LoopPassManager LPM1, LPM2;
 
-<<<<<<< HEAD
-=======
   if (Level == OptimizationLevel::O0)
     // Form SSA out of local memory accesses.
     MPM.addPass(
         createModuleToFunctionPassAdaptor(SROAPass(SROAOptions::ModifyCFG)));
 
->>>>>>> 9c235e1d
   // Rotate Loop - disable header duplication at -Oz
   LPM1.addPass(LoopRotatePass(Level != OptimizationLevel::Oz));
   LPM1.addPass(LICMPass(PTO.LicmMssaOptCap, PTO.LicmMssaNoAccForPromotionCap,
@@ -1510,11 +1491,6 @@
 
   // The LoopSpawning pass may leave cruft around.  Clean it up using the
   // function simplification pipeline.
-<<<<<<< HEAD
-  MPM.addPass(
-      createModuleToFunctionPassAdaptor(
-          buildFunctionSimplificationPipeline(Level, Phase)));
-=======
   if (Level != OptimizationLevel::O0)
     MPM.addPass(
         createModuleToFunctionPassAdaptor(
@@ -1549,7 +1525,6 @@
 
   // Lower Tapir loops
   MPM.addPass(buildTapirLoopLoweringPipeline(Level, Phase));
->>>>>>> 9c235e1d
 
   // Add passes to run just after Tapir loops are processed.
   for (auto &C : TapirLoopEndEPCallbacks)
@@ -2187,16 +2162,6 @@
   for (auto &C : PipelineEarlySimplificationEPCallbacks)
     C(MPM, Level);
 
-  // Add passes to run just before Tapir lowering.
-  for (auto &C : TapirLateEPCallbacks)
-    C(MPM, Level);
-  for (auto &C : TapirLoopEndEPCallbacks)
-    C(MPM, Level);
-
-  // At -O0, outline Tapir constructs early.
-  if (LowerTapir)
-    MPM.addPass(TapirToTargetPass());
-
   // Build a minimal pipeline based on the semantics required by LLVM,
   // which is just that always inlining occurs. Further, disable generating
   // lifetime intrinsics to avoid enabling further optimizations during
@@ -2287,14 +2252,9 @@
   return MPM;
 }
 
-<<<<<<< HEAD
-void PassBuilder::addPostCilkInstrumentationPipeline(ModulePassManager &MPM,
-                                                     OptimizationLevel Level) {
-=======
 ModulePassManager
 PassBuilder::buildPostCilkInstrumentationPipeline(OptimizationLevel Level) {
   ModulePassManager MPM;
->>>>>>> 9c235e1d
   if (Level != OptimizationLevel::O0) {
     FunctionPassManager FPM;
     FPM.addPass(SROAPass(SROAOptions::ModifyCFG));
@@ -2310,11 +2270,7 @@
     LPM.addPass(LoopInstSimplifyPass());
     LPM.addPass(LoopSimplifyCFGPass());
     LPM.addPass(LICMPass(PTO.LicmMssaOptCap, PTO.LicmMssaNoAccForPromotionCap,
-<<<<<<< HEAD
-                        /*AllowSpeculation=*/false));
-=======
                          /*AllowSpeculation=*/true));
->>>>>>> 9c235e1d
     LPM.addPass(SimpleLoopUnswitchPass(/* NonTrivial */ Level ==
                                            OptimizationLevel::O3 &&
                                        EnableO3NonTrivialUnswitching));
@@ -2352,11 +2308,7 @@
       LPM.addPass(LoopInstSimplifyPass());
       LPM.addPass(LoopSimplifyCFGPass());
       LPM.addPass(LICMPass(PTO.LicmMssaOptCap, PTO.LicmMssaNoAccForPromotionCap,
-<<<<<<< HEAD
-                        /*AllowSpeculation=*/false));
-=======
                            /*AllowSpeculation=*/true));
->>>>>>> 9c235e1d
       FPM.addPass(
           RequireAnalysisPass<OptimizationRemarkEmitterAnalysis, Function>());
       FPM.addPass(
@@ -2375,11 +2327,8 @@
   }
   MPM.addPass(EliminateAvailableExternallyPass());
   MPM.addPass(GlobalDCEPass());
-<<<<<<< HEAD
-=======
 
   return MPM;
->>>>>>> 9c235e1d
 }
 
 AAManager PassBuilder::buildDefaultAAPipeline() {
