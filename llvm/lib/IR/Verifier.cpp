//===-- Verifier.cpp - Implement the Module Verifier -----------------------==//
//
// Part of the LLVM Project, under the Apache License v2.0 with LLVM Exceptions.
// See https://llvm.org/LICENSE.txt for license information.
// SPDX-License-Identifier: Apache-2.0 WITH LLVM-exception
//
//===----------------------------------------------------------------------===//
//
// This file defines the function verifier interface, that can be used for some
// basic correctness checking of input to the system.
//
// Note that this does not provide full `Java style' security and verifications,
// instead it just tries to ensure that code is well-formed.
//
//  * Both of a binary operator's parameters are of the same type
//  * Verify that the indices of mem access instructions match other operands
//  * Verify that arithmetic and other things are only performed on first-class
//    types.  Verify that shifts & logicals only happen on integrals f.e.
//  * All of the constants in a switch statement are of the correct type
//  * The code is in valid SSA form
//  * It should be illegal to put a label into any other type (like a structure)
//    or to return one. [except constant arrays!]
//  * Only phi nodes can be self referential: 'add i32 %0, %0 ; <int>:0' is bad
//  * PHI nodes must have an entry for each predecessor, with no extras.
//  * PHI nodes must be the first thing in a basic block, all grouped together
//  * All basic blocks should only end with terminator insts, not contain them
//  * The entry node to a function must not have predecessors
//  * All Instructions must be embedded into a basic block
//  * Functions cannot take a void-typed parameter
//  * Verify that a function's argument list agrees with it's declared type.
//  * It is illegal to specify a name for a void value.
//  * It is illegal to have a internal global value with no initializer
//  * It is illegal to have a ret instruction that returns a value that does not
//    agree with the function return value type.
//  * Function call argument types match the function prototype
//  * A landing pad is defined by a landingpad instruction, and can be jumped to
//    only by the unwind edge of an invoke instruction.
//  * A landingpad instruction must be the first non-PHI instruction in the
//    block.
//  * Landingpad instructions must be in a function with a personality function.
//  * All other things that are tested by asserts spread about the code...
//
//===----------------------------------------------------------------------===//

#include "llvm/IR/Verifier.h"
#include "llvm/ADT/APFloat.h"
#include "llvm/ADT/APInt.h"
#include "llvm/ADT/ArrayRef.h"
#include "llvm/ADT/DenseMap.h"
#include "llvm/ADT/MapVector.h"
#include "llvm/ADT/STLExtras.h"
#include "llvm/ADT/SmallPtrSet.h"
#include "llvm/ADT/SmallSet.h"
#include "llvm/ADT/SmallVector.h"
#include "llvm/ADT/StringExtras.h"
#include "llvm/ADT/StringMap.h"
#include "llvm/ADT/StringRef.h"
#include "llvm/ADT/Twine.h"
#include "llvm/BinaryFormat/Dwarf.h"
#include "llvm/IR/Argument.h"
#include "llvm/IR/Attributes.h"
#include "llvm/IR/BasicBlock.h"
#include "llvm/IR/CFG.h"
#include "llvm/IR/CallingConv.h"
#include "llvm/IR/Comdat.h"
#include "llvm/IR/Constant.h"
#include "llvm/IR/ConstantRange.h"
#include "llvm/IR/Constants.h"
#include "llvm/IR/DataLayout.h"
#include "llvm/IR/DebugInfo.h"
#include "llvm/IR/DebugInfoMetadata.h"
#include "llvm/IR/DebugLoc.h"
#include "llvm/IR/DerivedTypes.h"
#include "llvm/IR/Dominators.h"
#include "llvm/IR/Function.h"
#include "llvm/IR/GCStrategy.h"
#include "llvm/IR/GlobalAlias.h"
#include "llvm/IR/GlobalValue.h"
#include "llvm/IR/GlobalVariable.h"
#include "llvm/IR/InlineAsm.h"
#include "llvm/IR/InstVisitor.h"
#include "llvm/IR/InstrTypes.h"
#include "llvm/IR/Instruction.h"
#include "llvm/IR/Instructions.h"
#include "llvm/IR/IntrinsicInst.h"
#include "llvm/IR/Intrinsics.h"
#include "llvm/IR/IntrinsicsAArch64.h"
#include "llvm/IR/IntrinsicsARM.h"
#include "llvm/IR/IntrinsicsWebAssembly.h"
#include "llvm/IR/LLVMContext.h"
#include "llvm/IR/Metadata.h"
#include "llvm/IR/Module.h"
#include "llvm/IR/ModuleSlotTracker.h"
#include "llvm/IR/PassManager.h"
#include "llvm/IR/Statepoint.h"
#include "llvm/IR/Type.h"
#include "llvm/IR/Use.h"
#include "llvm/IR/User.h"
#include "llvm/IR/Value.h"
#include "llvm/InitializePasses.h"
#include "llvm/Pass.h"
#include "llvm/Support/AtomicOrdering.h"
#include "llvm/Support/Casting.h"
#include "llvm/Support/CommandLine.h"
#include "llvm/Support/ErrorHandling.h"
#include "llvm/Support/MathExtras.h"
#include "llvm/Support/raw_ostream.h"
#include <algorithm>
#include <cassert>
#include <cstdint>
#include <memory>
#include <optional>
#include <string>
#include <utility>

using namespace llvm;

static cl::opt<bool> VerifyNoAliasScopeDomination(
    "verify-noalias-scope-decl-dom", cl::Hidden, cl::init(false),
    cl::desc("Ensure that llvm.experimental.noalias.scope.decl for identical "
             "scopes are not dominating"));

namespace llvm {

struct VerifierSupport {
  raw_ostream *OS;
  const Module &M;
  ModuleSlotTracker MST;
  Triple TT;
  const DataLayout &DL;
  LLVMContext &Context;

  /// Track the brokenness of the module while recursively visiting.
  bool Broken = false;
  /// Broken debug info can be "recovered" from by stripping the debug info.
  bool BrokenDebugInfo = false;
  /// Whether to treat broken debug info as an error.
  bool TreatBrokenDebugInfoAsError = true;

  explicit VerifierSupport(raw_ostream *OS, const Module &M)
      : OS(OS), M(M), MST(&M), TT(M.getTargetTriple()), DL(M.getDataLayout()),
        Context(M.getContext()) {}

private:
  void Write(const Module *M) {
    *OS << "; ModuleID = '" << M->getModuleIdentifier() << "'\n";
  }

  void Write(const Value *V) {
    if (V)
      Write(*V);
  }

  void Write(const Value &V) {
    if (isa<Instruction>(V)) {
      V.print(*OS, MST);
      *OS << '\n';
    } else {
      V.printAsOperand(*OS, true, MST);
      *OS << '\n';
    }
  }

  void Write(const Metadata *MD) {
    if (!MD)
      return;
    MD->print(*OS, MST, &M);
    *OS << '\n';
  }

  template <class T> void Write(const MDTupleTypedArrayWrapper<T> &MD) {
    Write(MD.get());
  }

  void Write(const NamedMDNode *NMD) {
    if (!NMD)
      return;
    NMD->print(*OS, MST);
    *OS << '\n';
  }

  void Write(Type *T) {
    if (!T)
      return;
    *OS << ' ' << *T;
  }

  void Write(const Comdat *C) {
    if (!C)
      return;
    *OS << *C;
  }

  void Write(const APInt *AI) {
    if (!AI)
      return;
    *OS << *AI << '\n';
  }

  void Write(const unsigned i) { *OS << i << '\n'; }

  // NOLINTNEXTLINE(readability-identifier-naming)
  void Write(const Attribute *A) {
    if (!A)
      return;
    *OS << A->getAsString() << '\n';
  }

  // NOLINTNEXTLINE(readability-identifier-naming)
  void Write(const AttributeSet *AS) {
    if (!AS)
      return;
    *OS << AS->getAsString() << '\n';
  }

  // NOLINTNEXTLINE(readability-identifier-naming)
  void Write(const AttributeList *AL) {
    if (!AL)
      return;
    AL->print(*OS);
  }

  template <typename T> void Write(ArrayRef<T> Vs) {
    for (const T &V : Vs)
      Write(V);
  }

  template <typename T1, typename... Ts>
  void WriteTs(const T1 &V1, const Ts &... Vs) {
    Write(V1);
    WriteTs(Vs...);
  }

  template <typename... Ts> void WriteTs() {}

public:
  /// A check failed, so printout out the condition and the message.
  ///
  /// This provides a nice place to put a breakpoint if you want to see why
  /// something is not correct.
  void CheckFailed(const Twine &Message) {
    if (OS)
      *OS << Message << '\n';
    Broken = true;
  }

  /// A check failed (with values to print).
  ///
  /// This calls the Message-only version so that the above is easier to set a
  /// breakpoint on.
  template <typename T1, typename... Ts>
  void CheckFailed(const Twine &Message, const T1 &V1, const Ts &... Vs) {
    CheckFailed(Message);
    if (OS)
      WriteTs(V1, Vs...);
  }

  /// A debug info check failed.
  void DebugInfoCheckFailed(const Twine &Message) {
    if (OS)
      *OS << Message << '\n';
    Broken |= TreatBrokenDebugInfoAsError;
    BrokenDebugInfo = true;
  }

  /// A debug info check failed (with values to print).
  template <typename T1, typename... Ts>
  void DebugInfoCheckFailed(const Twine &Message, const T1 &V1,
                            const Ts &... Vs) {
    DebugInfoCheckFailed(Message);
    if (OS)
      WriteTs(V1, Vs...);
  }
};

} // namespace llvm

namespace {

class Verifier : public InstVisitor<Verifier>, VerifierSupport {
  friend class InstVisitor<Verifier>;

  // ISD::ArgFlagsTy::MemAlign only have 4 bits for alignment, so
  // the alignment size should not exceed 2^15. Since encode(Align)
  // would plus the shift value by 1, the alignment size should
  // not exceed 2^14, otherwise it can NOT be properly lowered
  // in backend.
  static constexpr unsigned ParamMaxAlignment = 1 << 14;
  DominatorTree DT;

  /// When verifying a basic block, keep track of all of the
  /// instructions we have seen so far.
  ///
  /// This allows us to do efficient dominance checks for the case when an
  /// instruction has an operand that is an instruction in the same block.
  SmallPtrSet<Instruction *, 16> InstsInThisBlock;

  /// Keep track of the metadata nodes that have been checked already.
  SmallPtrSet<const Metadata *, 32> MDNodes;

  /// Keep track which DISubprogram is attached to which function.
  DenseMap<const DISubprogram *, const Function *> DISubprogramAttachments;

  /// Track all DICompileUnits visited.
  SmallPtrSet<const Metadata *, 2> CUVisited;

  /// The result type for a landingpad.
  Type *LandingPadResultTy;

  /// Whether we've seen a call to @llvm.localescape in this function
  /// already.
  bool SawFrameEscape;

  /// Whether the current function has a DISubprogram attached to it.
  bool HasDebugInfo = false;

  /// The current source language.
  dwarf::SourceLanguage CurrentSourceLang = dwarf::DW_LANG_lo_user;

  /// Whether source was present on the first DIFile encountered in each CU.
  DenseMap<const DICompileUnit *, bool> HasSourceDebugInfo;

  /// Stores the count of how many objects were passed to llvm.localescape for a
  /// given function and the largest index passed to llvm.localrecover.
  DenseMap<Function *, std::pair<unsigned, unsigned>> FrameEscapeInfo;

  // Maps catchswitches and cleanuppads that unwind to siblings to the
  // terminators that indicate the unwind, used to detect cycles therein.
  MapVector<Instruction *, Instruction *> SiblingFuncletInfo;

  /// Cache of constants visited in search of ConstantExprs.
  SmallPtrSet<const Constant *, 32> ConstantExprVisited;

  /// Cache of declarations of the llvm.experimental.deoptimize.<ty> intrinsic.
  SmallVector<const Function *, 4> DeoptimizeDeclarations;

  /// Cache of attribute lists verified.
  SmallPtrSet<const void *, 32> AttributeListsVisited;

  // Verify that this GlobalValue is only used in this module.
  // This map is used to avoid visiting uses twice. We can arrive at a user
  // twice, if they have multiple operands. In particular for very large
  // constant expressions, we can arrive at a particular user many times.
  SmallPtrSet<const Value *, 32> GlobalValueVisited;

  // Keeps track of duplicate function argument debug info.
  SmallVector<const DILocalVariable *, 16> DebugFnArgs;

  // Keeps track of detach instructions whose task structures have been
  // verified.
  SmallPtrSet<const DetachInst *, 32> DetachesVisited;

  TBAAVerifier TBAAVerifyHelper;

  SmallVector<IntrinsicInst *, 4> NoAliasScopeDecls;

  void checkAtomicMemAccessSize(Type *Ty, const Instruction *I);

public:
  explicit Verifier(raw_ostream *OS, bool ShouldTreatBrokenDebugInfoAsError,
                    const Module &M)
      : VerifierSupport(OS, M), LandingPadResultTy(nullptr),
        SawFrameEscape(false), TBAAVerifyHelper(this) {
    TreatBrokenDebugInfoAsError = ShouldTreatBrokenDebugInfoAsError;
  }

  bool hasBrokenDebugInfo() const { return BrokenDebugInfo; }

  bool verify(const Function &F) {
    assert(F.getParent() == &M &&
           "An instance of this class only works with a specific module!");

    // First ensure the function is well-enough formed to compute dominance
    // information, and directly compute a dominance tree. We don't rely on the
    // pass manager to provide this as it isolates us from a potentially
    // out-of-date dominator tree and makes it significantly more complex to run
    // this code outside of a pass manager.
    // FIXME: It's really gross that we have to cast away constness here.
    if (!F.empty())
      DT.recalculate(const_cast<Function &>(F));

    for (const BasicBlock &BB : F) {
      if (!BB.empty() && BB.back().isTerminator())
        continue;

      if (OS) {
        *OS << "Basic Block in function '" << F.getName()
            << "' does not have terminator!\n";
        BB.printAsOperand(*OS, true, MST);
        *OS << "\n";
      }
      return false;
    }

    Broken = false;
    // FIXME: We strip const here because the inst visitor strips const.
    visit(const_cast<Function &>(F));
    verifySiblingFuncletUnwinds();
    InstsInThisBlock.clear();
    DebugFnArgs.clear();
    LandingPadResultTy = nullptr;
    SawFrameEscape = false;
    SiblingFuncletInfo.clear();
    verifyNoAliasScopeDecl();
    NoAliasScopeDecls.clear();

    return !Broken;
  }

  /// Verify the module that this instance of \c Verifier was initialized with.
  bool verify() {
    Broken = false;

    // Collect all declarations of the llvm.experimental.deoptimize intrinsic.
    for (const Function &F : M)
      if (F.getIntrinsicID() == Intrinsic::experimental_deoptimize)
        DeoptimizeDeclarations.push_back(&F);

    // Now that we've visited every function, verify that we never asked to
    // recover a frame index that wasn't escaped.
    verifyFrameRecoverIndices();
    for (const GlobalVariable &GV : M.globals())
      visitGlobalVariable(GV);

    for (const GlobalAlias &GA : M.aliases())
      visitGlobalAlias(GA);

    for (const GlobalIFunc &GI : M.ifuncs())
      visitGlobalIFunc(GI);

    for (const NamedMDNode &NMD : M.named_metadata())
      visitNamedMDNode(NMD);

    for (const StringMapEntry<Comdat> &SMEC : M.getComdatSymbolTable())
      visitComdat(SMEC.getValue());

    visitModuleFlags();
    visitModuleIdents();
    visitModuleCommandLines();

    verifyCompileUnits();

    verifyDeoptimizeCallingConvs();
    DISubprogramAttachments.clear();
    return !Broken;
  }

private:
  /// Whether a metadata node is allowed to be, or contain, a DILocation.
  enum class AreDebugLocsAllowed { No, Yes };

  // Verification methods...
  void visitGlobalValue(const GlobalValue &GV);
  void visitGlobalVariable(const GlobalVariable &GV);
  void visitGlobalAlias(const GlobalAlias &GA);
  void visitGlobalIFunc(const GlobalIFunc &GI);
  void visitAliaseeSubExpr(const GlobalAlias &A, const Constant &C);
  void visitAliaseeSubExpr(SmallPtrSetImpl<const GlobalAlias *> &Visited,
                           const GlobalAlias &A, const Constant &C);
  void visitNamedMDNode(const NamedMDNode &NMD);
  void visitMDNode(const MDNode &MD, AreDebugLocsAllowed AllowLocs);
  void visitMetadataAsValue(const MetadataAsValue &MD, Function *F);
  void visitValueAsMetadata(const ValueAsMetadata &MD, Function *F);
  void visitComdat(const Comdat &C);
  void visitModuleIdents();
  void visitModuleCommandLines();
  void visitModuleFlags();
  void visitModuleFlag(const MDNode *Op,
                       DenseMap<const MDString *, const MDNode *> &SeenIDs,
                       SmallVectorImpl<const MDNode *> &Requirements);
  void visitModuleFlagCGProfileEntry(const MDOperand &MDO);
  void visitFunction(const Function &F);
  void visitBasicBlock(BasicBlock &BB);
  void visitRangeMetadata(Instruction &I, MDNode *Range, Type *Ty);
  void visitDereferenceableMetadata(Instruction &I, MDNode *MD);
  void visitProfMetadata(Instruction &I, MDNode *MD);
  void visitCallStackMetadata(MDNode *MD);
  void visitMemProfMetadata(Instruction &I, MDNode *MD);
  void visitCallsiteMetadata(Instruction &I, MDNode *MD);
  void visitDIAssignIDMetadata(Instruction &I, MDNode *MD);
  void visitAnnotationMetadata(MDNode *Annotation);
  void visitAliasScopeMetadata(const MDNode *MD);
  void visitAliasScopeListMetadata(const MDNode *MD);
  void visitAccessGroupMetadata(const MDNode *MD);

  template <class Ty> bool isValidMetadataArray(const MDTuple &N);
#define HANDLE_SPECIALIZED_MDNODE_LEAF(CLASS) void visit##CLASS(const CLASS &N);
#include "llvm/IR/Metadata.def"
  void visitDIScope(const DIScope &N);
  void visitDIVariable(const DIVariable &N);
  void visitDILexicalBlockBase(const DILexicalBlockBase &N);
  void visitDITemplateParameter(const DITemplateParameter &N);

  void visitTemplateParams(const MDNode &N, const Metadata &RawParams);

  // InstVisitor overrides...
  using InstVisitor<Verifier>::visit;
  void visit(Instruction &I);

  void visitTruncInst(TruncInst &I);
  void visitZExtInst(ZExtInst &I);
  void visitSExtInst(SExtInst &I);
  void visitFPTruncInst(FPTruncInst &I);
  void visitFPExtInst(FPExtInst &I);
  void visitFPToUIInst(FPToUIInst &I);
  void visitFPToSIInst(FPToSIInst &I);
  void visitUIToFPInst(UIToFPInst &I);
  void visitSIToFPInst(SIToFPInst &I);
  void visitIntToPtrInst(IntToPtrInst &I);
  void visitPtrToIntInst(PtrToIntInst &I);
  void visitBitCastInst(BitCastInst &I);
  void visitAddrSpaceCastInst(AddrSpaceCastInst &I);
  void visitPHINode(PHINode &PN);
  void visitCallBase(CallBase &Call);
  void visitUnaryOperator(UnaryOperator &U);
  void visitBinaryOperator(BinaryOperator &B);
  void visitICmpInst(ICmpInst &IC);
  void visitFCmpInst(FCmpInst &FC);
  void visitExtractElementInst(ExtractElementInst &EI);
  void visitInsertElementInst(InsertElementInst &EI);
  void visitShuffleVectorInst(ShuffleVectorInst &EI);
  void visitVAArgInst(VAArgInst &VAA) { visitInstruction(VAA); }
  void visitCallInst(CallInst &CI);
  void visitInvokeInst(InvokeInst &II);
  void visitGetElementPtrInst(GetElementPtrInst &GEP);
  void visitLoadInst(LoadInst &LI);
  void visitStoreInst(StoreInst &SI);
  void verifyDominatesUse(Instruction &I, unsigned i);
  void visitInstruction(Instruction &I);
  void visitTerminator(Instruction &I);
  void visitBranchInst(BranchInst &BI);
  void visitReturnInst(ReturnInst &RI);
  void visitSwitchInst(SwitchInst &SI);
  void visitIndirectBrInst(IndirectBrInst &BI);
  void visitCallBrInst(CallBrInst &CBI);
  void visitSelectInst(SelectInst &SI);
  void visitUserOp1(Instruction &I);
  void visitUserOp2(Instruction &I) { visitUserOp1(I); }
  void visitIntrinsicCall(Intrinsic::ID ID, CallBase &Call);
  void visitConstrainedFPIntrinsic(ConstrainedFPIntrinsic &FPI);
  void visitVPIntrinsic(VPIntrinsic &VPI);
  void visitDbgIntrinsic(StringRef Kind, DbgVariableIntrinsic &DII);
  void visitDbgLabelIntrinsic(StringRef Kind, DbgLabelInst &DLI);
  void visitAtomicCmpXchgInst(AtomicCmpXchgInst &CXI);
  void visitAtomicRMWInst(AtomicRMWInst &RMWI);
  void visitFenceInst(FenceInst &FI);
  void visitAllocaInst(AllocaInst &AI);
  void visitExtractValueInst(ExtractValueInst &EVI);
  void visitInsertValueInst(InsertValueInst &IVI);
  void visitEHPadPredecessors(Instruction &I);
  void visitLandingPadInst(LandingPadInst &LPI);
  void visitResumeInst(ResumeInst &RI);
  void visitCatchPadInst(CatchPadInst &CPI);
  void visitCatchReturnInst(CatchReturnInst &CatchReturn);
  void visitCleanupPadInst(CleanupPadInst &CPI);
  void visitFuncletPadInst(FuncletPadInst &FPI);
  void visitCatchSwitchInst(CatchSwitchInst &CatchSwitch);
  void visitCleanupReturnInst(CleanupReturnInst &CRI);

  void verifyTask(const DetachInst *DI);
  void visitDetachInst(DetachInst &DI);
<<<<<<< HEAD
=======
  void visitReattachInst(ReattachInst &RI);
>>>>>>> 9c235e1d

  void verifySwiftErrorCall(CallBase &Call, const Value *SwiftErrorVal);
  void verifySwiftErrorValue(const Value *SwiftErrorVal);
  void verifyTailCCMustTailAttrs(const AttrBuilder &Attrs, StringRef Context);
  void verifyMustTailCall(CallInst &CI);
  bool verifyAttributeCount(AttributeList Attrs, unsigned Params);
  void verifyAttributeTypes(AttributeSet Attrs, const Value *V);
  void verifyParameterAttrs(AttributeSet Attrs, Type *Ty, const Value *V);
  void checkUnsignedBaseTenFuncAttr(AttributeList Attrs, StringRef Attr,
                                    const Value *V);
  void verifyFunctionAttrs(FunctionType *FT, AttributeList Attrs,
                           const Value *V, bool IsIntrinsic, bool IsInlineAsm);
  void verifyFunctionMetadata(ArrayRef<std::pair<unsigned, MDNode *>> MDs);

  void visitConstantExprsRecursively(const Constant *EntryC);
  void visitConstantExpr(const ConstantExpr *CE);
  void verifyInlineAsmCall(const CallBase &Call);
  void verifyStatepoint(const CallBase &Call);
  void verifyFrameRecoverIndices();
  void verifySiblingFuncletUnwinds();

  void verifyFragmentExpression(const DbgVariableIntrinsic &I);
  template <typename ValueOrMetadata>
  void verifyFragmentExpression(const DIVariable &V,
                                DIExpression::FragmentInfo Fragment,
                                ValueOrMetadata *Desc);
  void verifyFnArgs(const DbgVariableIntrinsic &I);
  void verifyNotEntryValue(const DbgVariableIntrinsic &I);

  /// Module-level debug info verification...
  void verifyCompileUnits();

  /// Module-level verification that all @llvm.experimental.deoptimize
  /// declarations share the same calling convention.
  void verifyDeoptimizeCallingConvs();

  void verifyAttachedCallBundle(const CallBase &Call,
                                const OperandBundleUse &BU);

  /// Verify all-or-nothing property of DIFile source attribute within a CU.
  void verifySourceDebugInfo(const DICompileUnit &U, const DIFile &F);

  /// Verify the llvm.experimental.noalias.scope.decl declarations
  void verifyNoAliasScopeDecl();
};

} // end anonymous namespace

/// We know that cond should be true, if not print an error message.
#define Check(C, ...)                                                          \
  do {                                                                         \
    if (!(C)) {                                                                \
      CheckFailed(__VA_ARGS__);                                                \
      return;                                                                  \
    }                                                                          \
  } while (false)

/// We know that a debug info condition should be true, if not print
/// an error message.
#define CheckDI(C, ...)                                                        \
  do {                                                                         \
    if (!(C)) {                                                                \
      DebugInfoCheckFailed(__VA_ARGS__);                                       \
      return;                                                                  \
    }                                                                          \
  } while (false)

void Verifier::visit(Instruction &I) {
  for (unsigned i = 0, e = I.getNumOperands(); i != e; ++i)
    Check(I.getOperand(i) != nullptr, "Operand is null", &I);
  InstVisitor<Verifier>::visit(I);
}

// Helper to iterate over indirect users. By returning false, the callback can ask to stop traversing further.
static void forEachUser(const Value *User,
                        SmallPtrSet<const Value *, 32> &Visited,
                        llvm::function_ref<bool(const Value *)> Callback) {
  if (!Visited.insert(User).second)
    return;

  SmallVector<const Value *> WorkList;
  append_range(WorkList, User->materialized_users());
  while (!WorkList.empty()) {
   const Value *Cur = WorkList.pop_back_val();
    if (!Visited.insert(Cur).second)
      continue;
    if (Callback(Cur))
      append_range(WorkList, Cur->materialized_users());
  }
}

void Verifier::visitGlobalValue(const GlobalValue &GV) {
  Check(!GV.isDeclaration() || GV.hasValidDeclarationLinkage(),
        "Global is external, but doesn't have external or weak linkage!", &GV);

  if (const GlobalObject *GO = dyn_cast<GlobalObject>(&GV)) {

    if (MaybeAlign A = GO->getAlign()) {
      Check(A->value() <= Value::MaximumAlignment,
            "huge alignment values are unsupported", GO);
    }
  }
  Check(!GV.hasAppendingLinkage() || isa<GlobalVariable>(GV),
        "Only global variables can have appending linkage!", &GV);

  if (GV.hasAppendingLinkage()) {
    const GlobalVariable *GVar = dyn_cast<GlobalVariable>(&GV);
    Check(GVar && GVar->getValueType()->isArrayTy(),
          "Only global arrays can have appending linkage!", GVar);
  }

  if (GV.isDeclarationForLinker())
    Check(!GV.hasComdat(), "Declaration may not be in a Comdat!", &GV);

  if (GV.hasDLLExportStorageClass()) {
    Check(!GV.hasHiddenVisibility(),
          "dllexport GlobalValue must have default or protected visibility",
          &GV);
  }
  if (GV.hasDLLImportStorageClass()) {
    Check(GV.hasDefaultVisibility(),
          "dllimport GlobalValue must have default visibility", &GV);
    Check(!GV.isDSOLocal(), "GlobalValue with DLLImport Storage is dso_local!",
          &GV);

    Check((GV.isDeclaration() &&
           (GV.hasExternalLinkage() || GV.hasExternalWeakLinkage())) ||
              GV.hasAvailableExternallyLinkage(),
          "Global is marked as dllimport, but not external", &GV);
  }

  if (GV.isImplicitDSOLocal())
    Check(GV.isDSOLocal(),
          "GlobalValue with local linkage or non-default "
          "visibility must be dso_local!",
          &GV);

  forEachUser(&GV, GlobalValueVisited, [&](const Value *V) -> bool {
    if (const Instruction *I = dyn_cast<Instruction>(V)) {
      if (!I->getParent() || !I->getParent()->getParent())
        CheckFailed("Global is referenced by parentless instruction!", &GV, &M,
                    I);
      else if (I->getParent()->getParent()->getParent() != &M)
        CheckFailed("Global is referenced in a different module!", &GV, &M, I,
                    I->getParent()->getParent(),
                    I->getParent()->getParent()->getParent());
      return false;
    } else if (const Function *F = dyn_cast<Function>(V)) {
      if (F->getParent() != &M)
        CheckFailed("Global is used by function in a different module", &GV, &M,
                    F, F->getParent());
      return false;
    }
    return true;
  });
}

void Verifier::visitGlobalVariable(const GlobalVariable &GV) {
  if (GV.hasInitializer()) {
    Check(GV.getInitializer()->getType() == GV.getValueType(),
          "Global variable initializer type does not match global "
          "variable type!",
          &GV);
    // If the global has common linkage, it must have a zero initializer and
    // cannot be constant.
    if (GV.hasCommonLinkage()) {
      Check(GV.getInitializer()->isNullValue(),
            "'common' global must have a zero initializer!", &GV);
      Check(!GV.isConstant(), "'common' global may not be marked constant!",
            &GV);
      Check(!GV.hasComdat(), "'common' global may not be in a Comdat!", &GV);
    }
  }

  if (GV.hasName() && (GV.getName() == "llvm.global_ctors" ||
                       GV.getName() == "llvm.global_dtors")) {
    Check(!GV.hasInitializer() || GV.hasAppendingLinkage(),
          "invalid linkage for intrinsic global variable", &GV);
    // Don't worry about emitting an error for it not being an array,
    // visitGlobalValue will complain on appending non-array.
    if (ArrayType *ATy = dyn_cast<ArrayType>(GV.getValueType())) {
      StructType *STy = dyn_cast<StructType>(ATy->getElementType());
      PointerType *FuncPtrTy =
          FunctionType::get(Type::getVoidTy(Context), false)->
          getPointerTo(DL.getProgramAddressSpace());
      Check(STy && (STy->getNumElements() == 2 || STy->getNumElements() == 3) &&
                STy->getTypeAtIndex(0u)->isIntegerTy(32) &&
                STy->getTypeAtIndex(1) == FuncPtrTy,
            "wrong type for intrinsic global variable", &GV);
      Check(STy->getNumElements() == 3,
            "the third field of the element type is mandatory, "
            "specify ptr null to migrate from the obsoleted 2-field form");
      Type *ETy = STy->getTypeAtIndex(2);
      Type *Int8Ty = Type::getInt8Ty(ETy->getContext());
      Check(ETy->isPointerTy() &&
                cast<PointerType>(ETy)->isOpaqueOrPointeeTypeMatches(Int8Ty),
            "wrong type for intrinsic global variable", &GV);
    }
  }

  if (GV.hasName() && (GV.getName() == "llvm.used" ||
                       GV.getName() == "llvm.compiler.used")) {
    Check(!GV.hasInitializer() || GV.hasAppendingLinkage(),
          "invalid linkage for intrinsic global variable", &GV);
    Type *GVType = GV.getValueType();
    if (ArrayType *ATy = dyn_cast<ArrayType>(GVType)) {
      PointerType *PTy = dyn_cast<PointerType>(ATy->getElementType());
      Check(PTy, "wrong type for intrinsic global variable", &GV);
      if (GV.hasInitializer()) {
        const Constant *Init = GV.getInitializer();
        const ConstantArray *InitArray = dyn_cast<ConstantArray>(Init);
        Check(InitArray, "wrong initalizer for intrinsic global variable",
              Init);
        for (Value *Op : InitArray->operands()) {
          Value *V = Op->stripPointerCasts();
          Check(isa<GlobalVariable>(V) || isa<Function>(V) ||
                    isa<GlobalAlias>(V),
                Twine("invalid ") + GV.getName() + " member", V);
          Check(V->hasName(),
                Twine("members of ") + GV.getName() + " must be named", V);
        }
      }
    }
  }

  // Visit any debug info attachments.
  SmallVector<MDNode *, 1> MDs;
  GV.getMetadata(LLVMContext::MD_dbg, MDs);
  for (auto *MD : MDs) {
    if (auto *GVE = dyn_cast<DIGlobalVariableExpression>(MD))
      visitDIGlobalVariableExpression(*GVE);
    else
      CheckDI(false, "!dbg attachment of global variable must be a "
                     "DIGlobalVariableExpression");
  }

  // Scalable vectors cannot be global variables, since we don't know
  // the runtime size. If the global is an array containing scalable vectors,
  // that will be caught by the isValidElementType methods in StructType or
  // ArrayType instead.
  Check(!isa<ScalableVectorType>(GV.getValueType()),
        "Globals cannot contain scalable vectors", &GV);

  if (auto *STy = dyn_cast<StructType>(GV.getValueType()))
    Check(!STy->containsScalableVectorType(),
          "Globals cannot contain scalable vectors", &GV);

  // Check if it's a target extension type that disallows being used as a
  // global.
  if (auto *TTy = dyn_cast<TargetExtType>(GV.getValueType()))
    Check(TTy->hasProperty(TargetExtType::CanBeGlobal),
          "Global @" + GV.getName() + " has illegal target extension type",
          TTy);

  if (!GV.hasInitializer()) {
    visitGlobalValue(GV);
    return;
  }

  // Walk any aggregate initializers looking for bitcasts between address spaces
  visitConstantExprsRecursively(GV.getInitializer());

  visitGlobalValue(GV);
}

void Verifier::visitAliaseeSubExpr(const GlobalAlias &GA, const Constant &C) {
  SmallPtrSet<const GlobalAlias*, 4> Visited;
  Visited.insert(&GA);
  visitAliaseeSubExpr(Visited, GA, C);
}

void Verifier::visitAliaseeSubExpr(SmallPtrSetImpl<const GlobalAlias*> &Visited,
                                   const GlobalAlias &GA, const Constant &C) {
  if (GA.hasAvailableExternallyLinkage()) {
    Check(isa<GlobalValue>(C) &&
              cast<GlobalValue>(C).hasAvailableExternallyLinkage(),
          "available_externally alias must point to available_externally "
          "global value",
          &GA);
  }
  if (const auto *GV = dyn_cast<GlobalValue>(&C)) {
    if (!GA.hasAvailableExternallyLinkage()) {
      Check(!GV->isDeclarationForLinker(), "Alias must point to a definition",
            &GA);
    }

    if (const auto *GA2 = dyn_cast<GlobalAlias>(GV)) {
      Check(Visited.insert(GA2).second, "Aliases cannot form a cycle", &GA);

      Check(!GA2->isInterposable(),
            "Alias cannot point to an interposable alias", &GA);
    } else {
      // Only continue verifying subexpressions of GlobalAliases.
      // Do not recurse into global initializers.
      return;
    }
  }

  if (const auto *CE = dyn_cast<ConstantExpr>(&C))
    visitConstantExprsRecursively(CE);

  for (const Use &U : C.operands()) {
    Value *V = &*U;
    if (const auto *GA2 = dyn_cast<GlobalAlias>(V))
      visitAliaseeSubExpr(Visited, GA, *GA2->getAliasee());
    else if (const auto *C2 = dyn_cast<Constant>(V))
      visitAliaseeSubExpr(Visited, GA, *C2);
  }
}

void Verifier::visitGlobalAlias(const GlobalAlias &GA) {
  Check(GlobalAlias::isValidLinkage(GA.getLinkage()),
        "Alias should have private, internal, linkonce, weak, linkonce_odr, "
        "weak_odr, external, or available_externally linkage!",
        &GA);
  const Constant *Aliasee = GA.getAliasee();
  Check(Aliasee, "Aliasee cannot be NULL!", &GA);
  Check(GA.getType() == Aliasee->getType(),
        "Alias and aliasee types should match!", &GA);

  Check(isa<GlobalValue>(Aliasee) || isa<ConstantExpr>(Aliasee),
        "Aliasee should be either GlobalValue or ConstantExpr", &GA);

  visitAliaseeSubExpr(GA, *Aliasee);

  visitGlobalValue(GA);
}

void Verifier::visitGlobalIFunc(const GlobalIFunc &GI) {
  Check(GlobalIFunc::isValidLinkage(GI.getLinkage()),
        "IFunc should have private, internal, linkonce, weak, linkonce_odr, "
        "weak_odr, or external linkage!",
        &GI);
  // Pierce through ConstantExprs and GlobalAliases and check that the resolver
  // is a Function definition.
  const Function *Resolver = GI.getResolverFunction();
  Check(Resolver, "IFunc must have a Function resolver", &GI);
  Check(!Resolver->isDeclarationForLinker(),
        "IFunc resolver must be a definition", &GI);

  // Check that the immediate resolver operand (prior to any bitcasts) has the
  // correct type.
  const Type *ResolverTy = GI.getResolver()->getType();

  Check(isa<PointerType>(Resolver->getFunctionType()->getReturnType()),
        "IFunc resolver must return a pointer", &GI);

  const Type *ResolverFuncTy =
      GlobalIFunc::getResolverFunctionType(GI.getValueType());
  Check(ResolverTy == ResolverFuncTy->getPointerTo(GI.getAddressSpace()),
        "IFunc resolver has incorrect type", &GI);
}

void Verifier::visitNamedMDNode(const NamedMDNode &NMD) {
  // There used to be various other llvm.dbg.* nodes, but we don't support
  // upgrading them and we want to reserve the namespace for future uses.
  if (NMD.getName().startswith("llvm.dbg."))
    CheckDI(NMD.getName() == "llvm.dbg.cu",
            "unrecognized named metadata node in the llvm.dbg namespace", &NMD);
  for (const MDNode *MD : NMD.operands()) {
    if (NMD.getName() == "llvm.dbg.cu")
      CheckDI(MD && isa<DICompileUnit>(MD), "invalid compile unit", &NMD, MD);

    if (!MD)
      continue;

    visitMDNode(*MD, AreDebugLocsAllowed::Yes);
  }
}

void Verifier::visitMDNode(const MDNode &MD, AreDebugLocsAllowed AllowLocs) {
  // Only visit each node once.  Metadata can be mutually recursive, so this
  // avoids infinite recursion here, as well as being an optimization.
  if (!MDNodes.insert(&MD).second)
    return;

  Check(&MD.getContext() == &Context,
        "MDNode context does not match Module context!", &MD);

  switch (MD.getMetadataID()) {
  default:
    llvm_unreachable("Invalid MDNode subclass");
  case Metadata::MDTupleKind:
    break;
#define HANDLE_SPECIALIZED_MDNODE_LEAF(CLASS)                                  \
  case Metadata::CLASS##Kind:                                                  \
    visit##CLASS(cast<CLASS>(MD));                                             \
    break;
#include "llvm/IR/Metadata.def"
  }

  for (const Metadata *Op : MD.operands()) {
    if (!Op)
      continue;
    Check(!isa<LocalAsMetadata>(Op), "Invalid operand for global metadata!",
          &MD, Op);
    CheckDI(!isa<DILocation>(Op) || AllowLocs == AreDebugLocsAllowed::Yes,
            "DILocation not allowed within this metadata node", &MD, Op);
    if (auto *N = dyn_cast<MDNode>(Op)) {
      visitMDNode(*N, AllowLocs);
      continue;
    }
    if (auto *V = dyn_cast<ValueAsMetadata>(Op)) {
      visitValueAsMetadata(*V, nullptr);
      continue;
    }
  }

  // Check these last, so we diagnose problems in operands first.
  Check(!MD.isTemporary(), "Expected no forward declarations!", &MD);
  Check(MD.isResolved(), "All nodes should be resolved!", &MD);
}

void Verifier::visitValueAsMetadata(const ValueAsMetadata &MD, Function *F) {
  Check(MD.getValue(), "Expected valid value", &MD);
  Check(!MD.getValue()->getType()->isMetadataTy(),
        "Unexpected metadata round-trip through values", &MD, MD.getValue());

  auto *L = dyn_cast<LocalAsMetadata>(&MD);
  if (!L)
    return;

  Check(F, "function-local metadata used outside a function", L);

  // If this was an instruction, bb, or argument, verify that it is in the
  // function that we expect.
  Function *ActualF = nullptr;
  if (Instruction *I = dyn_cast<Instruction>(L->getValue())) {
    Check(I->getParent(), "function-local metadata not in basic block", L, I);
    ActualF = I->getParent()->getParent();
  } else if (BasicBlock *BB = dyn_cast<BasicBlock>(L->getValue()))
    ActualF = BB->getParent();
  else if (Argument *A = dyn_cast<Argument>(L->getValue()))
    ActualF = A->getParent();
  assert(ActualF && "Unimplemented function local metadata case!");

  Check(ActualF == F, "function-local metadata used in wrong function", L);
}

void Verifier::visitMetadataAsValue(const MetadataAsValue &MDV, Function *F) {
  Metadata *MD = MDV.getMetadata();
  if (auto *N = dyn_cast<MDNode>(MD)) {
    visitMDNode(*N, AreDebugLocsAllowed::No);
    return;
  }

  // Only visit each node once.  Metadata can be mutually recursive, so this
  // avoids infinite recursion here, as well as being an optimization.
  if (!MDNodes.insert(MD).second)
    return;

  if (auto *V = dyn_cast<ValueAsMetadata>(MD))
    visitValueAsMetadata(*V, F);
}

static bool isType(const Metadata *MD) { return !MD || isa<DIType>(MD); }
static bool isScope(const Metadata *MD) { return !MD || isa<DIScope>(MD); }
static bool isDINode(const Metadata *MD) { return !MD || isa<DINode>(MD); }

void Verifier::visitDILocation(const DILocation &N) {
  CheckDI(N.getRawScope() && isa<DILocalScope>(N.getRawScope()),
          "location requires a valid scope", &N, N.getRawScope());
  if (auto *IA = N.getRawInlinedAt())
    CheckDI(isa<DILocation>(IA), "inlined-at should be a location", &N, IA);
  if (auto *SP = dyn_cast<DISubprogram>(N.getRawScope()))
    CheckDI(SP->isDefinition(), "scope points into the type hierarchy", &N);
}

void Verifier::visitGenericDINode(const GenericDINode &N) {
  CheckDI(N.getTag(), "invalid tag", &N);
}

void Verifier::visitDIScope(const DIScope &N) {
  if (auto *F = N.getRawFile())
    CheckDI(isa<DIFile>(F), "invalid file", &N, F);
}

void Verifier::visitDISubrange(const DISubrange &N) {
  CheckDI(N.getTag() == dwarf::DW_TAG_subrange_type, "invalid tag", &N);
  bool HasAssumedSizedArraySupport = dwarf::isFortran(CurrentSourceLang);
  CheckDI(HasAssumedSizedArraySupport || N.getRawCountNode() ||
              N.getRawUpperBound(),
          "Subrange must contain count or upperBound", &N);
  CheckDI(!N.getRawCountNode() || !N.getRawUpperBound(),
          "Subrange can have any one of count or upperBound", &N);
  auto *CBound = N.getRawCountNode();
  CheckDI(!CBound || isa<ConstantAsMetadata>(CBound) ||
              isa<DIVariable>(CBound) || isa<DIExpression>(CBound),
          "Count must be signed constant or DIVariable or DIExpression", &N);
  auto Count = N.getCount();
  CheckDI(!Count || !Count.is<ConstantInt *>() ||
              Count.get<ConstantInt *>()->getSExtValue() >= -1,
          "invalid subrange count", &N);
  auto *LBound = N.getRawLowerBound();
  CheckDI(!LBound || isa<ConstantAsMetadata>(LBound) ||
              isa<DIVariable>(LBound) || isa<DIExpression>(LBound),
          "LowerBound must be signed constant or DIVariable or DIExpression",
          &N);
  auto *UBound = N.getRawUpperBound();
  CheckDI(!UBound || isa<ConstantAsMetadata>(UBound) ||
              isa<DIVariable>(UBound) || isa<DIExpression>(UBound),
          "UpperBound must be signed constant or DIVariable or DIExpression",
          &N);
  auto *Stride = N.getRawStride();
  CheckDI(!Stride || isa<ConstantAsMetadata>(Stride) ||
              isa<DIVariable>(Stride) || isa<DIExpression>(Stride),
          "Stride must be signed constant or DIVariable or DIExpression", &N);
}

void Verifier::visitDIGenericSubrange(const DIGenericSubrange &N) {
  CheckDI(N.getTag() == dwarf::DW_TAG_generic_subrange, "invalid tag", &N);
  CheckDI(N.getRawCountNode() || N.getRawUpperBound(),
          "GenericSubrange must contain count or upperBound", &N);
  CheckDI(!N.getRawCountNode() || !N.getRawUpperBound(),
          "GenericSubrange can have any one of count or upperBound", &N);
  auto *CBound = N.getRawCountNode();
  CheckDI(!CBound || isa<DIVariable>(CBound) || isa<DIExpression>(CBound),
          "Count must be signed constant or DIVariable or DIExpression", &N);
  auto *LBound = N.getRawLowerBound();
  CheckDI(LBound, "GenericSubrange must contain lowerBound", &N);
  CheckDI(isa<DIVariable>(LBound) || isa<DIExpression>(LBound),
          "LowerBound must be signed constant or DIVariable or DIExpression",
          &N);
  auto *UBound = N.getRawUpperBound();
  CheckDI(!UBound || isa<DIVariable>(UBound) || isa<DIExpression>(UBound),
          "UpperBound must be signed constant or DIVariable or DIExpression",
          &N);
  auto *Stride = N.getRawStride();
  CheckDI(Stride, "GenericSubrange must contain stride", &N);
  CheckDI(isa<DIVariable>(Stride) || isa<DIExpression>(Stride),
          "Stride must be signed constant or DIVariable or DIExpression", &N);
}

void Verifier::visitDIEnumerator(const DIEnumerator &N) {
  CheckDI(N.getTag() == dwarf::DW_TAG_enumerator, "invalid tag", &N);
}

void Verifier::visitDIBasicType(const DIBasicType &N) {
  CheckDI(N.getTag() == dwarf::DW_TAG_base_type ||
              N.getTag() == dwarf::DW_TAG_unspecified_type ||
              N.getTag() == dwarf::DW_TAG_string_type,
          "invalid tag", &N);
}

void Verifier::visitDIStringType(const DIStringType &N) {
  CheckDI(N.getTag() == dwarf::DW_TAG_string_type, "invalid tag", &N);
  CheckDI(!(N.isBigEndian() && N.isLittleEndian()), "has conflicting flags",
          &N);
}

void Verifier::visitDIDerivedType(const DIDerivedType &N) {
  // Common scope checks.
  visitDIScope(N);

  CheckDI(N.getTag() == dwarf::DW_TAG_typedef ||
              N.getTag() == dwarf::DW_TAG_pointer_type ||
              N.getTag() == dwarf::DW_TAG_ptr_to_member_type ||
              N.getTag() == dwarf::DW_TAG_reference_type ||
              N.getTag() == dwarf::DW_TAG_rvalue_reference_type ||
              N.getTag() == dwarf::DW_TAG_const_type ||
              N.getTag() == dwarf::DW_TAG_immutable_type ||
              N.getTag() == dwarf::DW_TAG_volatile_type ||
              N.getTag() == dwarf::DW_TAG_restrict_type ||
              N.getTag() == dwarf::DW_TAG_atomic_type ||
              N.getTag() == dwarf::DW_TAG_member ||
              N.getTag() == dwarf::DW_TAG_inheritance ||
              N.getTag() == dwarf::DW_TAG_friend ||
              N.getTag() == dwarf::DW_TAG_set_type,
          "invalid tag", &N);
  if (N.getTag() == dwarf::DW_TAG_ptr_to_member_type) {
    CheckDI(isType(N.getRawExtraData()), "invalid pointer to member type", &N,
            N.getRawExtraData());
  }

  if (N.getTag() == dwarf::DW_TAG_set_type) {
    if (auto *T = N.getRawBaseType()) {
      auto *Enum = dyn_cast_or_null<DICompositeType>(T);
      auto *Basic = dyn_cast_or_null<DIBasicType>(T);
      CheckDI(
          (Enum && Enum->getTag() == dwarf::DW_TAG_enumeration_type) ||
              (Basic && (Basic->getEncoding() == dwarf::DW_ATE_unsigned ||
                         Basic->getEncoding() == dwarf::DW_ATE_signed ||
                         Basic->getEncoding() == dwarf::DW_ATE_unsigned_char ||
                         Basic->getEncoding() == dwarf::DW_ATE_signed_char ||
                         Basic->getEncoding() == dwarf::DW_ATE_boolean)),
          "invalid set base type", &N, T);
    }
  }

  CheckDI(isScope(N.getRawScope()), "invalid scope", &N, N.getRawScope());
  CheckDI(isType(N.getRawBaseType()), "invalid base type", &N,
          N.getRawBaseType());

  if (N.getDWARFAddressSpace()) {
    CheckDI(N.getTag() == dwarf::DW_TAG_pointer_type ||
                N.getTag() == dwarf::DW_TAG_reference_type ||
                N.getTag() == dwarf::DW_TAG_rvalue_reference_type,
            "DWARF address space only applies to pointer or reference types",
            &N);
  }
}

/// Detect mutually exclusive flags.
static bool hasConflictingReferenceFlags(unsigned Flags) {
  return ((Flags & DINode::FlagLValueReference) &&
          (Flags & DINode::FlagRValueReference)) ||
         ((Flags & DINode::FlagTypePassByValue) &&
          (Flags & DINode::FlagTypePassByReference));
}

void Verifier::visitTemplateParams(const MDNode &N, const Metadata &RawParams) {
  auto *Params = dyn_cast<MDTuple>(&RawParams);
  CheckDI(Params, "invalid template params", &N, &RawParams);
  for (Metadata *Op : Params->operands()) {
    CheckDI(Op && isa<DITemplateParameter>(Op), "invalid template parameter",
            &N, Params, Op);
  }
}

void Verifier::visitDICompositeType(const DICompositeType &N) {
  // Common scope checks.
  visitDIScope(N);

  CheckDI(N.getTag() == dwarf::DW_TAG_array_type ||
              N.getTag() == dwarf::DW_TAG_structure_type ||
              N.getTag() == dwarf::DW_TAG_union_type ||
              N.getTag() == dwarf::DW_TAG_enumeration_type ||
              N.getTag() == dwarf::DW_TAG_class_type ||
              N.getTag() == dwarf::DW_TAG_variant_part ||
              N.getTag() == dwarf::DW_TAG_namelist,
          "invalid tag", &N);

  CheckDI(isScope(N.getRawScope()), "invalid scope", &N, N.getRawScope());
  CheckDI(isType(N.getRawBaseType()), "invalid base type", &N,
          N.getRawBaseType());

  CheckDI(!N.getRawElements() || isa<MDTuple>(N.getRawElements()),
          "invalid composite elements", &N, N.getRawElements());
  CheckDI(isType(N.getRawVTableHolder()), "invalid vtable holder", &N,
          N.getRawVTableHolder());
  CheckDI(!hasConflictingReferenceFlags(N.getFlags()),
          "invalid reference flags", &N);
  unsigned DIBlockByRefStruct = 1 << 4;
  CheckDI((N.getFlags() & DIBlockByRefStruct) == 0,
          "DIBlockByRefStruct on DICompositeType is no longer supported", &N);

  if (N.isVector()) {
    const DINodeArray Elements = N.getElements();
    CheckDI(Elements.size() == 1 &&
                Elements[0]->getTag() == dwarf::DW_TAG_subrange_type,
            "invalid vector, expected one element of type subrange", &N);
  }

  if (auto *Params = N.getRawTemplateParams())
    visitTemplateParams(N, *Params);

  if (auto *D = N.getRawDiscriminator()) {
    CheckDI(isa<DIDerivedType>(D) && N.getTag() == dwarf::DW_TAG_variant_part,
            "discriminator can only appear on variant part");
  }

  if (N.getRawDataLocation()) {
    CheckDI(N.getTag() == dwarf::DW_TAG_array_type,
            "dataLocation can only appear in array type");
  }

  if (N.getRawAssociated()) {
    CheckDI(N.getTag() == dwarf::DW_TAG_array_type,
            "associated can only appear in array type");
  }

  if (N.getRawAllocated()) {
    CheckDI(N.getTag() == dwarf::DW_TAG_array_type,
            "allocated can only appear in array type");
  }

  if (N.getRawRank()) {
    CheckDI(N.getTag() == dwarf::DW_TAG_array_type,
            "rank can only appear in array type");
  }
}

void Verifier::visitDISubroutineType(const DISubroutineType &N) {
  CheckDI(N.getTag() == dwarf::DW_TAG_subroutine_type, "invalid tag", &N);
  if (auto *Types = N.getRawTypeArray()) {
    CheckDI(isa<MDTuple>(Types), "invalid composite elements", &N, Types);
    for (Metadata *Ty : N.getTypeArray()->operands()) {
      CheckDI(isType(Ty), "invalid subroutine type ref", &N, Types, Ty);
    }
  }
  CheckDI(!hasConflictingReferenceFlags(N.getFlags()),
          "invalid reference flags", &N);
}

void Verifier::visitDIFile(const DIFile &N) {
  CheckDI(N.getTag() == dwarf::DW_TAG_file_type, "invalid tag", &N);
  std::optional<DIFile::ChecksumInfo<StringRef>> Checksum = N.getChecksum();
  if (Checksum) {
    CheckDI(Checksum->Kind <= DIFile::ChecksumKind::CSK_Last,
            "invalid checksum kind", &N);
    size_t Size;
    switch (Checksum->Kind) {
    case DIFile::CSK_MD5:
      Size = 32;
      break;
    case DIFile::CSK_SHA1:
      Size = 40;
      break;
    case DIFile::CSK_SHA256:
      Size = 64;
      break;
    }
    CheckDI(Checksum->Value.size() == Size, "invalid checksum length", &N);
    CheckDI(Checksum->Value.find_if_not(llvm::isHexDigit) == StringRef::npos,
            "invalid checksum", &N);
  }
}

void Verifier::visitDICompileUnit(const DICompileUnit &N) {
  CheckDI(N.isDistinct(), "compile units must be distinct", &N);
  CheckDI(N.getTag() == dwarf::DW_TAG_compile_unit, "invalid tag", &N);

  // Don't bother verifying the compilation directory or producer string
  // as those could be empty.
  CheckDI(N.getRawFile() && isa<DIFile>(N.getRawFile()), "invalid file", &N,
          N.getRawFile());
  CheckDI(!N.getFile()->getFilename().empty(), "invalid filename", &N,
          N.getFile());

  CurrentSourceLang = (dwarf::SourceLanguage)N.getSourceLanguage();

  verifySourceDebugInfo(N, *N.getFile());

  CheckDI((N.getEmissionKind() <= DICompileUnit::LastEmissionKind),
          "invalid emission kind", &N);

  if (auto *Array = N.getRawEnumTypes()) {
    CheckDI(isa<MDTuple>(Array), "invalid enum list", &N, Array);
    for (Metadata *Op : N.getEnumTypes()->operands()) {
      auto *Enum = dyn_cast_or_null<DICompositeType>(Op);
      CheckDI(Enum && Enum->getTag() == dwarf::DW_TAG_enumeration_type,
              "invalid enum type", &N, N.getEnumTypes(), Op);
    }
  }
  if (auto *Array = N.getRawRetainedTypes()) {
    CheckDI(isa<MDTuple>(Array), "invalid retained type list", &N, Array);
    for (Metadata *Op : N.getRetainedTypes()->operands()) {
      CheckDI(
          Op && (isa<DIType>(Op) || (isa<DISubprogram>(Op) &&
                                     !cast<DISubprogram>(Op)->isDefinition())),
          "invalid retained type", &N, Op);
    }
  }
  if (auto *Array = N.getRawGlobalVariables()) {
    CheckDI(isa<MDTuple>(Array), "invalid global variable list", &N, Array);
    for (Metadata *Op : N.getGlobalVariables()->operands()) {
      CheckDI(Op && (isa<DIGlobalVariableExpression>(Op)),
              "invalid global variable ref", &N, Op);
    }
  }
  if (auto *Array = N.getRawImportedEntities()) {
    CheckDI(isa<MDTuple>(Array), "invalid imported entity list", &N, Array);
    for (Metadata *Op : N.getImportedEntities()->operands()) {
      CheckDI(Op && isa<DIImportedEntity>(Op), "invalid imported entity ref",
              &N, Op);
    }
  }
  if (auto *Array = N.getRawMacros()) {
    CheckDI(isa<MDTuple>(Array), "invalid macro list", &N, Array);
    for (Metadata *Op : N.getMacros()->operands()) {
      CheckDI(Op && isa<DIMacroNode>(Op), "invalid macro ref", &N, Op);
    }
  }
  CUVisited.insert(&N);
}

void Verifier::visitDISubprogram(const DISubprogram &N) {
  CheckDI(N.getTag() == dwarf::DW_TAG_subprogram, "invalid tag", &N);
  CheckDI(isScope(N.getRawScope()), "invalid scope", &N, N.getRawScope());
  if (auto *F = N.getRawFile())
    CheckDI(isa<DIFile>(F), "invalid file", &N, F);
  else
    CheckDI(N.getLine() == 0, "line specified with no file", &N, N.getLine());
  if (auto *T = N.getRawType())
    CheckDI(isa<DISubroutineType>(T), "invalid subroutine type", &N, T);
  CheckDI(isType(N.getRawContainingType()), "invalid containing type", &N,
          N.getRawContainingType());
  if (auto *Params = N.getRawTemplateParams())
    visitTemplateParams(N, *Params);
  if (auto *S = N.getRawDeclaration())
    CheckDI(isa<DISubprogram>(S) && !cast<DISubprogram>(S)->isDefinition(),
            "invalid subprogram declaration", &N, S);
  if (auto *RawNode = N.getRawRetainedNodes()) {
    auto *Node = dyn_cast<MDTuple>(RawNode);
    CheckDI(Node, "invalid retained nodes list", &N, RawNode);
    for (Metadata *Op : Node->operands()) {
      CheckDI(Op && (isa<DILocalVariable>(Op) || isa<DILabel>(Op)),
              "invalid retained nodes, expected DILocalVariable or DILabel", &N,
              Node, Op);
    }
  }
  CheckDI(!hasConflictingReferenceFlags(N.getFlags()),
          "invalid reference flags", &N);

  auto *Unit = N.getRawUnit();
  if (N.isDefinition()) {
    // Subprogram definitions (not part of the type hierarchy).
    CheckDI(N.isDistinct(), "subprogram definitions must be distinct", &N);
    CheckDI(Unit, "subprogram definitions must have a compile unit", &N);
    CheckDI(isa<DICompileUnit>(Unit), "invalid unit type", &N, Unit);
    if (N.getFile())
      verifySourceDebugInfo(*N.getUnit(), *N.getFile());
  } else {
    // Subprogram declarations (part of the type hierarchy).
    CheckDI(!Unit, "subprogram declarations must not have a compile unit", &N);
  }

  if (auto *RawThrownTypes = N.getRawThrownTypes()) {
    auto *ThrownTypes = dyn_cast<MDTuple>(RawThrownTypes);
    CheckDI(ThrownTypes, "invalid thrown types list", &N, RawThrownTypes);
    for (Metadata *Op : ThrownTypes->operands())
      CheckDI(Op && isa<DIType>(Op), "invalid thrown type", &N, ThrownTypes,
              Op);
  }

  if (N.areAllCallsDescribed())
    CheckDI(N.isDefinition(),
            "DIFlagAllCallsDescribed must be attached to a definition");
}

void Verifier::visitDILexicalBlockBase(const DILexicalBlockBase &N) {
  CheckDI(N.getTag() == dwarf::DW_TAG_lexical_block, "invalid tag", &N);
  CheckDI(N.getRawScope() && isa<DILocalScope>(N.getRawScope()),
          "invalid local scope", &N, N.getRawScope());
  if (auto *SP = dyn_cast<DISubprogram>(N.getRawScope()))
    CheckDI(SP->isDefinition(), "scope points into the type hierarchy", &N);
}

void Verifier::visitDILexicalBlock(const DILexicalBlock &N) {
  visitDILexicalBlockBase(N);

  CheckDI(N.getLine() || !N.getColumn(),
          "cannot have column info without line info", &N);
}

void Verifier::visitDILexicalBlockFile(const DILexicalBlockFile &N) {
  visitDILexicalBlockBase(N);
}

void Verifier::visitDICommonBlock(const DICommonBlock &N) {
  CheckDI(N.getTag() == dwarf::DW_TAG_common_block, "invalid tag", &N);
  if (auto *S = N.getRawScope())
    CheckDI(isa<DIScope>(S), "invalid scope ref", &N, S);
  if (auto *S = N.getRawDecl())
    CheckDI(isa<DIGlobalVariable>(S), "invalid declaration", &N, S);
}

void Verifier::visitDINamespace(const DINamespace &N) {
  CheckDI(N.getTag() == dwarf::DW_TAG_namespace, "invalid tag", &N);
  if (auto *S = N.getRawScope())
    CheckDI(isa<DIScope>(S), "invalid scope ref", &N, S);
}

void Verifier::visitDIMacro(const DIMacro &N) {
  CheckDI(N.getMacinfoType() == dwarf::DW_MACINFO_define ||
              N.getMacinfoType() == dwarf::DW_MACINFO_undef,
          "invalid macinfo type", &N);
  CheckDI(!N.getName().empty(), "anonymous macro", &N);
  if (!N.getValue().empty()) {
    assert(N.getValue().data()[0] != ' ' && "Macro value has a space prefix");
  }
}

void Verifier::visitDIMacroFile(const DIMacroFile &N) {
  CheckDI(N.getMacinfoType() == dwarf::DW_MACINFO_start_file,
          "invalid macinfo type", &N);
  if (auto *F = N.getRawFile())
    CheckDI(isa<DIFile>(F), "invalid file", &N, F);

  if (auto *Array = N.getRawElements()) {
    CheckDI(isa<MDTuple>(Array), "invalid macro list", &N, Array);
    for (Metadata *Op : N.getElements()->operands()) {
      CheckDI(Op && isa<DIMacroNode>(Op), "invalid macro ref", &N, Op);
    }
  }
}

void Verifier::visitDIArgList(const DIArgList &N) {
  CheckDI(!N.getNumOperands(),
          "DIArgList should have no operands other than a list of "
          "ValueAsMetadata",
          &N);
}

void Verifier::visitDIModule(const DIModule &N) {
  CheckDI(N.getTag() == dwarf::DW_TAG_module, "invalid tag", &N);
  CheckDI(!N.getName().empty(), "anonymous module", &N);
}

void Verifier::visitDITemplateParameter(const DITemplateParameter &N) {
  CheckDI(isType(N.getRawType()), "invalid type ref", &N, N.getRawType());
}

void Verifier::visitDITemplateTypeParameter(const DITemplateTypeParameter &N) {
  visitDITemplateParameter(N);

  CheckDI(N.getTag() == dwarf::DW_TAG_template_type_parameter, "invalid tag",
          &N);
}

void Verifier::visitDITemplateValueParameter(
    const DITemplateValueParameter &N) {
  visitDITemplateParameter(N);

  CheckDI(N.getTag() == dwarf::DW_TAG_template_value_parameter ||
              N.getTag() == dwarf::DW_TAG_GNU_template_template_param ||
              N.getTag() == dwarf::DW_TAG_GNU_template_parameter_pack,
          "invalid tag", &N);
}

void Verifier::visitDIVariable(const DIVariable &N) {
  if (auto *S = N.getRawScope())
    CheckDI(isa<DIScope>(S), "invalid scope", &N, S);
  if (auto *F = N.getRawFile())
    CheckDI(isa<DIFile>(F), "invalid file", &N, F);
}

void Verifier::visitDIGlobalVariable(const DIGlobalVariable &N) {
  // Checks common to all variables.
  visitDIVariable(N);

  CheckDI(N.getTag() == dwarf::DW_TAG_variable, "invalid tag", &N);
  CheckDI(isType(N.getRawType()), "invalid type ref", &N, N.getRawType());
  // Check only if the global variable is not an extern
  if (N.isDefinition())
    CheckDI(N.getType(), "missing global variable type", &N);
  if (auto *Member = N.getRawStaticDataMemberDeclaration()) {
    CheckDI(isa<DIDerivedType>(Member),
            "invalid static data member declaration", &N, Member);
  }
}

void Verifier::visitDILocalVariable(const DILocalVariable &N) {
  // Checks common to all variables.
  visitDIVariable(N);

  CheckDI(isType(N.getRawType()), "invalid type ref", &N, N.getRawType());
  CheckDI(N.getTag() == dwarf::DW_TAG_variable, "invalid tag", &N);
  CheckDI(N.getRawScope() && isa<DILocalScope>(N.getRawScope()),
          "local variable requires a valid scope", &N, N.getRawScope());
  if (auto Ty = N.getType())
    CheckDI(!isa<DISubroutineType>(Ty), "invalid type", &N, N.getType());
}

void Verifier::visitDIAssignID(const DIAssignID &N) {
  CheckDI(!N.getNumOperands(), "DIAssignID has no arguments", &N);
  CheckDI(N.isDistinct(), "DIAssignID must be distinct", &N);
}

void Verifier::visitDILabel(const DILabel &N) {
  if (auto *S = N.getRawScope())
    CheckDI(isa<DIScope>(S), "invalid scope", &N, S);
  if (auto *F = N.getRawFile())
    CheckDI(isa<DIFile>(F), "invalid file", &N, F);

  CheckDI(N.getTag() == dwarf::DW_TAG_label, "invalid tag", &N);
  CheckDI(N.getRawScope() && isa<DILocalScope>(N.getRawScope()),
          "label requires a valid scope", &N, N.getRawScope());
}

void Verifier::visitDIExpression(const DIExpression &N) {
  CheckDI(N.isValid(), "invalid expression", &N);
}

void Verifier::visitDIGlobalVariableExpression(
    const DIGlobalVariableExpression &GVE) {
  CheckDI(GVE.getVariable(), "missing variable");
  if (auto *Var = GVE.getVariable())
    visitDIGlobalVariable(*Var);
  if (auto *Expr = GVE.getExpression()) {
    visitDIExpression(*Expr);
    if (auto Fragment = Expr->getFragmentInfo())
      verifyFragmentExpression(*GVE.getVariable(), *Fragment, &GVE);
  }
}

void Verifier::visitDIObjCProperty(const DIObjCProperty &N) {
  CheckDI(N.getTag() == dwarf::DW_TAG_APPLE_property, "invalid tag", &N);
  if (auto *T = N.getRawType())
    CheckDI(isType(T), "invalid type ref", &N, T);
  if (auto *F = N.getRawFile())
    CheckDI(isa<DIFile>(F), "invalid file", &N, F);
}

void Verifier::visitDIImportedEntity(const DIImportedEntity &N) {
  CheckDI(N.getTag() == dwarf::DW_TAG_imported_module ||
              N.getTag() == dwarf::DW_TAG_imported_declaration,
          "invalid tag", &N);
  if (auto *S = N.getRawScope())
    CheckDI(isa<DIScope>(S), "invalid scope for imported entity", &N, S);
  CheckDI(isDINode(N.getRawEntity()), "invalid imported entity", &N,
          N.getRawEntity());
}

void Verifier::visitComdat(const Comdat &C) {
  // In COFF the Module is invalid if the GlobalValue has private linkage.
  // Entities with private linkage don't have entries in the symbol table.
  if (TT.isOSBinFormatCOFF())
    if (const GlobalValue *GV = M.getNamedValue(C.getName()))
      Check(!GV->hasPrivateLinkage(), "comdat global value has private linkage",
            GV);
}

void Verifier::visitModuleIdents() {
  const NamedMDNode *Idents = M.getNamedMetadata("llvm.ident");
  if (!Idents)
    return;

  // llvm.ident takes a list of metadata entry. Each entry has only one string.
  // Scan each llvm.ident entry and make sure that this requirement is met.
  for (const MDNode *N : Idents->operands()) {
    Check(N->getNumOperands() == 1,
          "incorrect number of operands in llvm.ident metadata", N);
    Check(dyn_cast_or_null<MDString>(N->getOperand(0)),
          ("invalid value for llvm.ident metadata entry operand"
           "(the operand should be a string)"),
          N->getOperand(0));
  }
}

void Verifier::visitModuleCommandLines() {
  const NamedMDNode *CommandLines = M.getNamedMetadata("llvm.commandline");
  if (!CommandLines)
    return;

  // llvm.commandline takes a list of metadata entry. Each entry has only one
  // string. Scan each llvm.commandline entry and make sure that this
  // requirement is met.
  for (const MDNode *N : CommandLines->operands()) {
    Check(N->getNumOperands() == 1,
          "incorrect number of operands in llvm.commandline metadata", N);
    Check(dyn_cast_or_null<MDString>(N->getOperand(0)),
          ("invalid value for llvm.commandline metadata entry operand"
           "(the operand should be a string)"),
          N->getOperand(0));
  }
}

void Verifier::visitModuleFlags() {
  const NamedMDNode *Flags = M.getModuleFlagsMetadata();
  if (!Flags) return;

  // Scan each flag, and track the flags and requirements.
  DenseMap<const MDString*, const MDNode*> SeenIDs;
  SmallVector<const MDNode*, 16> Requirements;
  for (const MDNode *MDN : Flags->operands())
    visitModuleFlag(MDN, SeenIDs, Requirements);

  // Validate that the requirements in the module are valid.
  for (const MDNode *Requirement : Requirements) {
    const MDString *Flag = cast<MDString>(Requirement->getOperand(0));
    const Metadata *ReqValue = Requirement->getOperand(1);

    const MDNode *Op = SeenIDs.lookup(Flag);
    if (!Op) {
      CheckFailed("invalid requirement on flag, flag is not present in module",
                  Flag);
      continue;
    }

    if (Op->getOperand(2) != ReqValue) {
      CheckFailed(("invalid requirement on flag, "
                   "flag does not have the required value"),
                  Flag);
      continue;
    }
  }
}

void
Verifier::visitModuleFlag(const MDNode *Op,
                          DenseMap<const MDString *, const MDNode *> &SeenIDs,
                          SmallVectorImpl<const MDNode *> &Requirements) {
  // Each module flag should have three arguments, the merge behavior (a
  // constant int), the flag ID (an MDString), and the value.
  Check(Op->getNumOperands() == 3,
        "incorrect number of operands in module flag", Op);
  Module::ModFlagBehavior MFB;
  if (!Module::isValidModFlagBehavior(Op->getOperand(0), MFB)) {
    Check(mdconst::dyn_extract_or_null<ConstantInt>(Op->getOperand(0)),
          "invalid behavior operand in module flag (expected constant integer)",
          Op->getOperand(0));
    Check(false,
          "invalid behavior operand in module flag (unexpected constant)",
          Op->getOperand(0));
  }
  MDString *ID = dyn_cast_or_null<MDString>(Op->getOperand(1));
  Check(ID, "invalid ID operand in module flag (expected metadata string)",
        Op->getOperand(1));

  // Check the values for behaviors with additional requirements.
  switch (MFB) {
  case Module::Error:
  case Module::Warning:
  case Module::Override:
    // These behavior types accept any value.
    break;

  case Module::Min: {
    auto *V = mdconst::dyn_extract_or_null<ConstantInt>(Op->getOperand(2));
    Check(V && V->getValue().isNonNegative(),
          "invalid value for 'min' module flag (expected constant non-negative "
          "integer)",
          Op->getOperand(2));
    break;
  }

  case Module::Max: {
    Check(mdconst::dyn_extract_or_null<ConstantInt>(Op->getOperand(2)),
          "invalid value for 'max' module flag (expected constant integer)",
          Op->getOperand(2));
    break;
  }

  case Module::Require: {
    // The value should itself be an MDNode with two operands, a flag ID (an
    // MDString), and a value.
    MDNode *Value = dyn_cast<MDNode>(Op->getOperand(2));
    Check(Value && Value->getNumOperands() == 2,
          "invalid value for 'require' module flag (expected metadata pair)",
          Op->getOperand(2));
    Check(isa<MDString>(Value->getOperand(0)),
          ("invalid value for 'require' module flag "
           "(first value operand should be a string)"),
          Value->getOperand(0));

    // Append it to the list of requirements, to check once all module flags are
    // scanned.
    Requirements.push_back(Value);
    break;
  }

  case Module::Append:
  case Module::AppendUnique: {
    // These behavior types require the operand be an MDNode.
    Check(isa<MDNode>(Op->getOperand(2)),
          "invalid value for 'append'-type module flag "
          "(expected a metadata node)",
          Op->getOperand(2));
    break;
  }
  }

  // Unless this is a "requires" flag, check the ID is unique.
  if (MFB != Module::Require) {
    bool Inserted = SeenIDs.insert(std::make_pair(ID, Op)).second;
    Check(Inserted,
          "module flag identifiers must be unique (or of 'require' type)", ID);
  }

  if (ID->getString() == "wchar_size") {
    ConstantInt *Value
      = mdconst::dyn_extract_or_null<ConstantInt>(Op->getOperand(2));
    Check(Value, "wchar_size metadata requires constant integer argument");
  }

  if (ID->getString() == "Linker Options") {
    // If the llvm.linker.options named metadata exists, we assume that the
    // bitcode reader has upgraded the module flag. Otherwise the flag might
    // have been created by a client directly.
    Check(M.getNamedMetadata("llvm.linker.options"),
          "'Linker Options' named metadata no longer supported");
  }

  if (ID->getString() == "SemanticInterposition") {
    ConstantInt *Value =
        mdconst::dyn_extract_or_null<ConstantInt>(Op->getOperand(2));
    Check(Value,
          "SemanticInterposition metadata requires constant integer argument");
  }

  if (ID->getString() == "CG Profile") {
    for (const MDOperand &MDO : cast<MDNode>(Op->getOperand(2))->operands())
      visitModuleFlagCGProfileEntry(MDO);
  }
}

void Verifier::visitModuleFlagCGProfileEntry(const MDOperand &MDO) {
  auto CheckFunction = [&](const MDOperand &FuncMDO) {
    if (!FuncMDO)
      return;
    auto F = dyn_cast<ValueAsMetadata>(FuncMDO);
    Check(F && isa<Function>(F->getValue()->stripPointerCasts()),
          "expected a Function or null", FuncMDO);
  };
  auto Node = dyn_cast_or_null<MDNode>(MDO);
  Check(Node && Node->getNumOperands() == 3, "expected a MDNode triple", MDO);
  CheckFunction(Node->getOperand(0));
  CheckFunction(Node->getOperand(1));
  auto Count = dyn_cast_or_null<ConstantAsMetadata>(Node->getOperand(2));
  Check(Count && Count->getType()->isIntegerTy(),
        "expected an integer constant", Node->getOperand(2));
}

void Verifier::verifyAttributeTypes(AttributeSet Attrs, const Value *V) {
  for (Attribute A : Attrs) {

    if (A.isStringAttribute()) {
#define GET_ATTR_NAMES
#define ATTRIBUTE_ENUM(ENUM_NAME, DISPLAY_NAME)
#define ATTRIBUTE_STRBOOL(ENUM_NAME, DISPLAY_NAME)                             \
  if (A.getKindAsString() == #DISPLAY_NAME) {                                  \
    auto V = A.getValueAsString();                                             \
    if (!(V.empty() || V == "true" || V == "false"))                           \
      CheckFailed("invalid value for '" #DISPLAY_NAME "' attribute: " + V +    \
                  "");                                                         \
  }

#include "llvm/IR/Attributes.inc"
      continue;
    }

    if (A.isIntAttribute() != Attribute::isIntAttrKind(A.getKindAsEnum())) {
      CheckFailed("Attribute '" + A.getAsString() + "' should have an Argument",
                  V);
      return;
    }
  }
}

// VerifyParameterAttrs - Check the given attributes for an argument or return
// value of the specified type.  The value V is printed in error messages.
void Verifier::verifyParameterAttrs(AttributeSet Attrs, Type *Ty,
                                    const Value *V) {
  if (!Attrs.hasAttributes())
    return;

  verifyAttributeTypes(Attrs, V);

  for (Attribute Attr : Attrs)
    Check(Attr.isStringAttribute() ||
              Attribute::canUseAsParamAttr(Attr.getKindAsEnum()),
          "Attribute '" + Attr.getAsString() + "' does not apply to parameters",
          V);

  if (Attrs.hasAttribute(Attribute::ImmArg)) {
    Check(Attrs.getNumAttributes() == 1,
          "Attribute 'immarg' is incompatible with other attributes", V);
  }

  // Check for mutually incompatible attributes.  Only inreg is compatible with
  // sret.
  unsigned AttrCount = 0;
  AttrCount += Attrs.hasAttribute(Attribute::ByVal);
  AttrCount += Attrs.hasAttribute(Attribute::InAlloca);
  AttrCount += Attrs.hasAttribute(Attribute::Preallocated);
  AttrCount += Attrs.hasAttribute(Attribute::StructRet) ||
               Attrs.hasAttribute(Attribute::InReg);
  AttrCount += Attrs.hasAttribute(Attribute::Nest);
  AttrCount += Attrs.hasAttribute(Attribute::ByRef);
  Check(AttrCount <= 1,
        "Attributes 'byval', 'inalloca', 'preallocated', 'inreg', 'nest', "
        "'byref', and 'sret' are incompatible!",
        V);

  Check(!(Attrs.hasAttribute(Attribute::InAlloca) &&
          Attrs.hasAttribute(Attribute::ReadOnly)),
        "Attributes "
        "'inalloca and readonly' are incompatible!",
        V);

  Check(!(Attrs.hasAttribute(Attribute::StructRet) &&
          Attrs.hasAttribute(Attribute::Returned)),
        "Attributes "
        "'sret and returned' are incompatible!",
        V);

  Check(!(Attrs.hasAttribute(Attribute::ZExt) &&
          Attrs.hasAttribute(Attribute::SExt)),
        "Attributes "
        "'zeroext and signext' are incompatible!",
        V);

  Check(!(Attrs.hasAttribute(Attribute::ReadNone) &&
          Attrs.hasAttribute(Attribute::ReadOnly)),
        "Attributes "
        "'readnone and readonly' are incompatible!",
        V);

  Check(!(Attrs.hasAttribute(Attribute::ReadNone) &&
          Attrs.hasAttribute(Attribute::WriteOnly)),
        "Attributes "
        "'readnone and writeonly' are incompatible!",
        V);

  Check(!(Attrs.hasAttribute(Attribute::ReadOnly) &&
          Attrs.hasAttribute(Attribute::WriteOnly)),
        "Attributes "
        "'readonly and writeonly' are incompatible!",
        V);

  Check(!(Attrs.hasAttribute(Attribute::NoInline) &&
          Attrs.hasAttribute(Attribute::AlwaysInline)),
        "Attributes "
        "'noinline and alwaysinline' are incompatible!",
        V);

  AttributeMask IncompatibleAttrs = AttributeFuncs::typeIncompatible(Ty);
  for (Attribute Attr : Attrs) {
    if (!Attr.isStringAttribute() &&
        IncompatibleAttrs.contains(Attr.getKindAsEnum())) {
      CheckFailed("Attribute '" + Attr.getAsString() +
                  "' applied to incompatible type!", V);
      return;
    }
  }

  if (PointerType *PTy = dyn_cast<PointerType>(Ty)) {
    if (Attrs.hasAttribute(Attribute::ByVal)) {
      if (Attrs.hasAttribute(Attribute::Alignment)) {
        Align AttrAlign = Attrs.getAlignment().valueOrOne();
        Align MaxAlign(ParamMaxAlignment);
        Check(AttrAlign <= MaxAlign,
              "Attribute 'align' exceed the max size 2^14", V);
      }
      SmallPtrSet<Type *, 4> Visited;
      Check(Attrs.getByValType()->isSized(&Visited),
            "Attribute 'byval' does not support unsized types!", V);
    }
    if (Attrs.hasAttribute(Attribute::ByRef)) {
      SmallPtrSet<Type *, 4> Visited;
      Check(Attrs.getByRefType()->isSized(&Visited),
            "Attribute 'byref' does not support unsized types!", V);
    }
    if (Attrs.hasAttribute(Attribute::InAlloca)) {
      SmallPtrSet<Type *, 4> Visited;
      Check(Attrs.getInAllocaType()->isSized(&Visited),
            "Attribute 'inalloca' does not support unsized types!", V);
    }
    if (Attrs.hasAttribute(Attribute::Preallocated)) {
      SmallPtrSet<Type *, 4> Visited;
      Check(Attrs.getPreallocatedType()->isSized(&Visited),
            "Attribute 'preallocated' does not support unsized types!", V);
    }
    if (!PTy->isOpaque()) {
      if (!isa<PointerType>(PTy->getNonOpaquePointerElementType()))
        Check(!Attrs.hasAttribute(Attribute::SwiftError),
              "Attribute 'swifterror' only applies to parameters "
              "with pointer to pointer type!",
              V);
      if (Attrs.hasAttribute(Attribute::ByRef)) {
        Check(Attrs.getByRefType() == PTy->getNonOpaquePointerElementType(),
              "Attribute 'byref' type does not match parameter!", V);
      }

      if (Attrs.hasAttribute(Attribute::ByVal) && Attrs.getByValType()) {
        Check(Attrs.getByValType() == PTy->getNonOpaquePointerElementType(),
              "Attribute 'byval' type does not match parameter!", V);
      }

      if (Attrs.hasAttribute(Attribute::Preallocated)) {
        Check(Attrs.getPreallocatedType() ==
                  PTy->getNonOpaquePointerElementType(),
              "Attribute 'preallocated' type does not match parameter!", V);
      }

      if (Attrs.hasAttribute(Attribute::InAlloca)) {
        Check(Attrs.getInAllocaType() == PTy->getNonOpaquePointerElementType(),
              "Attribute 'inalloca' type does not match parameter!", V);
      }

      if (Attrs.hasAttribute(Attribute::ElementType)) {
        Check(Attrs.getElementType() == PTy->getNonOpaquePointerElementType(),
              "Attribute 'elementtype' type does not match parameter!", V);
      }
    }
  }
}

void Verifier::checkUnsignedBaseTenFuncAttr(AttributeList Attrs, StringRef Attr,
                                            const Value *V) {
  if (Attrs.hasFnAttr(Attr)) {
    StringRef S = Attrs.getFnAttr(Attr).getValueAsString();
    unsigned N;
    if (S.getAsInteger(10, N))
      CheckFailed("\"" + Attr + "\" takes an unsigned integer: " + S, V);
  }
}

// Check parameter attributes against a function type.
// The value V is printed in error messages.
void Verifier::verifyFunctionAttrs(FunctionType *FT, AttributeList Attrs,
                                   const Value *V, bool IsIntrinsic,
                                   bool IsInlineAsm) {
  if (Attrs.isEmpty())
    return;

  if (AttributeListsVisited.insert(Attrs.getRawPointer()).second) {
    Check(Attrs.hasParentContext(Context),
          "Attribute list does not match Module context!", &Attrs, V);
    for (const auto &AttrSet : Attrs) {
      Check(!AttrSet.hasAttributes() || AttrSet.hasParentContext(Context),
            "Attribute set does not match Module context!", &AttrSet, V);
      for (const auto &A : AttrSet) {
        Check(A.hasParentContext(Context),
              "Attribute does not match Module context!", &A, V);
      }
    }
  }

  bool SawNest = false;
  bool SawReturned = false;
  bool SawSRet = false;
  bool SawSwiftSelf = false;
  bool SawSwiftAsync = false;
  bool SawSwiftError = false;

  // Verify return value attributes.
  AttributeSet RetAttrs = Attrs.getRetAttrs();
  for (Attribute RetAttr : RetAttrs)
    Check(RetAttr.isStringAttribute() ||
              Attribute::canUseAsRetAttr(RetAttr.getKindAsEnum()),
          "Attribute '" + RetAttr.getAsString() +
              "' does not apply to function return values",
          V);

  verifyParameterAttrs(RetAttrs, FT->getReturnType(), V);

  // Verify parameter attributes.
  for (unsigned i = 0, e = FT->getNumParams(); i != e; ++i) {
    Type *Ty = FT->getParamType(i);
    AttributeSet ArgAttrs = Attrs.getParamAttrs(i);

    if (!IsIntrinsic) {
      Check(!ArgAttrs.hasAttribute(Attribute::ImmArg),
            "immarg attribute only applies to intrinsics", V);
      if (!IsInlineAsm)
        Check(!ArgAttrs.hasAttribute(Attribute::ElementType),
              "Attribute 'elementtype' can only be applied to intrinsics"
              " and inline asm.",
              V);
    }

    verifyParameterAttrs(ArgAttrs, Ty, V);

    if (ArgAttrs.hasAttribute(Attribute::Nest)) {
      Check(!SawNest, "More than one parameter has attribute nest!", V);
      SawNest = true;
    }

    if (ArgAttrs.hasAttribute(Attribute::Returned)) {
      Check(!SawReturned, "More than one parameter has attribute returned!", V);
      Check(Ty->canLosslesslyBitCastTo(FT->getReturnType()),
            "Incompatible argument and return types for 'returned' attribute",
            V);
      SawReturned = true;
    }

    if (ArgAttrs.hasAttribute(Attribute::StructRet)) {
      Check(!SawSRet, "Cannot have multiple 'sret' parameters!", V);
      Check(i == 0 || i == 1,
            "Attribute 'sret' is not on first or second parameter!", V);
      SawSRet = true;
    }

    if (ArgAttrs.hasAttribute(Attribute::SwiftSelf)) {
      Check(!SawSwiftSelf, "Cannot have multiple 'swiftself' parameters!", V);
      SawSwiftSelf = true;
    }

    if (ArgAttrs.hasAttribute(Attribute::SwiftAsync)) {
      Check(!SawSwiftAsync, "Cannot have multiple 'swiftasync' parameters!", V);
      SawSwiftAsync = true;
    }

    if (ArgAttrs.hasAttribute(Attribute::SwiftError)) {
      Check(!SawSwiftError, "Cannot have multiple 'swifterror' parameters!", V);
      SawSwiftError = true;
    }

    if (ArgAttrs.hasAttribute(Attribute::InAlloca)) {
      Check(i == FT->getNumParams() - 1,
            "inalloca isn't on the last parameter!", V);
    }
  }

  if (!Attrs.hasFnAttrs())
    return;

  verifyAttributeTypes(Attrs.getFnAttrs(), V);
  for (Attribute FnAttr : Attrs.getFnAttrs())
    Check(FnAttr.isStringAttribute() ||
              Attribute::canUseAsFnAttr(FnAttr.getKindAsEnum()),
          "Attribute '" + FnAttr.getAsString() +
              "' does not apply to functions!",
          V);

  Check(!(Attrs.hasFnAttr(Attribute::NoInline) &&
          Attrs.hasFnAttr(Attribute::AlwaysInline)),
        "Attributes 'noinline and alwaysinline' are incompatible!", V);

  if (Attrs.hasFnAttr(Attribute::OptimizeNone)) {
    Check(Attrs.hasFnAttr(Attribute::NoInline),
          "Attribute 'optnone' requires 'noinline'!", V);

    Check(!Attrs.hasFnAttr(Attribute::OptimizeForSize),
          "Attributes 'optsize and optnone' are incompatible!", V);

    Check(!Attrs.hasFnAttr(Attribute::MinSize),
          "Attributes 'minsize and optnone' are incompatible!", V);
  }

  if (Attrs.hasFnAttr("aarch64_pstate_sm_enabled")) {
    Check(!Attrs.hasFnAttr("aarch64_pstate_sm_compatible"),
           "Attributes 'aarch64_pstate_sm_enabled and "
           "aarch64_pstate_sm_compatible' are incompatible!",
           V);
  }

  if (Attrs.hasFnAttr("aarch64_pstate_za_new")) {
    Check(!Attrs.hasFnAttr("aarch64_pstate_za_preserved"),
           "Attributes 'aarch64_pstate_za_new and aarch64_pstate_za_preserved' "
           "are incompatible!",
           V);

    Check(!Attrs.hasFnAttr("aarch64_pstate_za_shared"),
           "Attributes 'aarch64_pstate_za_new and aarch64_pstate_za_shared' "
           "are incompatible!",
           V);
  }

  if (Attrs.hasFnAttr(Attribute::JumpTable)) {
    const GlobalValue *GV = cast<GlobalValue>(V);
    Check(GV->hasGlobalUnnamedAddr(),
          "Attribute 'jumptable' requires 'unnamed_addr'", V);
  }

  if (auto Args = Attrs.getFnAttrs().getAllocSizeArgs()) {
    auto CheckParam = [&](StringRef Name, unsigned ParamNo) {
      if (ParamNo >= FT->getNumParams()) {
        CheckFailed("'allocsize' " + Name + " argument is out of bounds", V);
        return false;
      }

      if (!FT->getParamType(ParamNo)->isIntegerTy()) {
        CheckFailed("'allocsize' " + Name +
                        " argument must refer to an integer parameter",
                    V);
        return false;
      }

      return true;
    };

    if (!CheckParam("element size", Args->first))
      return;

    if (Args->second && !CheckParam("number of elements", *Args->second))
      return;
  }

  if (Attrs.hasFnAttr(Attribute::AllocKind)) {
    AllocFnKind K = Attrs.getAllocKind();
    AllocFnKind Type =
        K & (AllocFnKind::Alloc | AllocFnKind::Realloc | AllocFnKind::Free);
    if (!is_contained(
            {AllocFnKind::Alloc, AllocFnKind::Realloc, AllocFnKind::Free},
            Type))
      CheckFailed(
          "'allockind()' requires exactly one of alloc, realloc, and free");
    if ((Type == AllocFnKind::Free) &&
        ((K & (AllocFnKind::Uninitialized | AllocFnKind::Zeroed |
               AllocFnKind::Aligned)) != AllocFnKind::Unknown))
      CheckFailed("'allockind(\"free\")' doesn't allow uninitialized, zeroed, "
                  "or aligned modifiers.");
    AllocFnKind ZeroedUninit = AllocFnKind::Uninitialized | AllocFnKind::Zeroed;
    if ((K & ZeroedUninit) == ZeroedUninit)
      CheckFailed("'allockind()' can't be both zeroed and uninitialized");
  }

  if (Attrs.hasFnAttr(Attribute::VScaleRange)) {
    unsigned VScaleMin = Attrs.getFnAttrs().getVScaleRangeMin();
    if (VScaleMin == 0)
      CheckFailed("'vscale_range' minimum must be greater than 0", V);

    std::optional<unsigned> VScaleMax = Attrs.getFnAttrs().getVScaleRangeMax();
    if (VScaleMax && VScaleMin > VScaleMax)
      CheckFailed("'vscale_range' minimum cannot be greater than maximum", V);
  }

  if (Attrs.hasFnAttr("frame-pointer")) {
    StringRef FP = Attrs.getFnAttr("frame-pointer").getValueAsString();
    if (FP != "all" && FP != "non-leaf" && FP != "none")
      CheckFailed("invalid value for 'frame-pointer' attribute: " + FP, V);
  }

  checkUnsignedBaseTenFuncAttr(Attrs, "patchable-function-prefix", V);
  checkUnsignedBaseTenFuncAttr(Attrs, "patchable-function-entry", V);
  checkUnsignedBaseTenFuncAttr(Attrs, "warn-stack-size", V);
}

void Verifier::verifyFunctionMetadata(
    ArrayRef<std::pair<unsigned, MDNode *>> MDs) {
  for (const auto &Pair : MDs) {
    if (Pair.first == LLVMContext::MD_prof) {
      MDNode *MD = Pair.second;
      Check(MD->getNumOperands() >= 2,
            "!prof annotations should have no less than 2 operands", MD);

      // Check first operand.
      Check(MD->getOperand(0) != nullptr, "first operand should not be null",
            MD);
      Check(isa<MDString>(MD->getOperand(0)),
            "expected string with name of the !prof annotation", MD);
      MDString *MDS = cast<MDString>(MD->getOperand(0));
      StringRef ProfName = MDS->getString();
      Check(ProfName.equals("function_entry_count") ||
                ProfName.equals("synthetic_function_entry_count"),
            "first operand should be 'function_entry_count'"
            " or 'synthetic_function_entry_count'",
            MD);

      // Check second operand.
      Check(MD->getOperand(1) != nullptr, "second operand should not be null",
            MD);
      Check(isa<ConstantAsMetadata>(MD->getOperand(1)),
            "expected integer argument to function_entry_count", MD);
    } else if (Pair.first == LLVMContext::MD_kcfi_type) {
      MDNode *MD = Pair.second;
      Check(MD->getNumOperands() == 1,
            "!kcfi_type must have exactly one operand", MD);
      Check(MD->getOperand(0) != nullptr, "!kcfi_type operand must not be null",
            MD);
      Check(isa<ConstantAsMetadata>(MD->getOperand(0)),
            "expected a constant operand for !kcfi_type", MD);
      Constant *C = cast<ConstantAsMetadata>(MD->getOperand(0))->getValue();
      Check(isa<ConstantInt>(C),
            "expected a constant integer operand for !kcfi_type", MD);
      IntegerType *Type = cast<ConstantInt>(C)->getType();
      Check(Type->getBitWidth() == 32,
            "expected a 32-bit integer constant operand for !kcfi_type", MD);
    }
  }
}

void Verifier::visitConstantExprsRecursively(const Constant *EntryC) {
  if (!ConstantExprVisited.insert(EntryC).second)
    return;

  SmallVector<const Constant *, 16> Stack;
  Stack.push_back(EntryC);

  while (!Stack.empty()) {
    const Constant *C = Stack.pop_back_val();

    // Check this constant expression.
    if (const auto *CE = dyn_cast<ConstantExpr>(C))
      visitConstantExpr(CE);

    if (const auto *GV = dyn_cast<GlobalValue>(C)) {
      // Global Values get visited separately, but we do need to make sure
      // that the global value is in the correct module
      Check(GV->getParent() == &M, "Referencing global in another module!",
            EntryC, &M, GV, GV->getParent());
      continue;
    }

    // Visit all sub-expressions.
    for (const Use &U : C->operands()) {
      const auto *OpC = dyn_cast<Constant>(U);
      if (!OpC)
        continue;
      if (!ConstantExprVisited.insert(OpC).second)
        continue;
      Stack.push_back(OpC);
    }
  }
}

void Verifier::visitConstantExpr(const ConstantExpr *CE) {
  if (CE->getOpcode() == Instruction::BitCast)
    Check(CastInst::castIsValid(Instruction::BitCast, CE->getOperand(0),
                                CE->getType()),
          "Invalid bitcast", CE);
}

bool Verifier::verifyAttributeCount(AttributeList Attrs, unsigned Params) {
  // There shouldn't be more attribute sets than there are parameters plus the
  // function and return value.
  return Attrs.getNumAttrSets() <= Params + 2;
}

void Verifier::verifyInlineAsmCall(const CallBase &Call) {
  const InlineAsm *IA = cast<InlineAsm>(Call.getCalledOperand());
  unsigned ArgNo = 0;
  unsigned LabelNo = 0;
  for (const InlineAsm::ConstraintInfo &CI : IA->ParseConstraints()) {
    if (CI.Type == InlineAsm::isLabel) {
      ++LabelNo;
      continue;
    }

    // Only deal with constraints that correspond to call arguments.
    if (!CI.hasArg())
      continue;

    if (CI.isIndirect) {
      const Value *Arg = Call.getArgOperand(ArgNo);
      Check(Arg->getType()->isPointerTy(),
            "Operand for indirect constraint must have pointer type", &Call);

      Check(Call.getParamElementType(ArgNo),
            "Operand for indirect constraint must have elementtype attribute",
            &Call);
    } else {
      Check(!Call.paramHasAttr(ArgNo, Attribute::ElementType),
            "Elementtype attribute can only be applied for indirect "
            "constraints",
            &Call);
    }

    ArgNo++;
  }

  if (auto *CallBr = dyn_cast<CallBrInst>(&Call)) {
    Check(LabelNo == CallBr->getNumIndirectDests(),
          "Number of label constraints does not match number of callbr dests",
          &Call);
  } else {
    Check(LabelNo == 0, "Label constraints can only be used with callbr",
          &Call);
  }
}

/// Verify that statepoint intrinsic is well formed.
void Verifier::verifyStatepoint(const CallBase &Call) {
  assert(Call.getCalledFunction() &&
         Call.getCalledFunction()->getIntrinsicID() ==
             Intrinsic::experimental_gc_statepoint);

  Check(!Call.doesNotAccessMemory() && !Call.onlyReadsMemory() &&
            !Call.onlyAccessesArgMemory(),
        "gc.statepoint must read and write all memory to preserve "
        "reordering restrictions required by safepoint semantics",
        Call);

  const int64_t NumPatchBytes =
      cast<ConstantInt>(Call.getArgOperand(1))->getSExtValue();
  assert(isInt<32>(NumPatchBytes) && "NumPatchBytesV is an i32!");
  Check(NumPatchBytes >= 0,
        "gc.statepoint number of patchable bytes must be "
        "positive",
        Call);

  Type *TargetElemType = Call.getParamElementType(2);
  Check(TargetElemType,
        "gc.statepoint callee argument must have elementtype attribute", Call);
  FunctionType *TargetFuncType = dyn_cast<FunctionType>(TargetElemType);
  Check(TargetFuncType,
        "gc.statepoint callee elementtype must be function type", Call);

  const int NumCallArgs = cast<ConstantInt>(Call.getArgOperand(3))->getZExtValue();
  Check(NumCallArgs >= 0,
        "gc.statepoint number of arguments to underlying call "
        "must be positive",
        Call);
  const int NumParams = (int)TargetFuncType->getNumParams();
  if (TargetFuncType->isVarArg()) {
    Check(NumCallArgs >= NumParams,
          "gc.statepoint mismatch in number of vararg call args", Call);

    // TODO: Remove this limitation
    Check(TargetFuncType->getReturnType()->isVoidTy(),
          "gc.statepoint doesn't support wrapping non-void "
          "vararg functions yet",
          Call);
  } else
    Check(NumCallArgs == NumParams,
          "gc.statepoint mismatch in number of call args", Call);

  const uint64_t Flags
    = cast<ConstantInt>(Call.getArgOperand(4))->getZExtValue();
  Check((Flags & ~(uint64_t)StatepointFlags::MaskAll) == 0,
        "unknown flag used in gc.statepoint flags argument", Call);

  // Verify that the types of the call parameter arguments match
  // the type of the wrapped callee.
  AttributeList Attrs = Call.getAttributes();
  for (int i = 0; i < NumParams; i++) {
    Type *ParamType = TargetFuncType->getParamType(i);
    Type *ArgType = Call.getArgOperand(5 + i)->getType();
    Check(ArgType == ParamType,
          "gc.statepoint call argument does not match wrapped "
          "function type",
          Call);

    if (TargetFuncType->isVarArg()) {
      AttributeSet ArgAttrs = Attrs.getParamAttrs(5 + i);
      Check(!ArgAttrs.hasAttribute(Attribute::StructRet),
            "Attribute 'sret' cannot be used for vararg call arguments!", Call);
    }
  }

  const int EndCallArgsInx = 4 + NumCallArgs;

  const Value *NumTransitionArgsV = Call.getArgOperand(EndCallArgsInx + 1);
  Check(isa<ConstantInt>(NumTransitionArgsV),
        "gc.statepoint number of transition arguments "
        "must be constant integer",
        Call);
  const int NumTransitionArgs =
      cast<ConstantInt>(NumTransitionArgsV)->getZExtValue();
  Check(NumTransitionArgs == 0,
        "gc.statepoint w/inline transition bundle is deprecated", Call);
  const int EndTransitionArgsInx = EndCallArgsInx + 1 + NumTransitionArgs;

  const Value *NumDeoptArgsV = Call.getArgOperand(EndTransitionArgsInx + 1);
  Check(isa<ConstantInt>(NumDeoptArgsV),
        "gc.statepoint number of deoptimization arguments "
        "must be constant integer",
        Call);
  const int NumDeoptArgs = cast<ConstantInt>(NumDeoptArgsV)->getZExtValue();
  Check(NumDeoptArgs == 0,
        "gc.statepoint w/inline deopt operands is deprecated", Call);

  const int ExpectedNumArgs = 7 + NumCallArgs;
  Check(ExpectedNumArgs == (int)Call.arg_size(),
        "gc.statepoint too many arguments", Call);

  // Check that the only uses of this gc.statepoint are gc.result or
  // gc.relocate calls which are tied to this statepoint and thus part
  // of the same statepoint sequence
  for (const User *U : Call.users()) {
    const CallInst *UserCall = dyn_cast<const CallInst>(U);
    Check(UserCall, "illegal use of statepoint token", Call, U);
    if (!UserCall)
      continue;
    Check(isa<GCRelocateInst>(UserCall) || isa<GCResultInst>(UserCall),
          "gc.result or gc.relocate are the only value uses "
          "of a gc.statepoint",
          Call, U);
    if (isa<GCResultInst>(UserCall)) {
      Check(UserCall->getArgOperand(0) == &Call,
            "gc.result connected to wrong gc.statepoint", Call, UserCall);
    } else if (isa<GCRelocateInst>(Call)) {
      Check(UserCall->getArgOperand(0) == &Call,
            "gc.relocate connected to wrong gc.statepoint", Call, UserCall);
    }
  }

  // Note: It is legal for a single derived pointer to be listed multiple
  // times.  It's non-optimal, but it is legal.  It can also happen after
  // insertion if we strip a bitcast away.
  // Note: It is really tempting to check that each base is relocated and
  // that a derived pointer is never reused as a base pointer.  This turns
  // out to be problematic since optimizations run after safepoint insertion
  // can recognize equality properties that the insertion logic doesn't know
  // about.  See example statepoint.ll in the verifier subdirectory
}

void Verifier::verifyFrameRecoverIndices() {
  for (auto &Counts : FrameEscapeInfo) {
    Function *F = Counts.first;
    unsigned EscapedObjectCount = Counts.second.first;
    unsigned MaxRecoveredIndex = Counts.second.second;
    Check(MaxRecoveredIndex <= EscapedObjectCount,
          "all indices passed to llvm.localrecover must be less than the "
          "number of arguments passed to llvm.localescape in the parent "
          "function",
          F);
  }
}

static Instruction *getSuccPad(Instruction *Terminator) {
  BasicBlock *UnwindDest;
  if (auto *II = dyn_cast<InvokeInst>(Terminator))
    UnwindDest = II->getUnwindDest();
  else if (auto *CSI = dyn_cast<CatchSwitchInst>(Terminator))
    UnwindDest = CSI->getUnwindDest();
  else
    UnwindDest = cast<CleanupReturnInst>(Terminator)->getUnwindDest();
  return UnwindDest->getFirstNonPHI();
}

void Verifier::verifySiblingFuncletUnwinds() {
  SmallPtrSet<Instruction *, 8> Visited;
  SmallPtrSet<Instruction *, 8> Active;
  for (const auto &Pair : SiblingFuncletInfo) {
    Instruction *PredPad = Pair.first;
    if (Visited.count(PredPad))
      continue;
    Active.insert(PredPad);
    Instruction *Terminator = Pair.second;
    do {
      Instruction *SuccPad = getSuccPad(Terminator);
      if (Active.count(SuccPad)) {
        // Found a cycle; report error
        Instruction *CyclePad = SuccPad;
        SmallVector<Instruction *, 8> CycleNodes;
        do {
          CycleNodes.push_back(CyclePad);
          Instruction *CycleTerminator = SiblingFuncletInfo[CyclePad];
          if (CycleTerminator != CyclePad)
            CycleNodes.push_back(CycleTerminator);
          CyclePad = getSuccPad(CycleTerminator);
        } while (CyclePad != SuccPad);
        Check(false, "EH pads can't handle each other's exceptions",
              ArrayRef<Instruction *>(CycleNodes));
      }
      // Don't re-walk a node we've already checked
      if (!Visited.insert(SuccPad).second)
        break;
      // Walk to this successor if it has a map entry.
      PredPad = SuccPad;
      auto TermI = SiblingFuncletInfo.find(PredPad);
      if (TermI == SiblingFuncletInfo.end())
        break;
      Terminator = TermI->second;
      Active.insert(PredPad);
    } while (true);
    // Each node only has one successor, so we've walked all the active
    // nodes' successors.
    Active.clear();
  }
}

// visitFunction - Verify that a function is ok.
//
void Verifier::visitFunction(const Function &F) {
  visitGlobalValue(F);

  // Check function arguments.
  FunctionType *FT = F.getFunctionType();
  unsigned NumArgs = F.arg_size();

  Check(&Context == &F.getContext(),
        "Function context does not match Module context!", &F);

  Check(!F.hasCommonLinkage(), "Functions may not have common linkage", &F);
  Check(FT->getNumParams() == NumArgs,
        "# formal arguments must match # of arguments for function type!", &F,
        FT);
  Check(F.getReturnType()->isFirstClassType() ||
            F.getReturnType()->isVoidTy() || F.getReturnType()->isStructTy(),
        "Functions cannot return aggregate values!", &F);

  Check(!F.hasStructRetAttr() || F.getReturnType()->isVoidTy(),
        "Invalid struct return type!", &F);

  AttributeList Attrs = F.getAttributes();

  Check(verifyAttributeCount(Attrs, FT->getNumParams()),
        "Attribute after last parameter!", &F);

  bool IsIntrinsic = F.isIntrinsic();

  // Check function attributes.
  verifyFunctionAttrs(FT, Attrs, &F, IsIntrinsic, /* IsInlineAsm */ false);

  // On function declarations/definitions, we do not support the builtin
  // attribute. We do not check this in VerifyFunctionAttrs since that is
  // checking for Attributes that can/can not ever be on functions.
  Check(!Attrs.hasFnAttr(Attribute::Builtin),
        "Attribute 'builtin' can only be applied to a callsite.", &F);

  Check(!Attrs.hasAttrSomewhere(Attribute::ElementType),
        "Attribute 'elementtype' can only be applied to a callsite.", &F);

  // Check that this function meets the restrictions on this calling convention.
  // Sometimes varargs is used for perfectly forwarding thunks, so some of these
  // restrictions can be lifted.
  switch (F.getCallingConv()) {
  default:
  case CallingConv::C:
    break;
  case CallingConv::X86_INTR: {
    Check(F.arg_empty() || Attrs.hasParamAttr(0, Attribute::ByVal),
          "Calling convention parameter requires byval", &F);
    break;
  }
  case CallingConv::AMDGPU_KERNEL:
  case CallingConv::SPIR_KERNEL:
    Check(F.getReturnType()->isVoidTy(),
          "Calling convention requires void return type", &F);
    [[fallthrough]];
  case CallingConv::AMDGPU_VS:
  case CallingConv::AMDGPU_HS:
  case CallingConv::AMDGPU_GS:
  case CallingConv::AMDGPU_PS:
  case CallingConv::AMDGPU_CS:
    Check(!F.hasStructRetAttr(), "Calling convention does not allow sret", &F);
    if (F.getCallingConv() != CallingConv::SPIR_KERNEL) {
      const unsigned StackAS = DL.getAllocaAddrSpace();
      unsigned i = 0;
      for (const Argument &Arg : F.args()) {
        Check(!Attrs.hasParamAttr(i, Attribute::ByVal),
              "Calling convention disallows byval", &F);
        Check(!Attrs.hasParamAttr(i, Attribute::Preallocated),
              "Calling convention disallows preallocated", &F);
        Check(!Attrs.hasParamAttr(i, Attribute::InAlloca),
              "Calling convention disallows inalloca", &F);

        if (Attrs.hasParamAttr(i, Attribute::ByRef)) {
          // FIXME: Should also disallow LDS and GDS, but we don't have the enum
          // value here.
          Check(Arg.getType()->getPointerAddressSpace() != StackAS,
                "Calling convention disallows stack byref", &F);
        }

        ++i;
      }
    }

    [[fallthrough]];
  case CallingConv::Fast:
  case CallingConv::Cold:
  case CallingConv::Intel_OCL_BI:
  case CallingConv::PTX_Kernel:
  case CallingConv::PTX_Device:
    Check(!F.isVarArg(),
          "Calling convention does not support varargs or "
          "perfect forwarding!",
          &F);
    break;
  }

  // Check that the argument values match the function type for this function...
  unsigned i = 0;
  for (const Argument &Arg : F.args()) {
    Check(Arg.getType() == FT->getParamType(i),
          "Argument value does not match function argument type!", &Arg,
          FT->getParamType(i));
    Check(Arg.getType()->isFirstClassType(),
          "Function arguments must have first-class types!", &Arg);
    if (!IsIntrinsic) {
      Check(!Arg.getType()->isMetadataTy(),
            "Function takes metadata but isn't an intrinsic", &Arg, &F);
      Check(!Arg.getType()->isTokenTy(),
            "Function takes token but isn't an intrinsic", &Arg, &F);
      Check(!Arg.getType()->isX86_AMXTy(),
            "Function takes x86_amx but isn't an intrinsic", &Arg, &F);
    }

    // Check that swifterror argument is only used by loads and stores.
    if (Attrs.hasParamAttr(i, Attribute::SwiftError)) {
      verifySwiftErrorValue(&Arg);
    }
    ++i;
  }

  if (!IsIntrinsic) {
    Check(!F.getReturnType()->isTokenTy(),
          "Function returns a token but isn't an intrinsic", &F);
    Check(!F.getReturnType()->isX86_AMXTy(),
          "Function returns a x86_amx but isn't an intrinsic", &F);
  }

  // Get the function metadata attachments.
  SmallVector<std::pair<unsigned, MDNode *>, 4> MDs;
  F.getAllMetadata(MDs);
  assert(F.hasMetadata() != MDs.empty() && "Bit out-of-sync");
  verifyFunctionMetadata(MDs);

  // Check validity of the personality function
  if (F.hasPersonalityFn()) {
    auto *Per = dyn_cast<Function>(F.getPersonalityFn()->stripPointerCasts());
    if (Per)
      Check(Per->getParent() == F.getParent(),
            "Referencing personality function in another module!", &F,
            F.getParent(), Per, Per->getParent());
  }

  if (F.isMaterializable()) {
    // Function has a body somewhere we can't see.
    Check(MDs.empty(), "unmaterialized function cannot have metadata", &F,
          MDs.empty() ? nullptr : MDs.front().second);
  } else if (F.isDeclaration()) {
    for (const auto &I : MDs) {
      // This is used for call site debug information.
      CheckDI(I.first != LLVMContext::MD_dbg ||
                  !cast<DISubprogram>(I.second)->isDistinct(),
              "function declaration may only have a unique !dbg attachment",
              &F);
      Check(I.first != LLVMContext::MD_prof,
            "function declaration may not have a !prof attachment", &F);

      // Verify the metadata itself.
      visitMDNode(*I.second, AreDebugLocsAllowed::Yes);
    }
    Check(!F.hasPersonalityFn(),
          "Function declaration shouldn't have a personality routine", &F);
  } else {
    // Verify that this function (which has a body) is not named "llvm.*".  It
    // is not legal to define intrinsics.
    Check(!IsIntrinsic, "llvm intrinsics cannot be defined!", &F);

    // Check the entry node
    const BasicBlock *Entry = &F.getEntryBlock();
    Check(pred_empty(Entry),
          "Entry block to function must not have predecessors!", Entry);

    // The address of the entry block cannot be taken, unless it is dead.
    if (Entry->hasAddressTaken()) {
      Check(!BlockAddress::lookup(Entry)->isConstantUsed(),
            "blockaddress may not be used with the entry block!", Entry);
    }

    unsigned NumDebugAttachments = 0, NumProfAttachments = 0,
             NumKCFIAttachments = 0;
    // Visit metadata attachments.
    for (const auto &I : MDs) {
      // Verify that the attachment is legal.
      auto AllowLocs = AreDebugLocsAllowed::No;
      switch (I.first) {
      default:
        break;
      case LLVMContext::MD_dbg: {
        ++NumDebugAttachments;
        CheckDI(NumDebugAttachments == 1,
                "function must have a single !dbg attachment", &F, I.second);
        CheckDI(isa<DISubprogram>(I.second),
                "function !dbg attachment must be a subprogram", &F, I.second);
        CheckDI(cast<DISubprogram>(I.second)->isDistinct(),
                "function definition may only have a distinct !dbg attachment",
                &F);

        auto *SP = cast<DISubprogram>(I.second);
        const Function *&AttachedTo = DISubprogramAttachments[SP];
        CheckDI(!AttachedTo || AttachedTo == &F,
                "DISubprogram attached to more than one function", SP, &F);
        AttachedTo = &F;
        AllowLocs = AreDebugLocsAllowed::Yes;
        break;
      }
      case LLVMContext::MD_prof:
        ++NumProfAttachments;
        Check(NumProfAttachments == 1,
              "function must have a single !prof attachment", &F, I.second);
        break;
      case LLVMContext::MD_kcfi_type:
        ++NumKCFIAttachments;
        Check(NumKCFIAttachments == 1,
              "function must have a single !kcfi_type attachment", &F,
              I.second);
        break;
      }

      // Verify the metadata itself.
      visitMDNode(*I.second, AllowLocs);
    }
  }

  // If this function is actually an intrinsic, verify that it is only used in
  // direct call/invokes, never having its "address taken".
  // Only do this if the module is materialized, otherwise we don't have all the
  // uses.
  if (F.isIntrinsic() && F.getParent()->isMaterialized()) {
    const User *U;
    if (F.hasAddressTaken(&U, false, true, false,
                          /*IgnoreARCAttachedCall=*/true))
      Check(false, "Invalid user of intrinsic instruction!", U);
  }

  // Check intrinsics' signatures.
  switch (F.getIntrinsicID()) {
  case Intrinsic::experimental_gc_get_pointer_base: {
    FunctionType *FT = F.getFunctionType();
    Check(FT->getNumParams() == 1, "wrong number of parameters", F);
    Check(isa<PointerType>(F.getReturnType()),
          "gc.get.pointer.base must return a pointer", F);
    Check(FT->getParamType(0) == F.getReturnType(),
          "gc.get.pointer.base operand and result must be of the same type", F);
    break;
  }
  case Intrinsic::experimental_gc_get_pointer_offset: {
    FunctionType *FT = F.getFunctionType();
    Check(FT->getNumParams() == 1, "wrong number of parameters", F);
    Check(isa<PointerType>(FT->getParamType(0)),
          "gc.get.pointer.offset operand must be a pointer", F);
    Check(F.getReturnType()->isIntegerTy(),
          "gc.get.pointer.offset must return integer", F);
    break;
  }
  }

  auto *N = F.getSubprogram();
  HasDebugInfo = (N != nullptr);
  if (!HasDebugInfo)
    return;

  // Check that all !dbg attachments lead to back to N.
  //
  // FIXME: Check this incrementally while visiting !dbg attachments.
  // FIXME: Only check when N is the canonical subprogram for F.
  SmallPtrSet<const MDNode *, 32> Seen;
  auto VisitDebugLoc = [&](const Instruction &I, const MDNode *Node) {
    // Be careful about using DILocation here since we might be dealing with
    // broken code (this is the Verifier after all).
    const DILocation *DL = dyn_cast_or_null<DILocation>(Node);
    if (!DL)
      return;
    if (!Seen.insert(DL).second)
      return;

    Metadata *Parent = DL->getRawScope();
    CheckDI(Parent && isa<DILocalScope>(Parent),
            "DILocation's scope must be a DILocalScope", N, &F, &I, DL, Parent);

    DILocalScope *Scope = DL->getInlinedAtScope();
    Check(Scope, "Failed to find DILocalScope", DL);

    if (!Seen.insert(Scope).second)
      return;

    DISubprogram *SP = Scope->getSubprogram();

    // Scope and SP could be the same MDNode and we don't want to skip
    // validation in that case
    if (SP && ((Scope != SP) && !Seen.insert(SP).second))
      return;

    CheckDI(SP->describes(&F),
            "!dbg attachment points at wrong subprogram for function", N, &F,
            &I, DL, Scope, SP);
  };
  for (auto &BB : F)
    for (auto &I : BB) {
      VisitDebugLoc(I, I.getDebugLoc().getAsMDNode());
      // The llvm.loop annotations also contain two DILocations.
      if (auto MD = I.getMetadata(LLVMContext::MD_loop))
        for (unsigned i = 1; i < MD->getNumOperands(); ++i)
          VisitDebugLoc(I, dyn_cast_or_null<MDNode>(MD->getOperand(i)));
      if (BrokenDebugInfo)
        return;
    }
}

// verifyBasicBlock - Verify that a basic block is well formed...
//
void Verifier::visitBasicBlock(BasicBlock &BB) {
  InstsInThisBlock.clear();

  // Ensure that basic blocks have terminators!
  Check(BB.getTerminator(), "Basic Block does not have terminator!", &BB);

  // Check constraints that this basic block imposes on all of the PHI nodes in
  // it.
  if (isa<PHINode>(BB.front())) {
    SmallVector<BasicBlock *, 8> Preds(predecessors(&BB));
    SmallVector<std::pair<BasicBlock*, Value*>, 8> Values;
    llvm::sort(Preds);
    for (const PHINode &PN : BB.phis()) {
      Check(PN.getNumIncomingValues() == Preds.size(),
            "PHINode should have one entry for each predecessor of its "
            "parent basic block!",
            &PN);

      // Get and sort all incoming values in the PHI node...
      Values.clear();
      Values.reserve(PN.getNumIncomingValues());
      for (unsigned i = 0, e = PN.getNumIncomingValues(); i != e; ++i)
        Values.push_back(
            std::make_pair(PN.getIncomingBlock(i), PN.getIncomingValue(i)));
      llvm::sort(Values);

      for (unsigned i = 0, e = Values.size(); i != e; ++i) {
        // Check to make sure that if there is more than one entry for a
        // particular basic block in this PHI node, that the incoming values are
        // all identical.
        //
        Check(i == 0 || Values[i].first != Values[i - 1].first ||
                  Values[i].second == Values[i - 1].second,
              "PHI node has multiple entries for the same basic block with "
              "different incoming values!",
              &PN, Values[i].first, Values[i].second, Values[i - 1].second);

        // Check to make sure that the predecessors and PHI node entries are
        // matched up.
        Check(Values[i].first == Preds[i],
              "PHI node entries do not match predecessors!", &PN,
              Values[i].first, Preds[i]);
      }
    }
  }

  // Check that all instructions have their parent pointers set up correctly.
  for (auto &I : BB)
  {
    Check(I.getParent() == &BB, "Instruction has bogus parent pointer!");
  }
}

void Verifier::visitTerminator(Instruction &I) {
  // Ensure that terminators only exist at the end of the basic block.
  Check(&I == I.getParent()->getTerminator(),
        "Terminator found in the middle of a basic block!", I.getParent());
  visitInstruction(I);
}

void Verifier::visitBranchInst(BranchInst &BI) {
  if (BI.isConditional()) {
    Check(BI.getCondition()->getType()->isIntegerTy(1),
          "Branch condition is not 'i1' type!", &BI, BI.getCondition());
  }
  visitTerminator(BI);
}

void Verifier::visitReturnInst(ReturnInst &RI) {
  Function *F = RI.getParent()->getParent();
  unsigned N = RI.getNumOperands();
  if (F->getReturnType()->isVoidTy())
    Check(N == 0,
          "Found return instr that returns non-void in Function of void "
          "return type!",
          &RI, F->getReturnType());
  else
    Check(N == 1 && F->getReturnType() == RI.getOperand(0)->getType(),
          "Function return type does not match operand "
          "type of return inst!",
          &RI, F->getReturnType());

  // Check to make sure that the return value has necessary properties for
  // terminators...
  visitTerminator(RI);
}

void Verifier::visitSwitchInst(SwitchInst &SI) {
  Check(SI.getType()->isVoidTy(), "Switch must have void result type!", &SI);
  // Check to make sure that all of the constants in the switch instruction
  // have the same type as the switched-on value.
  Type *SwitchTy = SI.getCondition()->getType();
  SmallPtrSet<ConstantInt*, 32> Constants;
  for (auto &Case : SI.cases()) {
    Check(isa<ConstantInt>(SI.getOperand(Case.getCaseIndex() * 2 + 2)),
          "Case value is not a constant integer.", &SI);
    Check(Case.getCaseValue()->getType() == SwitchTy,
          "Switch constants must all be same type as switch value!", &SI);
    Check(Constants.insert(Case.getCaseValue()).second,
          "Duplicate integer as switch case", &SI, Case.getCaseValue());
  }

  visitTerminator(SI);
}

void Verifier::visitIndirectBrInst(IndirectBrInst &BI) {
  Check(BI.getAddress()->getType()->isPointerTy(),
        "Indirectbr operand must have pointer type!", &BI);
  for (unsigned i = 0, e = BI.getNumDestinations(); i != e; ++i)
    Check(BI.getDestination(i)->getType()->isLabelTy(),
          "Indirectbr destinations must all have pointer type!", &BI);

  visitTerminator(BI);
}

void Verifier::visitCallBrInst(CallBrInst &CBI) {
  Check(CBI.isInlineAsm(), "Callbr is currently only used for asm-goto!", &CBI);
  const InlineAsm *IA = cast<InlineAsm>(CBI.getCalledOperand());
  Check(!IA->canThrow(), "Unwinding from Callbr is not allowed");

  verifyInlineAsmCall(CBI);
  visitTerminator(CBI);
}

// Check if the given instruction is an intrinsic with the specified ID.  If a
// value \p V is specified, then additionally checks that the first argument of
// the intrinsic matches \p V.
static bool isTapirIntrinsic(Intrinsic::ID ID, const Instruction *I,
                             const Value *V) {
  if (const CallBase *CB = dyn_cast<CallBase>(I))
    if (const Function *Called = CB->getCalledFunction())
      if (ID == Called->getIntrinsicID())
        if (!V || (V == CB->getArgOperand(0)))
          return true;
  return false;
}

/// Returns true if the given instruction performs a detached.rethrow, false
/// otherwise.  If \p SyncRegion is specified, then additionally checks that the
/// detached.rethrow uses \p SyncRegion.
static bool isDetachedRethrow(const Instruction *I,
                              const Value *SyncRegion = nullptr) {
  return isa<InvokeInst>(I) &&
      isTapirIntrinsic(Intrinsic::detached_rethrow, I, SyncRegion);
}

void Verifier::verifyTask(const DetachInst *DI) {
  SmallVector<const BasicBlock *, 32> Worklist;
  SmallPtrSet<const BasicBlock *, 32> Visited;
  Worklist.push_back(DI->getDetached());
  do {
    const BasicBlock *BB = Worklist.pop_back_val();
    if (!Visited.insert(BB).second)
      continue;

    if (const DetachInst *SDI = dyn_cast<DetachInst>(BB->getTerminator())) {
      Check(DI != SDI, "Detached task reaches its own detach", DI);
      if (DetachesVisited.insert(SDI).second)
        // Recursively verify the detached task.
        verifyTask(SDI);

      // Add the continuation and unwind destination to the worklist.
      Worklist.push_back(SDI->getContinue());
      if (SDI->hasUnwindDest())
        Worklist.push_back(SDI->getUnwindDest());
      continue;
    }

    if (const ReattachInst *RI = dyn_cast<ReattachInst>(BB->getTerminator())) {
      Check(DI->getSyncRegion() == RI->getSyncRegion(),
<<<<<<< HEAD
             "Mismatched sync regions between detach and reattach", DI, RI);
      Check(RI->getDetachContinue() == DI->getContinue(),
             "Mismatched continuations between detach and reattach", DI, RI);
=======
            "Mismatched sync regions between detach and reattach", DI, RI);
      Check(RI->getDetachContinue() == DI->getContinue(),
            "Mismatched continuations between detach and reattach", DI, RI);
>>>>>>> 9c235e1d
      // Don't add the successor of the reattach, since that's outside of the
      // task.
      continue;
    }

    if (const InvokeInst *II = dyn_cast<InvokeInst>(BB->getTerminator())) {
      if (isDetachedRethrow(II)) {
        Check(DI->getSyncRegion() == II->getArgOperand(0),
<<<<<<< HEAD
              "Mismatched sync regions between detach and detached.rethrow",
              DI, II);
=======
              "Mismatched sync regions between detach and detached.rethrow", DI,
              II);
>>>>>>> 9c235e1d
        Check(isa<UnreachableInst>(II->getNormalDest()->getTerminator()),
              "detached.rethrow intrinsic has an "
              "unexpected normal destination.",
              DI, II);
        Check(DI->hasUnwindDest(),
              "Task contains a detached.rethrow terminator, but detach has no "
              "unwind destination",
              DI, II);
        Check(DI->getUnwindDest() == II->getUnwindDest(),
              "Mismatched unwind destinations between detach and "
              "detached.rethrow",
              DI, II);
        // Don't add the successors of the detached.rethrow, since they're
        // outside of the task.
        continue;
      }
    }

<<<<<<< HEAD
    // Assert that do not encounter a return or resume in the middle of the
    // task.
    Check(!isa<ReturnInst>(BB->getTerminator()) &&
           !isa<ResumeInst>(BB->getTerminator()),
           "Unexpected return or resume in task", BB->getTerminator());
=======
    // Check that do not encounter a return or resume in the middle of the
    // task.
    Check(!isa<ReturnInst>(BB->getTerminator()) &&
              !isa<ResumeInst>(BB->getTerminator()),
          "Unexpected return or resume in task", BB->getTerminator());
>>>>>>> 9c235e1d

    // Add the successors of this basic block.
    for (const BasicBlock *Successor : successors(BB))
      Worklist.push_back(Successor);

  } while (!Worklist.empty());
}

<<<<<<< HEAD
=======
void Verifier::visitReattachInst(ReattachInst &RI) {
  if (DT.isReachableFromEntry(RI.getParent())) {
    // Check that the continuation of the reattach has a detach predecessor.
    const BasicBlock *Continue = RI.getDetachContinue();
    bool FoundDetachPred = false;
    for (const BasicBlock *Pred : predecessors(Continue)) {
      if (isa<DetachInst>(Pred->getTerminator()) &&
          DT.dominates(Pred, RI.getParent())) {
        FoundDetachPred = true;
        break;
      }
    }
    Check(FoundDetachPred,
          "No detach predecessor found for successor of reattach.", &RI);
  }
  visitTerminator(RI);
}

>>>>>>> 9c235e1d
void Verifier::visitDetachInst(DetachInst &DI) {
  if (DetachesVisited.insert(&DI).second)
    verifyTask(&DI);

  visitTerminator(DI);
}

void Verifier::visitSelectInst(SelectInst &SI) {
  Check(!SelectInst::areInvalidOperands(SI.getOperand(0), SI.getOperand(1),
                                        SI.getOperand(2)),
        "Invalid operands for select instruction!", &SI);

  Check(SI.getTrueValue()->getType() == SI.getType(),
        "Select values must have same type as select instruction!", &SI);
  visitInstruction(SI);
}

/// visitUserOp1 - User defined operators shouldn't live beyond the lifetime of
/// a pass, if any exist, it's an error.
///
void Verifier::visitUserOp1(Instruction &I) {
  Check(false, "User-defined operators should not live outside of a pass!", &I);
}

void Verifier::visitTruncInst(TruncInst &I) {
  // Get the source and destination types
  Type *SrcTy = I.getOperand(0)->getType();
  Type *DestTy = I.getType();

  // Get the size of the types in bits, we'll need this later
  unsigned SrcBitSize = SrcTy->getScalarSizeInBits();
  unsigned DestBitSize = DestTy->getScalarSizeInBits();

  Check(SrcTy->isIntOrIntVectorTy(), "Trunc only operates on integer", &I);
  Check(DestTy->isIntOrIntVectorTy(), "Trunc only produces integer", &I);
  Check(SrcTy->isVectorTy() == DestTy->isVectorTy(),
        "trunc source and destination must both be a vector or neither", &I);
  Check(SrcBitSize > DestBitSize, "DestTy too big for Trunc", &I);

  visitInstruction(I);
}

void Verifier::visitZExtInst(ZExtInst &I) {
  // Get the source and destination types
  Type *SrcTy = I.getOperand(0)->getType();
  Type *DestTy = I.getType();

  // Get the size of the types in bits, we'll need this later
  Check(SrcTy->isIntOrIntVectorTy(), "ZExt only operates on integer", &I);
  Check(DestTy->isIntOrIntVectorTy(), "ZExt only produces an integer", &I);
  Check(SrcTy->isVectorTy() == DestTy->isVectorTy(),
        "zext source and destination must both be a vector or neither", &I);
  unsigned SrcBitSize = SrcTy->getScalarSizeInBits();
  unsigned DestBitSize = DestTy->getScalarSizeInBits();

  Check(SrcBitSize < DestBitSize, "Type too small for ZExt", &I);

  visitInstruction(I);
}

void Verifier::visitSExtInst(SExtInst &I) {
  // Get the source and destination types
  Type *SrcTy = I.getOperand(0)->getType();
  Type *DestTy = I.getType();

  // Get the size of the types in bits, we'll need this later
  unsigned SrcBitSize = SrcTy->getScalarSizeInBits();
  unsigned DestBitSize = DestTy->getScalarSizeInBits();

  Check(SrcTy->isIntOrIntVectorTy(), "SExt only operates on integer", &I);
  Check(DestTy->isIntOrIntVectorTy(), "SExt only produces an integer", &I);
  Check(SrcTy->isVectorTy() == DestTy->isVectorTy(),
        "sext source and destination must both be a vector or neither", &I);
  Check(SrcBitSize < DestBitSize, "Type too small for SExt", &I);

  visitInstruction(I);
}

void Verifier::visitFPTruncInst(FPTruncInst &I) {
  // Get the source and destination types
  Type *SrcTy = I.getOperand(0)->getType();
  Type *DestTy = I.getType();
  // Get the size of the types in bits, we'll need this later
  unsigned SrcBitSize = SrcTy->getScalarSizeInBits();
  unsigned DestBitSize = DestTy->getScalarSizeInBits();

  Check(SrcTy->isFPOrFPVectorTy(), "FPTrunc only operates on FP", &I);
  Check(DestTy->isFPOrFPVectorTy(), "FPTrunc only produces an FP", &I);
  Check(SrcTy->isVectorTy() == DestTy->isVectorTy(),
        "fptrunc source and destination must both be a vector or neither", &I);
  Check(SrcBitSize > DestBitSize, "DestTy too big for FPTrunc", &I);

  visitInstruction(I);
}

void Verifier::visitFPExtInst(FPExtInst &I) {
  // Get the source and destination types
  Type *SrcTy = I.getOperand(0)->getType();
  Type *DestTy = I.getType();

  // Get the size of the types in bits, we'll need this later
  unsigned SrcBitSize = SrcTy->getScalarSizeInBits();
  unsigned DestBitSize = DestTy->getScalarSizeInBits();

  Check(SrcTy->isFPOrFPVectorTy(), "FPExt only operates on FP", &I);
  Check(DestTy->isFPOrFPVectorTy(), "FPExt only produces an FP", &I);
  Check(SrcTy->isVectorTy() == DestTy->isVectorTy(),
        "fpext source and destination must both be a vector or neither", &I);
  Check(SrcBitSize < DestBitSize, "DestTy too small for FPExt", &I);

  visitInstruction(I);
}

void Verifier::visitUIToFPInst(UIToFPInst &I) {
  // Get the source and destination types
  Type *SrcTy = I.getOperand(0)->getType();
  Type *DestTy = I.getType();

  bool SrcVec = SrcTy->isVectorTy();
  bool DstVec = DestTy->isVectorTy();

  Check(SrcVec == DstVec,
        "UIToFP source and dest must both be vector or scalar", &I);
  Check(SrcTy->isIntOrIntVectorTy(),
        "UIToFP source must be integer or integer vector", &I);
  Check(DestTy->isFPOrFPVectorTy(), "UIToFP result must be FP or FP vector",
        &I);

  if (SrcVec && DstVec)
    Check(cast<VectorType>(SrcTy)->getElementCount() ==
              cast<VectorType>(DestTy)->getElementCount(),
          "UIToFP source and dest vector length mismatch", &I);

  visitInstruction(I);
}

void Verifier::visitSIToFPInst(SIToFPInst &I) {
  // Get the source and destination types
  Type *SrcTy = I.getOperand(0)->getType();
  Type *DestTy = I.getType();

  bool SrcVec = SrcTy->isVectorTy();
  bool DstVec = DestTy->isVectorTy();

  Check(SrcVec == DstVec,
        "SIToFP source and dest must both be vector or scalar", &I);
  Check(SrcTy->isIntOrIntVectorTy(),
        "SIToFP source must be integer or integer vector", &I);
  Check(DestTy->isFPOrFPVectorTy(), "SIToFP result must be FP or FP vector",
        &I);

  if (SrcVec && DstVec)
    Check(cast<VectorType>(SrcTy)->getElementCount() ==
              cast<VectorType>(DestTy)->getElementCount(),
          "SIToFP source and dest vector length mismatch", &I);

  visitInstruction(I);
}

void Verifier::visitFPToUIInst(FPToUIInst &I) {
  // Get the source and destination types
  Type *SrcTy = I.getOperand(0)->getType();
  Type *DestTy = I.getType();

  bool SrcVec = SrcTy->isVectorTy();
  bool DstVec = DestTy->isVectorTy();

  Check(SrcVec == DstVec,
        "FPToUI source and dest must both be vector or scalar", &I);
  Check(SrcTy->isFPOrFPVectorTy(), "FPToUI source must be FP or FP vector", &I);
  Check(DestTy->isIntOrIntVectorTy(),
        "FPToUI result must be integer or integer vector", &I);

  if (SrcVec && DstVec)
    Check(cast<VectorType>(SrcTy)->getElementCount() ==
              cast<VectorType>(DestTy)->getElementCount(),
          "FPToUI source and dest vector length mismatch", &I);

  visitInstruction(I);
}

void Verifier::visitFPToSIInst(FPToSIInst &I) {
  // Get the source and destination types
  Type *SrcTy = I.getOperand(0)->getType();
  Type *DestTy = I.getType();

  bool SrcVec = SrcTy->isVectorTy();
  bool DstVec = DestTy->isVectorTy();

  Check(SrcVec == DstVec,
        "FPToSI source and dest must both be vector or scalar", &I);
  Check(SrcTy->isFPOrFPVectorTy(), "FPToSI source must be FP or FP vector", &I);
  Check(DestTy->isIntOrIntVectorTy(),
        "FPToSI result must be integer or integer vector", &I);

  if (SrcVec && DstVec)
    Check(cast<VectorType>(SrcTy)->getElementCount() ==
              cast<VectorType>(DestTy)->getElementCount(),
          "FPToSI source and dest vector length mismatch", &I);

  visitInstruction(I);
}

void Verifier::visitPtrToIntInst(PtrToIntInst &I) {
  // Get the source and destination types
  Type *SrcTy = I.getOperand(0)->getType();
  Type *DestTy = I.getType();

  Check(SrcTy->isPtrOrPtrVectorTy(), "PtrToInt source must be pointer", &I);

  Check(DestTy->isIntOrIntVectorTy(), "PtrToInt result must be integral", &I);
  Check(SrcTy->isVectorTy() == DestTy->isVectorTy(), "PtrToInt type mismatch",
        &I);

  if (SrcTy->isVectorTy()) {
    auto *VSrc = cast<VectorType>(SrcTy);
    auto *VDest = cast<VectorType>(DestTy);
    Check(VSrc->getElementCount() == VDest->getElementCount(),
          "PtrToInt Vector width mismatch", &I);
  }

  visitInstruction(I);
}

void Verifier::visitIntToPtrInst(IntToPtrInst &I) {
  // Get the source and destination types
  Type *SrcTy = I.getOperand(0)->getType();
  Type *DestTy = I.getType();

  Check(SrcTy->isIntOrIntVectorTy(), "IntToPtr source must be an integral", &I);
  Check(DestTy->isPtrOrPtrVectorTy(), "IntToPtr result must be a pointer", &I);

  Check(SrcTy->isVectorTy() == DestTy->isVectorTy(), "IntToPtr type mismatch",
        &I);
  if (SrcTy->isVectorTy()) {
    auto *VSrc = cast<VectorType>(SrcTy);
    auto *VDest = cast<VectorType>(DestTy);
    Check(VSrc->getElementCount() == VDest->getElementCount(),
          "IntToPtr Vector width mismatch", &I);
  }
  visitInstruction(I);
}

void Verifier::visitBitCastInst(BitCastInst &I) {
  Check(
      CastInst::castIsValid(Instruction::BitCast, I.getOperand(0), I.getType()),
      "Invalid bitcast", &I);
  visitInstruction(I);
}

void Verifier::visitAddrSpaceCastInst(AddrSpaceCastInst &I) {
  Type *SrcTy = I.getOperand(0)->getType();
  Type *DestTy = I.getType();

  Check(SrcTy->isPtrOrPtrVectorTy(), "AddrSpaceCast source must be a pointer",
        &I);
  Check(DestTy->isPtrOrPtrVectorTy(), "AddrSpaceCast result must be a pointer",
        &I);
  Check(SrcTy->getPointerAddressSpace() != DestTy->getPointerAddressSpace(),
        "AddrSpaceCast must be between different address spaces", &I);
  if (auto *SrcVTy = dyn_cast<VectorType>(SrcTy))
    Check(SrcVTy->getElementCount() ==
              cast<VectorType>(DestTy)->getElementCount(),
          "AddrSpaceCast vector pointer number of elements mismatch", &I);
  visitInstruction(I);
}

/// visitPHINode - Ensure that a PHI node is well formed.
///
void Verifier::visitPHINode(PHINode &PN) {
  // Ensure that the PHI nodes are all grouped together at the top of the block.
  // This can be tested by checking whether the instruction before this is
  // either nonexistent (because this is begin()) or is a PHI node.  If not,
  // then there is some other instruction before a PHI.
  Check(&PN == &PN.getParent()->front() ||
            isa<PHINode>(--BasicBlock::iterator(&PN)),
        "PHI nodes not grouped at top of basic block!", &PN, PN.getParent());

  // Check that a PHI doesn't yield a Token.
  Check(!PN.getType()->isTokenTy(), "PHI nodes cannot have token type!");

  // Check that all of the values of the PHI node have the same type as the
  // result, and that the incoming blocks are really basic blocks.
  for (Value *IncValue : PN.incoming_values()) {
    Check(PN.getType() == IncValue->getType(),
          "PHI node operands are not the same type as the result!", &PN);
  }

  // All other PHI node constraints are checked in the visitBasicBlock method.

  visitInstruction(PN);
}

void Verifier::visitCallBase(CallBase &Call) {
  Check(Call.getCalledOperand()->getType()->isPointerTy(),
        "Called function must be a pointer!", Call);
  PointerType *FPTy = cast<PointerType>(Call.getCalledOperand()->getType());

  Check(FPTy->isOpaqueOrPointeeTypeMatches(Call.getFunctionType()),
        "Called function is not the same type as the call!", Call);

  FunctionType *FTy = Call.getFunctionType();

  // Verify that the correct number of arguments are being passed
  if (FTy->isVarArg())
    Check(Call.arg_size() >= FTy->getNumParams(),
          "Called function requires more parameters than were provided!", Call);
  else
    Check(Call.arg_size() == FTy->getNumParams(),
          "Incorrect number of arguments passed to called function!", Call);

  // Verify that all arguments to the call match the function type.
  for (unsigned i = 0, e = FTy->getNumParams(); i != e; ++i)
    Check(Call.getArgOperand(i)->getType() == FTy->getParamType(i),
          "Call parameter type does not match function signature!",
          Call.getArgOperand(i), FTy->getParamType(i), Call);

  AttributeList Attrs = Call.getAttributes();

  Check(verifyAttributeCount(Attrs, Call.arg_size()),
        "Attribute after last parameter!", Call);

  Function *Callee =
      dyn_cast<Function>(Call.getCalledOperand()->stripPointerCasts());
  bool IsIntrinsic = Callee && Callee->isIntrinsic();
  if (IsIntrinsic)
    Check(Callee->getValueType() == FTy,
          "Intrinsic called with incompatible signature", Call);

  auto VerifyTypeAlign = [&](Type *Ty, const Twine &Message) {
    if (!Ty->isSized())
      return;
    Align ABIAlign = DL.getABITypeAlign(Ty);
    Align MaxAlign(ParamMaxAlignment);
    Check(ABIAlign <= MaxAlign,
          "Incorrect alignment of " + Message + " to called function!", Call);
  };

  if (!IsIntrinsic) {
    VerifyTypeAlign(FTy->getReturnType(), "return type");
    for (unsigned i = 0, e = FTy->getNumParams(); i != e; ++i) {
      Type *Ty = FTy->getParamType(i);
      VerifyTypeAlign(Ty, "argument passed");
    }
  }

  if (Attrs.hasFnAttr(Attribute::Speculatable)) {
    // Don't allow speculatable on call sites, unless the underlying function
    // declaration is also speculatable.
    Check(Callee && Callee->isSpeculatable(),
          "speculatable attribute may not apply to call sites", Call);
  }

  if (Attrs.hasFnAttr(Attribute::Preallocated)) {
    Check(Call.getCalledFunction()->getIntrinsicID() ==
              Intrinsic::call_preallocated_arg,
          "preallocated as a call site attribute can only be on "
          "llvm.call.preallocated.arg");
  }

  // Verify call attributes.
  verifyFunctionAttrs(FTy, Attrs, &Call, IsIntrinsic, Call.isInlineAsm());

  // Conservatively check the inalloca argument.
  // We have a bug if we can find that there is an underlying alloca without
  // inalloca.
  if (Call.hasInAllocaArgument()) {
    Value *InAllocaArg = Call.getArgOperand(FTy->getNumParams() - 1);
    if (auto AI = dyn_cast<AllocaInst>(InAllocaArg->stripInBoundsOffsets()))
      Check(AI->isUsedWithInAlloca(),
            "inalloca argument for call has mismatched alloca", AI, Call);
  }

  // For each argument of the callsite, if it has the swifterror argument,
  // make sure the underlying alloca/parameter it comes from has a swifterror as
  // well.
  for (unsigned i = 0, e = FTy->getNumParams(); i != e; ++i) {
    if (Call.paramHasAttr(i, Attribute::SwiftError)) {
      Value *SwiftErrorArg = Call.getArgOperand(i);
      if (auto AI = dyn_cast<AllocaInst>(SwiftErrorArg->stripInBoundsOffsets())) {
        Check(AI->isSwiftError(),
              "swifterror argument for call has mismatched alloca", AI, Call);
        continue;
      }
      auto ArgI = dyn_cast<Argument>(SwiftErrorArg);
      Check(ArgI, "swifterror argument should come from an alloca or parameter",
            SwiftErrorArg, Call);
      Check(ArgI->hasSwiftErrorAttr(),
            "swifterror argument for call has mismatched parameter", ArgI,
            Call);
    }

    if (Attrs.hasParamAttr(i, Attribute::ImmArg)) {
      // Don't allow immarg on call sites, unless the underlying declaration
      // also has the matching immarg.
      Check(Callee && Callee->hasParamAttribute(i, Attribute::ImmArg),
            "immarg may not apply only to call sites", Call.getArgOperand(i),
            Call);
    }

    if (Call.paramHasAttr(i, Attribute::ImmArg)) {
      Value *ArgVal = Call.getArgOperand(i);
      Check(isa<ConstantInt>(ArgVal) || isa<ConstantFP>(ArgVal),
            "immarg operand has non-immediate parameter", ArgVal, Call);
    }

    if (Call.paramHasAttr(i, Attribute::Preallocated)) {
      Value *ArgVal = Call.getArgOperand(i);
      bool hasOB =
          Call.countOperandBundlesOfType(LLVMContext::OB_preallocated) != 0;
      bool isMustTail = Call.isMustTailCall();
      Check(hasOB != isMustTail,
            "preallocated operand either requires a preallocated bundle or "
            "the call to be musttail (but not both)",
            ArgVal, Call);
    }
  }

  if (FTy->isVarArg()) {
    // FIXME? is 'nest' even legal here?
    bool SawNest = false;
    bool SawReturned = false;

    for (unsigned Idx = 0; Idx < FTy->getNumParams(); ++Idx) {
      if (Attrs.hasParamAttr(Idx, Attribute::Nest))
        SawNest = true;
      if (Attrs.hasParamAttr(Idx, Attribute::Returned))
        SawReturned = true;
    }

    // Check attributes on the varargs part.
    for (unsigned Idx = FTy->getNumParams(); Idx < Call.arg_size(); ++Idx) {
      Type *Ty = Call.getArgOperand(Idx)->getType();
      AttributeSet ArgAttrs = Attrs.getParamAttrs(Idx);
      verifyParameterAttrs(ArgAttrs, Ty, &Call);

      if (ArgAttrs.hasAttribute(Attribute::Nest)) {
        Check(!SawNest, "More than one parameter has attribute nest!", Call);
        SawNest = true;
      }

      if (ArgAttrs.hasAttribute(Attribute::Returned)) {
        Check(!SawReturned, "More than one parameter has attribute returned!",
              Call);
        Check(Ty->canLosslesslyBitCastTo(FTy->getReturnType()),
              "Incompatible argument and return types for 'returned' "
              "attribute",
              Call);
        SawReturned = true;
      }

      // Statepoint intrinsic is vararg but the wrapped function may be not.
      // Allow sret here and check the wrapped function in verifyStatepoint.
      if (!Call.getCalledFunction() ||
          Call.getCalledFunction()->getIntrinsicID() !=
              Intrinsic::experimental_gc_statepoint)
        Check(!ArgAttrs.hasAttribute(Attribute::StructRet),
              "Attribute 'sret' cannot be used for vararg call arguments!",
              Call);

      if (ArgAttrs.hasAttribute(Attribute::InAlloca))
        Check(Idx == Call.arg_size() - 1,
              "inalloca isn't on the last argument!", Call);
    }
  }

  // Verify that there's no metadata unless it's a direct call to an intrinsic.
  if (!IsIntrinsic) {
    for (Type *ParamTy : FTy->params()) {
      Check(!ParamTy->isMetadataTy(),
            "Function has metadata parameter but isn't an intrinsic", Call);
      Check(!ParamTy->isTokenTy(),
            "Function has token parameter but isn't an intrinsic", Call);
    }
  }

  // Verify that indirect calls don't return tokens.
  if (!Call.getCalledFunction()) {
    Check(!FTy->getReturnType()->isTokenTy(),
          "Return type cannot be token for indirect call!");
    Check(!FTy->getReturnType()->isX86_AMXTy(),
          "Return type cannot be x86_amx for indirect call!");
  }

  if (Function *F = Call.getCalledFunction())
    if (Intrinsic::ID ID = (Intrinsic::ID)F->getIntrinsicID())
      visitIntrinsicCall(ID, Call);

  // Verify that a callsite has at most one "deopt", at most one "funclet", at
  // most one "gc-transition", at most one "cfguardtarget", at most one
  // "preallocated" operand bundle, and at most one "ptrauth" operand bundle.
  bool FoundDeoptBundle = false, FoundFuncletBundle = false,
       FoundGCTransitionBundle = false, FoundCFGuardTargetBundle = false,
       FoundPreallocatedBundle = false, FoundGCLiveBundle = false,
       FoundPtrauthBundle = false, FoundKCFIBundle = false,
       FoundAttachedCallBundle = false;
  for (unsigned i = 0, e = Call.getNumOperandBundles(); i < e; ++i) {
    OperandBundleUse BU = Call.getOperandBundleAt(i);
    uint32_t Tag = BU.getTagID();
    if (Tag == LLVMContext::OB_deopt) {
      Check(!FoundDeoptBundle, "Multiple deopt operand bundles", Call);
      FoundDeoptBundle = true;
    } else if (Tag == LLVMContext::OB_gc_transition) {
      Check(!FoundGCTransitionBundle, "Multiple gc-transition operand bundles",
            Call);
      FoundGCTransitionBundle = true;
    } else if (Tag == LLVMContext::OB_funclet) {
      Check(!FoundFuncletBundle, "Multiple funclet operand bundles", Call);
      FoundFuncletBundle = true;
      Check(BU.Inputs.size() == 1,
            "Expected exactly one funclet bundle operand", Call);
      Check(isa<FuncletPadInst>(BU.Inputs.front()),
            "Funclet bundle operands should correspond to a FuncletPadInst",
            Call);
    } else if (Tag == LLVMContext::OB_cfguardtarget) {
      Check(!FoundCFGuardTargetBundle, "Multiple CFGuardTarget operand bundles",
            Call);
      FoundCFGuardTargetBundle = true;
      Check(BU.Inputs.size() == 1,
            "Expected exactly one cfguardtarget bundle operand", Call);
    } else if (Tag == LLVMContext::OB_ptrauth) {
      Check(!FoundPtrauthBundle, "Multiple ptrauth operand bundles", Call);
      FoundPtrauthBundle = true;
      Check(BU.Inputs.size() == 2,
            "Expected exactly two ptrauth bundle operands", Call);
      Check(isa<ConstantInt>(BU.Inputs[0]) &&
                BU.Inputs[0]->getType()->isIntegerTy(32),
            "Ptrauth bundle key operand must be an i32 constant", Call);
      Check(BU.Inputs[1]->getType()->isIntegerTy(64),
            "Ptrauth bundle discriminator operand must be an i64", Call);
    } else if (Tag == LLVMContext::OB_kcfi) {
      Check(!FoundKCFIBundle, "Multiple kcfi operand bundles", Call);
      FoundKCFIBundle = true;
      Check(BU.Inputs.size() == 1, "Expected exactly one kcfi bundle operand",
            Call);
      Check(isa<ConstantInt>(BU.Inputs[0]) &&
                BU.Inputs[0]->getType()->isIntegerTy(32),
            "Kcfi bundle operand must be an i32 constant", Call);
    } else if (Tag == LLVMContext::OB_preallocated) {
      Check(!FoundPreallocatedBundle, "Multiple preallocated operand bundles",
            Call);
      FoundPreallocatedBundle = true;
      Check(BU.Inputs.size() == 1,
            "Expected exactly one preallocated bundle operand", Call);
      auto Input = dyn_cast<IntrinsicInst>(BU.Inputs.front());
      Check(Input &&
                Input->getIntrinsicID() == Intrinsic::call_preallocated_setup,
            "\"preallocated\" argument must be a token from "
            "llvm.call.preallocated.setup",
            Call);
    } else if (Tag == LLVMContext::OB_gc_live) {
      Check(!FoundGCLiveBundle, "Multiple gc-live operand bundles", Call);
      FoundGCLiveBundle = true;
    } else if (Tag == LLVMContext::OB_clang_arc_attachedcall) {
      Check(!FoundAttachedCallBundle,
            "Multiple \"clang.arc.attachedcall\" operand bundles", Call);
      FoundAttachedCallBundle = true;
      verifyAttachedCallBundle(Call, BU);
    }
  }

  // Verify that callee and callsite agree on whether to use pointer auth.
  Check(!(Call.getCalledFunction() && FoundPtrauthBundle),
        "Direct call cannot have a ptrauth bundle", Call);

  // Verify that each inlinable callsite of a debug-info-bearing function in a
  // debug-info-bearing function has a debug location attached to it. Failure to
  // do so causes assertion failures when the inliner sets up inline scope info
  // (Interposable functions are not inlinable, neither are functions without
  //  definitions.)
  if (Call.getFunction()->getSubprogram() && Call.getCalledFunction() &&
      !Call.getCalledFunction()->isInterposable() &&
      !Call.getCalledFunction()->isDeclaration() &&
      Call.getCalledFunction()->getSubprogram())
    CheckDI(Call.getDebugLoc(),
            "inlinable function call in a function with "
            "debug info must have a !dbg location",
            Call);

  if (Call.isInlineAsm())
    verifyInlineAsmCall(Call);

  visitInstruction(Call);
}

void Verifier::verifyTailCCMustTailAttrs(const AttrBuilder &Attrs,
                                         StringRef Context) {
  Check(!Attrs.contains(Attribute::InAlloca),
        Twine("inalloca attribute not allowed in ") + Context);
  Check(!Attrs.contains(Attribute::InReg),
        Twine("inreg attribute not allowed in ") + Context);
  Check(!Attrs.contains(Attribute::SwiftError),
        Twine("swifterror attribute not allowed in ") + Context);
  Check(!Attrs.contains(Attribute::Preallocated),
        Twine("preallocated attribute not allowed in ") + Context);
  Check(!Attrs.contains(Attribute::ByRef),
        Twine("byref attribute not allowed in ") + Context);
}

/// Two types are "congruent" if they are identical, or if they are both pointer
/// types with different pointee types and the same address space.
static bool isTypeCongruent(Type *L, Type *R) {
  if (L == R)
    return true;
  PointerType *PL = dyn_cast<PointerType>(L);
  PointerType *PR = dyn_cast<PointerType>(R);
  if (!PL || !PR)
    return false;
  return PL->getAddressSpace() == PR->getAddressSpace();
}

static AttrBuilder getParameterABIAttributes(LLVMContext& C, unsigned I, AttributeList Attrs) {
  static const Attribute::AttrKind ABIAttrs[] = {
      Attribute::StructRet,  Attribute::ByVal,          Attribute::InAlloca,
      Attribute::InReg,      Attribute::StackAlignment, Attribute::SwiftSelf,
      Attribute::SwiftAsync, Attribute::SwiftError,     Attribute::Preallocated,
      Attribute::ByRef};
  AttrBuilder Copy(C);
  for (auto AK : ABIAttrs) {
    Attribute Attr = Attrs.getParamAttrs(I).getAttribute(AK);
    if (Attr.isValid())
      Copy.addAttribute(Attr);
  }

  // `align` is ABI-affecting only in combination with `byval` or `byref`.
  if (Attrs.hasParamAttr(I, Attribute::Alignment) &&
      (Attrs.hasParamAttr(I, Attribute::ByVal) ||
       Attrs.hasParamAttr(I, Attribute::ByRef)))
    Copy.addAlignmentAttr(Attrs.getParamAlignment(I));
  return Copy;
}

void Verifier::verifyMustTailCall(CallInst &CI) {
  Check(!CI.isInlineAsm(), "cannot use musttail call with inline asm", &CI);

  Function *F = CI.getParent()->getParent();
  FunctionType *CallerTy = F->getFunctionType();
  FunctionType *CalleeTy = CI.getFunctionType();
  Check(CallerTy->isVarArg() == CalleeTy->isVarArg(),
        "cannot guarantee tail call due to mismatched varargs", &CI);
  Check(isTypeCongruent(CallerTy->getReturnType(), CalleeTy->getReturnType()),
        "cannot guarantee tail call due to mismatched return types", &CI);

  // - The calling conventions of the caller and callee must match.
  Check(F->getCallingConv() == CI.getCallingConv(),
        "cannot guarantee tail call due to mismatched calling conv", &CI);

  // - The call must immediately precede a :ref:`ret <i_ret>` instruction,
  //   or a pointer bitcast followed by a ret instruction.
  // - The ret instruction must return the (possibly bitcasted) value
  //   produced by the call or void.
  Value *RetVal = &CI;
  Instruction *Next = CI.getNextNode();

  // Handle the optional bitcast.
  if (BitCastInst *BI = dyn_cast_or_null<BitCastInst>(Next)) {
    Check(BI->getOperand(0) == RetVal,
          "bitcast following musttail call must use the call", BI);
    RetVal = BI;
    Next = BI->getNextNode();
  }

  // Check the return.
  ReturnInst *Ret = dyn_cast_or_null<ReturnInst>(Next);
  Check(Ret, "musttail call must precede a ret with an optional bitcast", &CI);
  Check(!Ret->getReturnValue() || Ret->getReturnValue() == RetVal ||
            isa<UndefValue>(Ret->getReturnValue()),
        "musttail call result must be returned", Ret);

  AttributeList CallerAttrs = F->getAttributes();
  AttributeList CalleeAttrs = CI.getAttributes();
  if (CI.getCallingConv() == CallingConv::SwiftTail ||
      CI.getCallingConv() == CallingConv::Tail) {
    StringRef CCName =
        CI.getCallingConv() == CallingConv::Tail ? "tailcc" : "swifttailcc";

    // - Only sret, byval, swiftself, and swiftasync ABI-impacting attributes
    //   are allowed in swifttailcc call
    for (unsigned I = 0, E = CallerTy->getNumParams(); I != E; ++I) {
      AttrBuilder ABIAttrs = getParameterABIAttributes(F->getContext(), I, CallerAttrs);
      SmallString<32> Context{CCName, StringRef(" musttail caller")};
      verifyTailCCMustTailAttrs(ABIAttrs, Context);
    }
    for (unsigned I = 0, E = CalleeTy->getNumParams(); I != E; ++I) {
      AttrBuilder ABIAttrs = getParameterABIAttributes(F->getContext(), I, CalleeAttrs);
      SmallString<32> Context{CCName, StringRef(" musttail callee")};
      verifyTailCCMustTailAttrs(ABIAttrs, Context);
    }
    // - Varargs functions are not allowed
    Check(!CallerTy->isVarArg(), Twine("cannot guarantee ") + CCName +
                                     " tail call for varargs function");
    return;
  }

  // - The caller and callee prototypes must match.  Pointer types of
  //   parameters or return types may differ in pointee type, but not
  //   address space.
  if (!CI.getCalledFunction() || !CI.getCalledFunction()->isIntrinsic()) {
    Check(CallerTy->getNumParams() == CalleeTy->getNumParams(),
          "cannot guarantee tail call due to mismatched parameter counts", &CI);
    for (unsigned I = 0, E = CallerTy->getNumParams(); I != E; ++I) {
      Check(
          isTypeCongruent(CallerTy->getParamType(I), CalleeTy->getParamType(I)),
          "cannot guarantee tail call due to mismatched parameter types", &CI);
    }
  }

  // - All ABI-impacting function attributes, such as sret, byval, inreg,
  //   returned, preallocated, and inalloca, must match.
  for (unsigned I = 0, E = CallerTy->getNumParams(); I != E; ++I) {
    AttrBuilder CallerABIAttrs = getParameterABIAttributes(F->getContext(), I, CallerAttrs);
    AttrBuilder CalleeABIAttrs = getParameterABIAttributes(F->getContext(), I, CalleeAttrs);
    Check(CallerABIAttrs == CalleeABIAttrs,
          "cannot guarantee tail call due to mismatched ABI impacting "
          "function attributes",
          &CI, CI.getOperand(I));
  }
}

void Verifier::visitCallInst(CallInst &CI) {
  visitCallBase(CI);

  if (CI.isMustTailCall())
    verifyMustTailCall(CI);
}

void Verifier::visitInvokeInst(InvokeInst &II) {
  visitCallBase(II);

  // Verify that the first non-PHI instruction of the unwind destination is an
  // exception handling instruction.
  Check(
      II.getUnwindDest()->isEHPad(),
      "The unwind destination does not have an exception handling instruction!",
      &II);

  visitTerminator(II);
}

/// visitUnaryOperator - Check the argument to the unary operator.
///
void Verifier::visitUnaryOperator(UnaryOperator &U) {
  Check(U.getType() == U.getOperand(0)->getType(),
        "Unary operators must have same type for"
        "operands and result!",
        &U);

  switch (U.getOpcode()) {
  // Check that floating-point arithmetic operators are only used with
  // floating-point operands.
  case Instruction::FNeg:
    Check(U.getType()->isFPOrFPVectorTy(),
          "FNeg operator only works with float types!", &U);
    break;
  default:
    llvm_unreachable("Unknown UnaryOperator opcode!");
  }

  visitInstruction(U);
}

/// visitBinaryOperator - Check that both arguments to the binary operator are
/// of the same type!
///
void Verifier::visitBinaryOperator(BinaryOperator &B) {
  Check(B.getOperand(0)->getType() == B.getOperand(1)->getType(),
        "Both operands to a binary operator are not of the same type!", &B);

  switch (B.getOpcode()) {
  // Check that integer arithmetic operators are only used with
  // integral operands.
  case Instruction::Add:
  case Instruction::Sub:
  case Instruction::Mul:
  case Instruction::SDiv:
  case Instruction::UDiv:
  case Instruction::SRem:
  case Instruction::URem:
    Check(B.getType()->isIntOrIntVectorTy(),
          "Integer arithmetic operators only work with integral types!", &B);
    Check(B.getType() == B.getOperand(0)->getType(),
          "Integer arithmetic operators must have same type "
          "for operands and result!",
          &B);
    break;
  // Check that floating-point arithmetic operators are only used with
  // floating-point operands.
  case Instruction::FAdd:
  case Instruction::FSub:
  case Instruction::FMul:
  case Instruction::FDiv:
  case Instruction::FRem:
    Check(B.getType()->isFPOrFPVectorTy(),
          "Floating-point arithmetic operators only work with "
          "floating-point types!",
          &B);
    Check(B.getType() == B.getOperand(0)->getType(),
          "Floating-point arithmetic operators must have same type "
          "for operands and result!",
          &B);
    break;
  // Check that logical operators are only used with integral operands.
  case Instruction::And:
  case Instruction::Or:
  case Instruction::Xor:
    Check(B.getType()->isIntOrIntVectorTy(),
          "Logical operators only work with integral types!", &B);
    Check(B.getType() == B.getOperand(0)->getType(),
          "Logical operators must have same type for operands and result!", &B);
    break;
  case Instruction::Shl:
  case Instruction::LShr:
  case Instruction::AShr:
    Check(B.getType()->isIntOrIntVectorTy(),
          "Shifts only work with integral types!", &B);
    Check(B.getType() == B.getOperand(0)->getType(),
          "Shift return type must be same as operands!", &B);
    break;
  default:
    llvm_unreachable("Unknown BinaryOperator opcode!");
  }

  visitInstruction(B);
}

void Verifier::visitICmpInst(ICmpInst &IC) {
  // Check that the operands are the same type
  Type *Op0Ty = IC.getOperand(0)->getType();
  Type *Op1Ty = IC.getOperand(1)->getType();
  Check(Op0Ty == Op1Ty,
        "Both operands to ICmp instruction are not of the same type!", &IC);
  // Check that the operands are the right type
  Check(Op0Ty->isIntOrIntVectorTy() || Op0Ty->isPtrOrPtrVectorTy(),
        "Invalid operand types for ICmp instruction", &IC);
  // Check that the predicate is valid.
  Check(IC.isIntPredicate(), "Invalid predicate in ICmp instruction!", &IC);

  visitInstruction(IC);
}

void Verifier::visitFCmpInst(FCmpInst &FC) {
  // Check that the operands are the same type
  Type *Op0Ty = FC.getOperand(0)->getType();
  Type *Op1Ty = FC.getOperand(1)->getType();
  Check(Op0Ty == Op1Ty,
        "Both operands to FCmp instruction are not of the same type!", &FC);
  // Check that the operands are the right type
  Check(Op0Ty->isFPOrFPVectorTy(), "Invalid operand types for FCmp instruction",
        &FC);
  // Check that the predicate is valid.
  Check(FC.isFPPredicate(), "Invalid predicate in FCmp instruction!", &FC);

  visitInstruction(FC);
}

void Verifier::visitExtractElementInst(ExtractElementInst &EI) {
  Check(ExtractElementInst::isValidOperands(EI.getOperand(0), EI.getOperand(1)),
        "Invalid extractelement operands!", &EI);
  visitInstruction(EI);
}

void Verifier::visitInsertElementInst(InsertElementInst &IE) {
  Check(InsertElementInst::isValidOperands(IE.getOperand(0), IE.getOperand(1),
                                           IE.getOperand(2)),
        "Invalid insertelement operands!", &IE);
  visitInstruction(IE);
}

void Verifier::visitShuffleVectorInst(ShuffleVectorInst &SV) {
  Check(ShuffleVectorInst::isValidOperands(SV.getOperand(0), SV.getOperand(1),
                                           SV.getShuffleMask()),
        "Invalid shufflevector operands!", &SV);
  visitInstruction(SV);
}

void Verifier::visitGetElementPtrInst(GetElementPtrInst &GEP) {
  Type *TargetTy = GEP.getPointerOperandType()->getScalarType();

  Check(isa<PointerType>(TargetTy),
        "GEP base pointer is not a vector or a vector of pointers", &GEP);
  Check(GEP.getSourceElementType()->isSized(), "GEP into unsized type!", &GEP);

  SmallVector<Value *, 16> Idxs(GEP.indices());
  Check(
      all_of(Idxs, [](Value *V) { return V->getType()->isIntOrIntVectorTy(); }),
      "GEP indexes must be integers", &GEP);
  Type *ElTy =
      GetElementPtrInst::getIndexedType(GEP.getSourceElementType(), Idxs);
  Check(ElTy, "Invalid indices for GEP pointer type!", &GEP);

  Check(GEP.getType()->isPtrOrPtrVectorTy() &&
            GEP.getResultElementType() == ElTy,
        "GEP is not of right type for indices!", &GEP, ElTy);

  if (auto *GEPVTy = dyn_cast<VectorType>(GEP.getType())) {
    // Additional checks for vector GEPs.
    ElementCount GEPWidth = GEPVTy->getElementCount();
    if (GEP.getPointerOperandType()->isVectorTy())
      Check(
          GEPWidth ==
              cast<VectorType>(GEP.getPointerOperandType())->getElementCount(),
          "Vector GEP result width doesn't match operand's", &GEP);
    for (Value *Idx : Idxs) {
      Type *IndexTy = Idx->getType();
      if (auto *IndexVTy = dyn_cast<VectorType>(IndexTy)) {
        ElementCount IndexWidth = IndexVTy->getElementCount();
        Check(IndexWidth == GEPWidth, "Invalid GEP index vector width", &GEP);
      }
      Check(IndexTy->isIntOrIntVectorTy(),
            "All GEP indices should be of integer type");
    }
  }

  if (auto *PTy = dyn_cast<PointerType>(GEP.getType())) {
    Check(GEP.getAddressSpace() == PTy->getAddressSpace(),
          "GEP address space doesn't match type", &GEP);
  }

  visitInstruction(GEP);
}

static bool isContiguous(const ConstantRange &A, const ConstantRange &B) {
  return A.getUpper() == B.getLower() || A.getLower() == B.getUpper();
}

void Verifier::visitRangeMetadata(Instruction &I, MDNode *Range, Type *Ty) {
  assert(Range && Range == I.getMetadata(LLVMContext::MD_range) &&
         "precondition violation");

  unsigned NumOperands = Range->getNumOperands();
  Check(NumOperands % 2 == 0, "Unfinished range!", Range);
  unsigned NumRanges = NumOperands / 2;
  Check(NumRanges >= 1, "It should have at least one range!", Range);

  ConstantRange LastRange(1, true); // Dummy initial value
  for (unsigned i = 0; i < NumRanges; ++i) {
    ConstantInt *Low =
        mdconst::dyn_extract<ConstantInt>(Range->getOperand(2 * i));
    Check(Low, "The lower limit must be an integer!", Low);
    ConstantInt *High =
        mdconst::dyn_extract<ConstantInt>(Range->getOperand(2 * i + 1));
    Check(High, "The upper limit must be an integer!", High);
    Check(High->getType() == Low->getType() && High->getType() == Ty,
          "Range types must match instruction type!", &I);

    APInt HighV = High->getValue();
    APInt LowV = Low->getValue();
    ConstantRange CurRange(LowV, HighV);
    Check(!CurRange.isEmptySet() && !CurRange.isFullSet(),
          "Range must not be empty!", Range);
    if (i != 0) {
      Check(CurRange.intersectWith(LastRange).isEmptySet(),
            "Intervals are overlapping", Range);
      Check(LowV.sgt(LastRange.getLower()), "Intervals are not in order",
            Range);
      Check(!isContiguous(CurRange, LastRange), "Intervals are contiguous",
            Range);
    }
    LastRange = ConstantRange(LowV, HighV);
  }
  if (NumRanges > 2) {
    APInt FirstLow =
        mdconst::dyn_extract<ConstantInt>(Range->getOperand(0))->getValue();
    APInt FirstHigh =
        mdconst::dyn_extract<ConstantInt>(Range->getOperand(1))->getValue();
    ConstantRange FirstRange(FirstLow, FirstHigh);
    Check(FirstRange.intersectWith(LastRange).isEmptySet(),
          "Intervals are overlapping", Range);
    Check(!isContiguous(FirstRange, LastRange), "Intervals are contiguous",
          Range);
  }
}

void Verifier::checkAtomicMemAccessSize(Type *Ty, const Instruction *I) {
  unsigned Size = DL.getTypeSizeInBits(Ty);
  Check(Size >= 8, "atomic memory access' size must be byte-sized", Ty, I);
  Check(!(Size & (Size - 1)),
        "atomic memory access' operand must have a power-of-two size", Ty, I);
}

void Verifier::visitLoadInst(LoadInst &LI) {
  PointerType *PTy = dyn_cast<PointerType>(LI.getOperand(0)->getType());
  Check(PTy, "Load operand must be a pointer.", &LI);
  Type *ElTy = LI.getType();
  if (MaybeAlign A = LI.getAlign()) {
    Check(A->value() <= Value::MaximumAlignment,
          "huge alignment values are unsupported", &LI);
  }
  Check(ElTy->isSized(), "loading unsized types is not allowed", &LI);
  if (LI.isAtomic()) {
    Check(LI.getOrdering() != AtomicOrdering::Release &&
              LI.getOrdering() != AtomicOrdering::AcquireRelease,
          "Load cannot have Release ordering", &LI);
    Check(ElTy->isIntOrPtrTy() || ElTy->isFloatingPointTy(),
          "atomic load operand must have integer, pointer, or floating point "
          "type!",
          ElTy, &LI);
    checkAtomicMemAccessSize(ElTy, &LI);
  } else {
    Check(LI.getSyncScopeID() == SyncScope::System,
          "Non-atomic load cannot have SynchronizationScope specified", &LI);
  }

  visitInstruction(LI);
}

void Verifier::visitStoreInst(StoreInst &SI) {
  PointerType *PTy = dyn_cast<PointerType>(SI.getOperand(1)->getType());
  Check(PTy, "Store operand must be a pointer.", &SI);
  Type *ElTy = SI.getOperand(0)->getType();
  Check(PTy->isOpaqueOrPointeeTypeMatches(ElTy),
        "Stored value type does not match pointer operand type!", &SI, ElTy);
  if (MaybeAlign A = SI.getAlign()) {
    Check(A->value() <= Value::MaximumAlignment,
          "huge alignment values are unsupported", &SI);
  }
  Check(ElTy->isSized(), "storing unsized types is not allowed", &SI);
  if (SI.isAtomic()) {
    Check(SI.getOrdering() != AtomicOrdering::Acquire &&
              SI.getOrdering() != AtomicOrdering::AcquireRelease,
          "Store cannot have Acquire ordering", &SI);
    Check(ElTy->isIntOrPtrTy() || ElTy->isFloatingPointTy(),
          "atomic store operand must have integer, pointer, or floating point "
          "type!",
          ElTy, &SI);
    checkAtomicMemAccessSize(ElTy, &SI);
  } else {
    Check(SI.getSyncScopeID() == SyncScope::System,
          "Non-atomic store cannot have SynchronizationScope specified", &SI);
  }
  visitInstruction(SI);
}

/// Check that SwiftErrorVal is used as a swifterror argument in CS.
void Verifier::verifySwiftErrorCall(CallBase &Call,
                                    const Value *SwiftErrorVal) {
  for (const auto &I : llvm::enumerate(Call.args())) {
    if (I.value() == SwiftErrorVal) {
      Check(Call.paramHasAttr(I.index(), Attribute::SwiftError),
            "swifterror value when used in a callsite should be marked "
            "with swifterror attribute",
            SwiftErrorVal, Call);
    }
  }
}

void Verifier::verifySwiftErrorValue(const Value *SwiftErrorVal) {
  // Check that swifterror value is only used by loads, stores, or as
  // a swifterror argument.
  for (const User *U : SwiftErrorVal->users()) {
    Check(isa<LoadInst>(U) || isa<StoreInst>(U) || isa<CallInst>(U) ||
              isa<InvokeInst>(U),
          "swifterror value can only be loaded and stored from, or "
          "as a swifterror argument!",
          SwiftErrorVal, U);
    // If it is used by a store, check it is the second operand.
    if (auto StoreI = dyn_cast<StoreInst>(U))
      Check(StoreI->getOperand(1) == SwiftErrorVal,
            "swifterror value should be the second operand when used "
            "by stores",
            SwiftErrorVal, U);
    if (auto *Call = dyn_cast<CallBase>(U))
      verifySwiftErrorCall(*const_cast<CallBase *>(Call), SwiftErrorVal);
  }
}

void Verifier::visitAllocaInst(AllocaInst &AI) {
  SmallPtrSet<Type*, 4> Visited;
  Check(AI.getAllocatedType()->isSized(&Visited),
        "Cannot allocate unsized type", &AI);
  Check(AI.getArraySize()->getType()->isIntegerTy(),
        "Alloca array size must have integer type", &AI);
  if (MaybeAlign A = AI.getAlign()) {
    Check(A->value() <= Value::MaximumAlignment,
          "huge alignment values are unsupported", &AI);
  }

  if (AI.isSwiftError()) {
    Check(AI.getAllocatedType()->isPointerTy(),
          "swifterror alloca must have pointer type", &AI);
    Check(!AI.isArrayAllocation(),
          "swifterror alloca must not be array allocation", &AI);
    verifySwiftErrorValue(&AI);
  }

  visitInstruction(AI);
}

void Verifier::visitAtomicCmpXchgInst(AtomicCmpXchgInst &CXI) {
  Type *ElTy = CXI.getOperand(1)->getType();
  Check(ElTy->isIntOrPtrTy(),
        "cmpxchg operand must have integer or pointer type", ElTy, &CXI);
  checkAtomicMemAccessSize(ElTy, &CXI);
  visitInstruction(CXI);
}

void Verifier::visitAtomicRMWInst(AtomicRMWInst &RMWI) {
  Check(RMWI.getOrdering() != AtomicOrdering::Unordered,
        "atomicrmw instructions cannot be unordered.", &RMWI);
  auto Op = RMWI.getOperation();
  Type *ElTy = RMWI.getOperand(1)->getType();
  if (Op == AtomicRMWInst::Xchg) {
    Check(ElTy->isIntegerTy() || ElTy->isFloatingPointTy() ||
              ElTy->isPointerTy(),
          "atomicrmw " + AtomicRMWInst::getOperationName(Op) +
              " operand must have integer or floating point type!",
          &RMWI, ElTy);
  } else if (AtomicRMWInst::isFPOperation(Op)) {
    Check(ElTy->isFloatingPointTy(),
          "atomicrmw " + AtomicRMWInst::getOperationName(Op) +
              " operand must have floating point type!",
          &RMWI, ElTy);
  } else {
    Check(ElTy->isIntegerTy(),
          "atomicrmw " + AtomicRMWInst::getOperationName(Op) +
              " operand must have integer type!",
          &RMWI, ElTy);
  }
  checkAtomicMemAccessSize(ElTy, &RMWI);
  Check(AtomicRMWInst::FIRST_BINOP <= Op && Op <= AtomicRMWInst::LAST_BINOP,
        "Invalid binary operation!", &RMWI);
  visitInstruction(RMWI);
}

void Verifier::visitFenceInst(FenceInst &FI) {
  const AtomicOrdering Ordering = FI.getOrdering();
  Check(Ordering == AtomicOrdering::Acquire ||
            Ordering == AtomicOrdering::Release ||
            Ordering == AtomicOrdering::AcquireRelease ||
            Ordering == AtomicOrdering::SequentiallyConsistent,
        "fence instructions may only have acquire, release, acq_rel, or "
        "seq_cst ordering.",
        &FI);
  visitInstruction(FI);
}

void Verifier::visitExtractValueInst(ExtractValueInst &EVI) {
  Check(ExtractValueInst::getIndexedType(EVI.getAggregateOperand()->getType(),
                                         EVI.getIndices()) == EVI.getType(),
        "Invalid ExtractValueInst operands!", &EVI);

  visitInstruction(EVI);
}

void Verifier::visitInsertValueInst(InsertValueInst &IVI) {
  Check(ExtractValueInst::getIndexedType(IVI.getAggregateOperand()->getType(),
                                         IVI.getIndices()) ==
            IVI.getOperand(1)->getType(),
        "Invalid InsertValueInst operands!", &IVI);

  visitInstruction(IVI);
}

static Value *getParentPad(Value *EHPad) {
  if (auto *FPI = dyn_cast<FuncletPadInst>(EHPad))
    return FPI->getParentPad();

  return cast<CatchSwitchInst>(EHPad)->getParentPad();
}

void Verifier::visitEHPadPredecessors(Instruction &I) {
  assert(I.isEHPad());

  BasicBlock *BB = I.getParent();
  Function *F = BB->getParent();

  Check(BB != &F->getEntryBlock(), "EH pad cannot be in entry block.", &I);

  if (auto *LPI = dyn_cast<LandingPadInst>(&I)) {
    // The landingpad instruction defines its parent as a landing pad block. The
    // landing pad block may be branched to only by the unwind edge of an
    // invoke.
    for (BasicBlock *PredBB : predecessors(BB)) {
      if (const auto *DI = dyn_cast<DetachInst>(PredBB->getTerminator())) {
        Check(DI && DI->getUnwindDest() == BB && DI->getDetached() != BB &&
<<<<<<< HEAD
              DI->getContinue() != BB,
              "A detach can only jump to a block containing a LandingPadInst "
              "as the unwind destination.", LPI);
=======
                  DI->getContinue() != BB,
              "A detach can only jump to a block containing a LandingPadInst "
              "as the unwind destination.",
              LPI);
>>>>>>> 9c235e1d
        continue;
      }
      const auto *II = dyn_cast<InvokeInst>(PredBB->getTerminator());
      Check(II && II->getUnwindDest() == BB && II->getNormalDest() != BB,
            "Block containing LandingPadInst must be jumped to "
            "only by the unwind edge of an invoke.",
            LPI);
    }
    return;
  }
  if (auto *CPI = dyn_cast<CatchPadInst>(&I)) {
    if (!pred_empty(BB))
      Check(BB->getUniquePredecessor() == CPI->getCatchSwitch()->getParent(),
            "Block containg CatchPadInst must be jumped to "
            "only by its catchswitch.",
            CPI);
    Check(BB != CPI->getCatchSwitch()->getUnwindDest(),
          "Catchswitch cannot unwind to one of its catchpads",
          CPI->getCatchSwitch(), CPI);
    return;
  }

  // Verify that each pred has a legal terminator with a legal to/from EH
  // pad relationship.
  Instruction *ToPad = &I;
  Value *ToPadParent = getParentPad(ToPad);
  for (BasicBlock *PredBB : predecessors(BB)) {
    Instruction *TI = PredBB->getTerminator();
    Value *FromPad;
    if (auto *II = dyn_cast<InvokeInst>(TI)) {
      Check(II->getUnwindDest() == BB && II->getNormalDest() != BB,
            "EH pad must be jumped to via an unwind edge", ToPad, II);
      if (auto Bundle = II->getOperandBundle(LLVMContext::OB_funclet))
        FromPad = Bundle->Inputs[0];
      else
        FromPad = ConstantTokenNone::get(II->getContext());
    } else if (auto *CRI = dyn_cast<CleanupReturnInst>(TI)) {
      FromPad = CRI->getOperand(0);
      Check(FromPad != ToPadParent, "A cleanupret must exit its cleanup", CRI);
    } else if (auto *CSI = dyn_cast<CatchSwitchInst>(TI)) {
      FromPad = CSI;
    } else {
      Check(false, "EH pad must be jumped to via an unwind edge", ToPad, TI);
    }

    // The edge may exit from zero or more nested pads.
    SmallSet<Value *, 8> Seen;
    for (;; FromPad = getParentPad(FromPad)) {
      Check(FromPad != ToPad,
            "EH pad cannot handle exceptions raised within it", FromPad, TI);
      if (FromPad == ToPadParent) {
        // This is a legal unwind edge.
        break;
      }
      Check(!isa<ConstantTokenNone>(FromPad),
            "A single unwind edge may only enter one EH pad", TI);
      Check(Seen.insert(FromPad).second, "EH pad jumps through a cycle of pads",
            FromPad);

      // This will be diagnosed on the corresponding instruction already. We
      // need the extra check here to make sure getParentPad() works.
      Check(isa<FuncletPadInst>(FromPad) || isa<CatchSwitchInst>(FromPad),
            "Parent pad must be catchpad/cleanuppad/catchswitch", TI);
    }
  }
}

void Verifier::visitLandingPadInst(LandingPadInst &LPI) {
  // The landingpad instruction is ill-formed if it doesn't have any clauses and
  // isn't a cleanup.
  Check(LPI.getNumClauses() > 0 || LPI.isCleanup(),
        "LandingPadInst needs at least one clause or to be a cleanup.", &LPI);

  visitEHPadPredecessors(LPI);

  if (!LandingPadResultTy)
    LandingPadResultTy = LPI.getType();
  else
    Check(LandingPadResultTy == LPI.getType(),
          "The landingpad instruction should have a consistent result type "
          "inside a function.",
          &LPI);

  Function *F = LPI.getParent()->getParent();
  Check(F->hasPersonalityFn(),
        "LandingPadInst needs to be in a function with a personality.", &LPI);

  // The landingpad instruction must be the first non-PHI instruction in the
  // block.
  Check(LPI.getParent()->getLandingPadInst() == &LPI,
        "LandingPadInst not the first non-PHI instruction in the block.", &LPI);

  for (unsigned i = 0, e = LPI.getNumClauses(); i < e; ++i) {
    Constant *Clause = LPI.getClause(i);
    if (LPI.isCatch(i)) {
      Check(isa<PointerType>(Clause->getType()),
            "Catch operand does not have pointer type!", &LPI);
    } else {
      Check(LPI.isFilter(i), "Clause is neither catch nor filter!", &LPI);
      Check(isa<ConstantArray>(Clause) || isa<ConstantAggregateZero>(Clause),
            "Filter operand is not an array of constants!", &LPI);
    }
  }

  visitInstruction(LPI);
}

void Verifier::visitResumeInst(ResumeInst &RI) {
  Check(RI.getFunction()->hasPersonalityFn(),
        "ResumeInst needs to be in a function with a personality.", &RI);

  if (!LandingPadResultTy)
    LandingPadResultTy = RI.getValue()->getType();
  else
    Check(LandingPadResultTy == RI.getValue()->getType(),
          "The resume instruction should have a consistent result type "
          "inside a function.",
          &RI);

  visitTerminator(RI);
}

void Verifier::visitCatchPadInst(CatchPadInst &CPI) {
  BasicBlock *BB = CPI.getParent();

  Function *F = BB->getParent();
  Check(F->hasPersonalityFn(),
        "CatchPadInst needs to be in a function with a personality.", &CPI);

  Check(isa<CatchSwitchInst>(CPI.getParentPad()),
        "CatchPadInst needs to be directly nested in a CatchSwitchInst.",
        CPI.getParentPad());

  // The catchpad instruction must be the first non-PHI instruction in the
  // block.
  Check(BB->getFirstNonPHI() == &CPI,
        "CatchPadInst not the first non-PHI instruction in the block.", &CPI);

  visitEHPadPredecessors(CPI);
  visitFuncletPadInst(CPI);
}

void Verifier::visitCatchReturnInst(CatchReturnInst &CatchReturn) {
  Check(isa<CatchPadInst>(CatchReturn.getOperand(0)),
        "CatchReturnInst needs to be provided a CatchPad", &CatchReturn,
        CatchReturn.getOperand(0));

  visitTerminator(CatchReturn);
}

void Verifier::visitCleanupPadInst(CleanupPadInst &CPI) {
  BasicBlock *BB = CPI.getParent();

  Function *F = BB->getParent();
  Check(F->hasPersonalityFn(),
        "CleanupPadInst needs to be in a function with a personality.", &CPI);

  // The cleanuppad instruction must be the first non-PHI instruction in the
  // block.
  Check(BB->getFirstNonPHI() == &CPI,
        "CleanupPadInst not the first non-PHI instruction in the block.", &CPI);

  auto *ParentPad = CPI.getParentPad();
  Check(isa<ConstantTokenNone>(ParentPad) || isa<FuncletPadInst>(ParentPad),
        "CleanupPadInst has an invalid parent.", &CPI);

  visitEHPadPredecessors(CPI);
  visitFuncletPadInst(CPI);
}

void Verifier::visitFuncletPadInst(FuncletPadInst &FPI) {
  User *FirstUser = nullptr;
  Value *FirstUnwindPad = nullptr;
  SmallVector<FuncletPadInst *, 8> Worklist({&FPI});
  SmallSet<FuncletPadInst *, 8> Seen;

  while (!Worklist.empty()) {
    FuncletPadInst *CurrentPad = Worklist.pop_back_val();
    Check(Seen.insert(CurrentPad).second,
          "FuncletPadInst must not be nested within itself", CurrentPad);
    Value *UnresolvedAncestorPad = nullptr;
    for (User *U : CurrentPad->users()) {
      BasicBlock *UnwindDest;
      if (auto *CRI = dyn_cast<CleanupReturnInst>(U)) {
        UnwindDest = CRI->getUnwindDest();
      } else if (auto *CSI = dyn_cast<CatchSwitchInst>(U)) {
        // We allow catchswitch unwind to caller to nest
        // within an outer pad that unwinds somewhere else,
        // because catchswitch doesn't have a nounwind variant.
        // See e.g. SimplifyCFGOpt::SimplifyUnreachable.
        if (CSI->unwindsToCaller())
          continue;
        UnwindDest = CSI->getUnwindDest();
      } else if (auto *II = dyn_cast<InvokeInst>(U)) {
        UnwindDest = II->getUnwindDest();
      } else if (isa<CallInst>(U)) {
        // Calls which don't unwind may be found inside funclet
        // pads that unwind somewhere else.  We don't *require*
        // such calls to be annotated nounwind.
        continue;
      } else if (auto *CPI = dyn_cast<CleanupPadInst>(U)) {
        // The unwind dest for a cleanup can only be found by
        // recursive search.  Add it to the worklist, and we'll
        // search for its first use that determines where it unwinds.
        Worklist.push_back(CPI);
        continue;
      } else {
        Check(isa<CatchReturnInst>(U), "Bogus funclet pad use", U);
        continue;
      }

      Value *UnwindPad;
      bool ExitsFPI;
      if (UnwindDest) {
        UnwindPad = UnwindDest->getFirstNonPHI();
        if (!cast<Instruction>(UnwindPad)->isEHPad())
          continue;
        Value *UnwindParent = getParentPad(UnwindPad);
        // Ignore unwind edges that don't exit CurrentPad.
        if (UnwindParent == CurrentPad)
          continue;
        // Determine whether the original funclet pad is exited,
        // and if we are scanning nested pads determine how many
        // of them are exited so we can stop searching their
        // children.
        Value *ExitedPad = CurrentPad;
        ExitsFPI = false;
        do {
          if (ExitedPad == &FPI) {
            ExitsFPI = true;
            // Now we can resolve any ancestors of CurrentPad up to
            // FPI, but not including FPI since we need to make sure
            // to check all direct users of FPI for consistency.
            UnresolvedAncestorPad = &FPI;
            break;
          }
          Value *ExitedParent = getParentPad(ExitedPad);
          if (ExitedParent == UnwindParent) {
            // ExitedPad is the ancestor-most pad which this unwind
            // edge exits, so we can resolve up to it, meaning that
            // ExitedParent is the first ancestor still unresolved.
            UnresolvedAncestorPad = ExitedParent;
            break;
          }
          ExitedPad = ExitedParent;
        } while (!isa<ConstantTokenNone>(ExitedPad));
      } else {
        // Unwinding to caller exits all pads.
        UnwindPad = ConstantTokenNone::get(FPI.getContext());
        ExitsFPI = true;
        UnresolvedAncestorPad = &FPI;
      }

      if (ExitsFPI) {
        // This unwind edge exits FPI.  Make sure it agrees with other
        // such edges.
        if (FirstUser) {
          Check(UnwindPad == FirstUnwindPad,
                "Unwind edges out of a funclet "
                "pad must have the same unwind "
                "dest",
                &FPI, U, FirstUser);
        } else {
          FirstUser = U;
          FirstUnwindPad = UnwindPad;
          // Record cleanup sibling unwinds for verifySiblingFuncletUnwinds
          if (isa<CleanupPadInst>(&FPI) && !isa<ConstantTokenNone>(UnwindPad) &&
              getParentPad(UnwindPad) == getParentPad(&FPI))
            SiblingFuncletInfo[&FPI] = cast<Instruction>(U);
        }
      }
      // Make sure we visit all uses of FPI, but for nested pads stop as
      // soon as we know where they unwind to.
      if (CurrentPad != &FPI)
        break;
    }
    if (UnresolvedAncestorPad) {
      if (CurrentPad == UnresolvedAncestorPad) {
        // When CurrentPad is FPI itself, we don't mark it as resolved even if
        // we've found an unwind edge that exits it, because we need to verify
        // all direct uses of FPI.
        assert(CurrentPad == &FPI);
        continue;
      }
      // Pop off the worklist any nested pads that we've found an unwind
      // destination for.  The pads on the worklist are the uncles,
      // great-uncles, etc. of CurrentPad.  We've found an unwind destination
      // for all ancestors of CurrentPad up to but not including
      // UnresolvedAncestorPad.
      Value *ResolvedPad = CurrentPad;
      while (!Worklist.empty()) {
        Value *UnclePad = Worklist.back();
        Value *AncestorPad = getParentPad(UnclePad);
        // Walk ResolvedPad up the ancestor list until we either find the
        // uncle's parent or the last resolved ancestor.
        while (ResolvedPad != AncestorPad) {
          Value *ResolvedParent = getParentPad(ResolvedPad);
          if (ResolvedParent == UnresolvedAncestorPad) {
            break;
          }
          ResolvedPad = ResolvedParent;
        }
        // If the resolved ancestor search didn't find the uncle's parent,
        // then the uncle is not yet resolved.
        if (ResolvedPad != AncestorPad)
          break;
        // This uncle is resolved, so pop it from the worklist.
        Worklist.pop_back();
      }
    }
  }

  if (FirstUnwindPad) {
    if (auto *CatchSwitch = dyn_cast<CatchSwitchInst>(FPI.getParentPad())) {
      BasicBlock *SwitchUnwindDest = CatchSwitch->getUnwindDest();
      Value *SwitchUnwindPad;
      if (SwitchUnwindDest)
        SwitchUnwindPad = SwitchUnwindDest->getFirstNonPHI();
      else
        SwitchUnwindPad = ConstantTokenNone::get(FPI.getContext());
      Check(SwitchUnwindPad == FirstUnwindPad,
            "Unwind edges out of a catch must have the same unwind dest as "
            "the parent catchswitch",
            &FPI, FirstUser, CatchSwitch);
    }
  }

  visitInstruction(FPI);
}

void Verifier::visitCatchSwitchInst(CatchSwitchInst &CatchSwitch) {
  BasicBlock *BB = CatchSwitch.getParent();

  Function *F = BB->getParent();
  Check(F->hasPersonalityFn(),
        "CatchSwitchInst needs to be in a function with a personality.",
        &CatchSwitch);

  // The catchswitch instruction must be the first non-PHI instruction in the
  // block.
  Check(BB->getFirstNonPHI() == &CatchSwitch,
        "CatchSwitchInst not the first non-PHI instruction in the block.",
        &CatchSwitch);

  auto *ParentPad = CatchSwitch.getParentPad();
  Check(isa<ConstantTokenNone>(ParentPad) || isa<FuncletPadInst>(ParentPad),
        "CatchSwitchInst has an invalid parent.", ParentPad);

  if (BasicBlock *UnwindDest = CatchSwitch.getUnwindDest()) {
    Instruction *I = UnwindDest->getFirstNonPHI();
    Check(I->isEHPad() && !isa<LandingPadInst>(I),
          "CatchSwitchInst must unwind to an EH block which is not a "
          "landingpad.",
          &CatchSwitch);

    // Record catchswitch sibling unwinds for verifySiblingFuncletUnwinds
    if (getParentPad(I) == ParentPad)
      SiblingFuncletInfo[&CatchSwitch] = &CatchSwitch;
  }

  Check(CatchSwitch.getNumHandlers() != 0,
        "CatchSwitchInst cannot have empty handler list", &CatchSwitch);

  for (BasicBlock *Handler : CatchSwitch.handlers()) {
    Check(isa<CatchPadInst>(Handler->getFirstNonPHI()),
          "CatchSwitchInst handlers must be catchpads", &CatchSwitch, Handler);
  }

  visitEHPadPredecessors(CatchSwitch);
  visitTerminator(CatchSwitch);
}

void Verifier::visitCleanupReturnInst(CleanupReturnInst &CRI) {
  Check(isa<CleanupPadInst>(CRI.getOperand(0)),
        "CleanupReturnInst needs to be provided a CleanupPad", &CRI,
        CRI.getOperand(0));

  if (BasicBlock *UnwindDest = CRI.getUnwindDest()) {
    Instruction *I = UnwindDest->getFirstNonPHI();
    Check(I->isEHPad() && !isa<LandingPadInst>(I),
          "CleanupReturnInst must unwind to an EH block which is not a "
          "landingpad.",
          &CRI);
  }

  visitTerminator(CRI);
}

void Verifier::verifyDominatesUse(Instruction &I, unsigned i) {
  Instruction *Op = cast<Instruction>(I.getOperand(i));
  // If the we have an invalid invoke, don't try to compute the dominance.
  // We already reject it in the invoke specific checks and the dominance
  // computation doesn't handle multiple edges.
  if (InvokeInst *II = dyn_cast<InvokeInst>(Op)) {
    if (II->getNormalDest() == II->getUnwindDest())
      return;
  }

  // Quick check whether the def has already been encountered in the same block.
  // PHI nodes are not checked to prevent accepting preceding PHIs, because PHI
  // uses are defined to happen on the incoming edge, not at the instruction.
  //
  // FIXME: If this operand is a MetadataAsValue (wrapping a LocalAsMetadata)
  // wrapping an SSA value, assert that we've already encountered it.  See
  // related FIXME in Mapper::mapLocalAsMetadata in ValueMapper.cpp.
  if (!isa<PHINode>(I) && InstsInThisBlock.count(Op))
    return;

  const Use &U = I.getOperandUse(i);
  Check(DT.dominates(Op, U), "Instruction does not dominate all uses!", Op, &I);
}

void Verifier::visitDereferenceableMetadata(Instruction& I, MDNode* MD) {
  Check(I.getType()->isPointerTy(),
        "dereferenceable, dereferenceable_or_null "
        "apply only to pointer types",
        &I);
  Check((isa<LoadInst>(I) || isa<IntToPtrInst>(I)),
        "dereferenceable, dereferenceable_or_null apply only to load"
        " and inttoptr instructions, use attributes for calls or invokes",
        &I);
  Check(MD->getNumOperands() == 1,
        "dereferenceable, dereferenceable_or_null "
        "take one operand!",
        &I);
  ConstantInt *CI = mdconst::dyn_extract<ConstantInt>(MD->getOperand(0));
  Check(CI && CI->getType()->isIntegerTy(64),
        "dereferenceable, "
        "dereferenceable_or_null metadata value must be an i64!",
        &I);
}

void Verifier::visitProfMetadata(Instruction &I, MDNode *MD) {
  Check(MD->getNumOperands() >= 2,
        "!prof annotations should have no less than 2 operands", MD);

  // Check first operand.
  Check(MD->getOperand(0) != nullptr, "first operand should not be null", MD);
  Check(isa<MDString>(MD->getOperand(0)),
        "expected string with name of the !prof annotation", MD);
  MDString *MDS = cast<MDString>(MD->getOperand(0));
  StringRef ProfName = MDS->getString();

  // Check consistency of !prof branch_weights metadata.
  if (ProfName.equals("branch_weights")) {
    if (isa<InvokeInst>(&I)) {
      Check(MD->getNumOperands() == 2 || MD->getNumOperands() == 3,
            "Wrong number of InvokeInst branch_weights operands", MD);
    } else {
      unsigned ExpectedNumOperands = 0;
      if (BranchInst *BI = dyn_cast<BranchInst>(&I))
        ExpectedNumOperands = BI->getNumSuccessors();
      else if (SwitchInst *SI = dyn_cast<SwitchInst>(&I))
        ExpectedNumOperands = SI->getNumSuccessors();
      else if (isa<CallInst>(&I))
        ExpectedNumOperands = 1;
      else if (IndirectBrInst *IBI = dyn_cast<IndirectBrInst>(&I))
        ExpectedNumOperands = IBI->getNumDestinations();
      else if (isa<SelectInst>(&I))
        ExpectedNumOperands = 2;
      else if (CallBrInst *CI = dyn_cast<CallBrInst>(&I))
        ExpectedNumOperands = CI->getNumSuccessors();
      else
        CheckFailed("!prof branch_weights are not allowed for this instruction",
                    MD);

      Check(MD->getNumOperands() == 1 + ExpectedNumOperands,
            "Wrong number of operands", MD);
    }
    for (unsigned i = 1; i < MD->getNumOperands(); ++i) {
      auto &MDO = MD->getOperand(i);
      Check(MDO, "second operand should not be null", MD);
      Check(mdconst::dyn_extract<ConstantInt>(MDO),
            "!prof brunch_weights operand is not a const int");
    }
  }
}

void Verifier::visitDIAssignIDMetadata(Instruction &I, MDNode *MD) {
  assert(I.hasMetadata(LLVMContext::MD_DIAssignID));
  bool ExpectedInstTy =
      isa<AllocaInst>(I) || isa<StoreInst>(I) || isa<MemIntrinsic>(I);
  CheckDI(ExpectedInstTy, "!DIAssignID attached to unexpected instruction kind",
          I, MD);
  // Iterate over the MetadataAsValue uses of the DIAssignID - these should
  // only be found as DbgAssignIntrinsic operands.
  if (auto *AsValue = MetadataAsValue::getIfExists(Context, MD)) {
    for (auto *User : AsValue->users()) {
      CheckDI(isa<DbgAssignIntrinsic>(User),
              "!DIAssignID should only be used by llvm.dbg.assign intrinsics",
              MD, User);
      // All of the dbg.assign intrinsics should be in the same function as I.
      if (auto *DAI = dyn_cast<DbgAssignIntrinsic>(User))
        CheckDI(DAI->getFunction() == I.getFunction(),
                "dbg.assign not in same function as inst", DAI, &I);
    }
  }
}

void Verifier::visitCallStackMetadata(MDNode *MD) {
  // Call stack metadata should consist of a list of at least 1 constant int
  // (representing a hash of the location).
  Check(MD->getNumOperands() >= 1,
        "call stack metadata should have at least 1 operand", MD);

  for (const auto &Op : MD->operands())
    Check(mdconst::dyn_extract_or_null<ConstantInt>(Op),
          "call stack metadata operand should be constant integer", Op);
}

void Verifier::visitMemProfMetadata(Instruction &I, MDNode *MD) {
  Check(isa<CallBase>(I), "!memprof metadata should only exist on calls", &I);
  Check(MD->getNumOperands() >= 1,
        "!memprof annotations should have at least 1 metadata operand "
        "(MemInfoBlock)",
        MD);

  // Check each MIB
  for (auto &MIBOp : MD->operands()) {
    MDNode *MIB = dyn_cast<MDNode>(MIBOp);
    // The first operand of an MIB should be the call stack metadata.
    // There rest of the operands should be MDString tags, and there should be
    // at least one.
    Check(MIB->getNumOperands() >= 2,
          "Each !memprof MemInfoBlock should have at least 2 operands", MIB);

    // Check call stack metadata (first operand).
    Check(MIB->getOperand(0) != nullptr,
          "!memprof MemInfoBlock first operand should not be null", MIB);
    Check(isa<MDNode>(MIB->getOperand(0)),
          "!memprof MemInfoBlock first operand should be an MDNode", MIB);
    MDNode *StackMD = dyn_cast<MDNode>(MIB->getOperand(0));
    visitCallStackMetadata(StackMD);

    // Check that remaining operands are MDString.
    Check(llvm::all_of(llvm::drop_begin(MIB->operands()),
                       [](const MDOperand &Op) { return isa<MDString>(Op); }),
          "Not all !memprof MemInfoBlock operands 1 to N are MDString", MIB);
  }
}

void Verifier::visitCallsiteMetadata(Instruction &I, MDNode *MD) {
  Check(isa<CallBase>(I), "!callsite metadata should only exist on calls", &I);
  // Verify the partial callstack annotated from memprof profiles. This callsite
  // is a part of a profiled allocation callstack.
  visitCallStackMetadata(MD);
}

void Verifier::visitAnnotationMetadata(MDNode *Annotation) {
  Check(isa<MDTuple>(Annotation), "annotation must be a tuple");
  Check(Annotation->getNumOperands() >= 1,
        "annotation must have at least one operand");
  for (const MDOperand &Op : Annotation->operands())
    Check(isa<MDString>(Op.get()), "operands must be strings");
}

void Verifier::visitAliasScopeMetadata(const MDNode *MD) {
  unsigned NumOps = MD->getNumOperands();
  Check(NumOps >= 2 && NumOps <= 3, "scope must have two or three operands",
        MD);
  Check(MD->getOperand(0).get() == MD || isa<MDString>(MD->getOperand(0)),
        "first scope operand must be self-referential or string", MD);
  if (NumOps == 3)
    Check(isa<MDString>(MD->getOperand(2)),
          "third scope operand must be string (if used)", MD);

  MDNode *Domain = dyn_cast<MDNode>(MD->getOperand(1));
  Check(Domain != nullptr, "second scope operand must be MDNode", MD);

  unsigned NumDomainOps = Domain->getNumOperands();
  Check(NumDomainOps >= 1 && NumDomainOps <= 2,
        "domain must have one or two operands", Domain);
  Check(Domain->getOperand(0).get() == Domain ||
            isa<MDString>(Domain->getOperand(0)),
        "first domain operand must be self-referential or string", Domain);
  if (NumDomainOps == 2)
    Check(isa<MDString>(Domain->getOperand(1)),
          "second domain operand must be string (if used)", Domain);
}

void Verifier::visitAliasScopeListMetadata(const MDNode *MD) {
  for (const MDOperand &Op : MD->operands()) {
    const MDNode *OpMD = dyn_cast<MDNode>(Op);
    Check(OpMD != nullptr, "scope list must consist of MDNodes", MD);
    visitAliasScopeMetadata(OpMD);
  }
}

void Verifier::visitAccessGroupMetadata(const MDNode *MD) {
  auto IsValidAccessScope = [](const MDNode *MD) {
    return MD->getNumOperands() == 0 && MD->isDistinct();
  };

  // It must be either an access scope itself...
  if (IsValidAccessScope(MD))
    return;

  // ...or a list of access scopes.
  for (const MDOperand &Op : MD->operands()) {
    const MDNode *OpMD = dyn_cast<MDNode>(Op);
    Check(OpMD != nullptr, "Access scope list must consist of MDNodes", MD);
    Check(IsValidAccessScope(OpMD),
          "Access scope list contains invalid access scope", MD);
  }
}

/// verifyInstruction - Verify that an instruction is well formed.
///
void Verifier::visitInstruction(Instruction &I) {
  BasicBlock *BB = I.getParent();
  Check(BB, "Instruction not embedded in basic block!", &I);

  if (!isa<PHINode>(I)) {   // Check that non-phi nodes are not self referential
    for (User *U : I.users()) {
      Check(U != (User *)&I || !DT.isReachableFromEntry(BB),
            "Only PHI nodes may reference their own value!", &I);
    }
  }

  // Check that void typed values don't have names
  Check(!I.getType()->isVoidTy() || !I.hasName(),
        "Instruction has a name, but provides a void value!", &I);

  // Check that the return value of the instruction is either void or a legal
  // value type.
  Check(I.getType()->isVoidTy() || I.getType()->isFirstClassType(),
        "Instruction returns a non-scalar type!", &I);

  // Check that the instruction doesn't produce metadata. Calls are already
  // checked against the callee type.
  Check(!I.getType()->isMetadataTy() || isa<CallInst>(I) || isa<InvokeInst>(I),
        "Invalid use of metadata!", &I);

  // Check that all uses of the instruction, if they are instructions
  // themselves, actually have parent basic blocks.  If the use is not an
  // instruction, it is an error!
  for (Use &U : I.uses()) {
    if (Instruction *Used = dyn_cast<Instruction>(U.getUser()))
      Check(Used->getParent() != nullptr,
            "Instruction referencing"
            " instruction not embedded in a basic block!",
            &I, Used);
    else {
      CheckFailed("Use of instruction is not an instruction!", U);
      return;
    }
  }

  // Get a pointer to the call base of the instruction if it is some form of
  // call.
  const CallBase *CBI = dyn_cast<CallBase>(&I);

  for (unsigned i = 0, e = I.getNumOperands(); i != e; ++i) {
    Check(I.getOperand(i) != nullptr, "Instruction has null operand!", &I);

    // Check to make sure that only first-class-values are operands to
    // instructions.
    if (!I.getOperand(i)->getType()->isFirstClassType()) {
      Check(false, "Instruction operands must be first-class values!", &I);
    }

    if (Function *F = dyn_cast<Function>(I.getOperand(i))) {
      // This code checks whether the function is used as the operand of a
      // clang_arc_attachedcall operand bundle.
      auto IsAttachedCallOperand = [](Function *F, const CallBase *CBI,
                                      int Idx) {
        return CBI && CBI->isOperandBundleOfType(
                          LLVMContext::OB_clang_arc_attachedcall, Idx);
      };

      // Check to make sure that the "address of" an intrinsic function is never
      // taken. Ignore cases where the address of the intrinsic function is used
      // as the argument of operand bundle "clang.arc.attachedcall" as those
      // cases are handled in verifyAttachedCallBundle.
      Check((!F->isIntrinsic() ||
             (CBI && &CBI->getCalledOperandUse() == &I.getOperandUse(i)) ||
             IsAttachedCallOperand(F, CBI, i)),
            "Cannot take the address of an intrinsic!", &I);
      Check(!F->isIntrinsic() || isa<CallInst>(I) ||
                F->getIntrinsicID() == Intrinsic::donothing ||
                F->getIntrinsicID() == Intrinsic::seh_try_begin ||
                F->getIntrinsicID() == Intrinsic::seh_try_end ||
                F->getIntrinsicID() == Intrinsic::seh_scope_begin ||
                F->getIntrinsicID() == Intrinsic::seh_scope_end ||
                F->getIntrinsicID() == Intrinsic::coro_resume ||
                F->getIntrinsicID() == Intrinsic::coro_destroy ||
                F->getIntrinsicID() ==
                    Intrinsic::experimental_patchpoint_void ||
                F->getIntrinsicID() == Intrinsic::experimental_patchpoint_i64 ||
                F->getIntrinsicID() == Intrinsic::experimental_gc_statepoint ||
                F->getIntrinsicID() == Intrinsic::wasm_rethrow ||
                F->getIntrinsicID() == Intrinsic::detached_rethrow ||
                F->getIntrinsicID() == Intrinsic::taskframe_resume ||
                F->getIntrinsicID() == Intrinsic::sync_unwind ||
                IsAttachedCallOperand(F, CBI, i),
            "Cannot invoke an intrinsic other than donothing, patchpoint, "
            "statepoint, coro_resume, coro_destroy, detached_rethrow, "
            "taskframe_resume, sync_unwind or clang.arc.attachedcall",
            &I);
      Check(F->getParent() == &M, "Referencing function in another module!", &I,
            &M, F, F->getParent());
    } else if (BasicBlock *OpBB = dyn_cast<BasicBlock>(I.getOperand(i))) {
      Check(OpBB->getParent() == BB->getParent(),
            "Referring to a basic block in another function!", &I);
    } else if (Argument *OpArg = dyn_cast<Argument>(I.getOperand(i))) {
      Check(OpArg->getParent() == BB->getParent(),
            "Referring to an argument in another function!", &I);
    } else if (GlobalValue *GV = dyn_cast<GlobalValue>(I.getOperand(i))) {
      Check(GV->getParent() == &M, "Referencing global in another module!", &I,
            &M, GV, GV->getParent());
    } else if (isa<Instruction>(I.getOperand(i))) {
      verifyDominatesUse(I, i);
    } else if (isa<InlineAsm>(I.getOperand(i))) {
      Check(CBI && &CBI->getCalledOperandUse() == &I.getOperandUse(i),
            "Cannot take the address of an inline asm!", &I);
    } else if (ConstantExpr *CE = dyn_cast<ConstantExpr>(I.getOperand(i))) {
      if (CE->getType()->isPtrOrPtrVectorTy()) {
        // If we have a ConstantExpr pointer, we need to see if it came from an
        // illegal bitcast.
        visitConstantExprsRecursively(CE);
      }
    }
  }

  if (MDNode *MD = I.getMetadata(LLVMContext::MD_fpmath)) {
    Check(I.getType()->isFPOrFPVectorTy(),
          "fpmath requires a floating point result!", &I);
    Check(MD->getNumOperands() == 1, "fpmath takes one operand!", &I);
    if (ConstantFP *CFP0 =
            mdconst::dyn_extract_or_null<ConstantFP>(MD->getOperand(0))) {
      const APFloat &Accuracy = CFP0->getValueAPF();
      Check(&Accuracy.getSemantics() == &APFloat::IEEEsingle(),
            "fpmath accuracy must have float type", &I);
      Check(Accuracy.isFiniteNonZero() && !Accuracy.isNegative(),
            "fpmath accuracy not a positive number!", &I);
    } else {
      Check(false, "invalid fpmath accuracy!", &I);
    }
  }

  if (MDNode *Range = I.getMetadata(LLVMContext::MD_range)) {
    Check(isa<LoadInst>(I) || isa<CallInst>(I) || isa<InvokeInst>(I),
          "Ranges are only for loads, calls and invokes!", &I);
    visitRangeMetadata(I, Range, I.getType());
  }

  if (I.hasMetadata(LLVMContext::MD_invariant_group)) {
    Check(isa<LoadInst>(I) || isa<StoreInst>(I),
          "invariant.group metadata is only for loads and stores", &I);
  }

  if (MDNode *MD = I.getMetadata(LLVMContext::MD_nonnull)) {
    Check(I.getType()->isPointerTy(), "nonnull applies only to pointer types",
          &I);
    Check(isa<LoadInst>(I),
          "nonnull applies only to load instructions, use attributes"
          " for calls or invokes",
          &I);
    Check(MD->getNumOperands() == 0, "nonnull metadata must be empty", &I);
  }

  if (MDNode *MD = I.getMetadata(LLVMContext::MD_dereferenceable))
    visitDereferenceableMetadata(I, MD);

  if (MDNode *MD = I.getMetadata(LLVMContext::MD_dereferenceable_or_null))
    visitDereferenceableMetadata(I, MD);

  if (MDNode *TBAA = I.getMetadata(LLVMContext::MD_tbaa))
    TBAAVerifyHelper.visitTBAAMetadata(I, TBAA);

  if (MDNode *MD = I.getMetadata(LLVMContext::MD_noalias))
    visitAliasScopeListMetadata(MD);
  if (MDNode *MD = I.getMetadata(LLVMContext::MD_alias_scope))
    visitAliasScopeListMetadata(MD);

  if (MDNode *MD = I.getMetadata(LLVMContext::MD_access_group))
    visitAccessGroupMetadata(MD);

  if (MDNode *AlignMD = I.getMetadata(LLVMContext::MD_align)) {
    Check(I.getType()->isPointerTy(), "align applies only to pointer types",
          &I);
    Check(isa<LoadInst>(I),
          "align applies only to load instructions, "
          "use attributes for calls or invokes",
          &I);
    Check(AlignMD->getNumOperands() == 1, "align takes one operand!", &I);
    ConstantInt *CI = mdconst::dyn_extract<ConstantInt>(AlignMD->getOperand(0));
    Check(CI && CI->getType()->isIntegerTy(64),
          "align metadata value must be an i64!", &I);
    uint64_t Align = CI->getZExtValue();
    Check(isPowerOf2_64(Align), "align metadata value must be a power of 2!",
          &I);
    Check(Align <= Value::MaximumAlignment,
          "alignment is larger that implementation defined limit", &I);
  }

  if (MDNode *MD = I.getMetadata(LLVMContext::MD_prof))
    visitProfMetadata(I, MD);

  if (MDNode *MD = I.getMetadata(LLVMContext::MD_memprof))
    visitMemProfMetadata(I, MD);

  if (MDNode *MD = I.getMetadata(LLVMContext::MD_callsite))
    visitCallsiteMetadata(I, MD);

  if (MDNode *MD = I.getMetadata(LLVMContext::MD_DIAssignID))
    visitDIAssignIDMetadata(I, MD);

  if (MDNode *Annotation = I.getMetadata(LLVMContext::MD_annotation))
    visitAnnotationMetadata(Annotation);

  if (MDNode *N = I.getDebugLoc().getAsMDNode()) {
    CheckDI(isa<DILocation>(N), "invalid !dbg metadata attachment", &I, N);
    visitMDNode(*N, AreDebugLocsAllowed::Yes);
  }

  if (auto *DII = dyn_cast<DbgVariableIntrinsic>(&I)) {
    verifyFragmentExpression(*DII);
    verifyNotEntryValue(*DII);
  }

  SmallVector<std::pair<unsigned, MDNode *>, 4> MDs;
  I.getAllMetadata(MDs);
  for (auto Attachment : MDs) {
    unsigned Kind = Attachment.first;
    auto AllowLocs =
        (Kind == LLVMContext::MD_dbg || Kind == LLVMContext::MD_loop)
            ? AreDebugLocsAllowed::Yes
            : AreDebugLocsAllowed::No;
    visitMDNode(*Attachment.second, AllowLocs);
  }

  InstsInThisBlock.insert(&I);
}

/// Allow intrinsics to be verified in different ways.
void Verifier::visitIntrinsicCall(Intrinsic::ID ID, CallBase &Call) {
  Function *IF = Call.getCalledFunction();
  Check(IF->isDeclaration(), "Intrinsic functions should never be defined!",
        IF);

  // Verify that the intrinsic prototype lines up with what the .td files
  // describe.
  FunctionType *IFTy = IF->getFunctionType();
  bool IsVarArg = IFTy->isVarArg();

  SmallVector<Intrinsic::IITDescriptor, 8> Table;
  getIntrinsicInfoTableEntries(ID, Table);
  ArrayRef<Intrinsic::IITDescriptor> TableRef = Table;

  // Walk the descriptors to extract overloaded types.
  SmallVector<Type *, 4> ArgTys;
  Intrinsic::MatchIntrinsicTypesResult Res =
      Intrinsic::matchIntrinsicSignature(IFTy, TableRef, ArgTys);
  Check(Res != Intrinsic::MatchIntrinsicTypes_NoMatchRet,
        "Intrinsic has incorrect return type!", IF);
  Check(Res != Intrinsic::MatchIntrinsicTypes_NoMatchArg,
        "Intrinsic has incorrect argument type!", IF);

  // Verify if the intrinsic call matches the vararg property.
  if (IsVarArg)
    Check(!Intrinsic::matchIntrinsicVarArg(IsVarArg, TableRef),
          "Intrinsic was not defined with variable arguments!", IF);
  else
    Check(!Intrinsic::matchIntrinsicVarArg(IsVarArg, TableRef),
          "Callsite was not defined with variable arguments!", IF);

  // All descriptors should be absorbed by now.
  Check(TableRef.empty(), "Intrinsic has too few arguments!", IF);

  // Now that we have the intrinsic ID and the actual argument types (and we
  // know they are legal for the intrinsic!) get the intrinsic name through the
  // usual means.  This allows us to verify the mangling of argument types into
  // the name.
  const std::string ExpectedName =
      Intrinsic::getName(ID, ArgTys, IF->getParent(), IFTy);
  Check(ExpectedName == IF->getName(),
        "Intrinsic name not mangled correctly for type arguments! "
        "Should be: " +
            ExpectedName,
        IF);

  // If the intrinsic takes MDNode arguments, verify that they are either global
  // or are local to *this* function.
  for (Value *V : Call.args()) {
    if (auto *MD = dyn_cast<MetadataAsValue>(V))
      visitMetadataAsValue(*MD, Call.getCaller());
    if (auto *Const = dyn_cast<Constant>(V))
      Check(!Const->getType()->isX86_AMXTy(),
            "const x86_amx is not allowed in argument!");
  }

  switch (ID) {
  default:
    break;
  case Intrinsic::assume: {
    for (auto &Elem : Call.bundle_op_infos()) {
      unsigned ArgCount = Elem.End - Elem.Begin;
      // Separate storage assumptions are special insofar as they're the only
      // operand bundles allowed on assumes that aren't parameter attributes.
      if (Elem.Tag->getKey() == "separate_storage") {
        Check(ArgCount == 2,
              "separate_storage assumptions should have 2 arguments", Call);
        Check(Call.getOperand(Elem.Begin)->getType()->isPointerTy() &&
                  Call.getOperand(Elem.Begin + 1)->getType()->isPointerTy(),
              "arguments to separate_storage assumptions should be pointers",
              Call);
        return;
      }
      Check(Elem.Tag->getKey() == "ignore" ||
                Attribute::isExistingAttribute(Elem.Tag->getKey()),
            "tags must be valid attribute names", Call);
      Attribute::AttrKind Kind =
          Attribute::getAttrKindFromName(Elem.Tag->getKey());
      if (Kind == Attribute::Alignment) {
        Check(ArgCount <= 3 && ArgCount >= 2,
              "alignment assumptions should have 2 or 3 arguments", Call);
        Check(Call.getOperand(Elem.Begin)->getType()->isPointerTy(),
              "first argument should be a pointer", Call);
        Check(Call.getOperand(Elem.Begin + 1)->getType()->isIntegerTy(),
              "second argument should be an integer", Call);
        if (ArgCount == 3)
          Check(Call.getOperand(Elem.Begin + 2)->getType()->isIntegerTy(),
                "third argument should be an integer if present", Call);
        return;
      }
      Check(ArgCount <= 2, "too many arguments", Call);
      if (Kind == Attribute::None)
        break;
      if (Attribute::isIntAttrKind(Kind)) {
        Check(ArgCount == 2, "this attribute should have 2 arguments", Call);
        Check(isa<ConstantInt>(Call.getOperand(Elem.Begin + 1)),
              "the second argument should be a constant integral value", Call);
      } else if (Attribute::canUseAsParamAttr(Kind)) {
        Check((ArgCount) == 1, "this attribute should have one argument", Call);
      } else if (Attribute::canUseAsFnAttr(Kind)) {
        Check((ArgCount) == 0, "this attribute has no argument", Call);
      }
    }
    break;
  }
  case Intrinsic::coro_id: {
    auto *InfoArg = Call.getArgOperand(3)->stripPointerCasts();
    if (isa<ConstantPointerNull>(InfoArg))
      break;
    auto *GV = dyn_cast<GlobalVariable>(InfoArg);
    Check(GV && GV->isConstant() && GV->hasDefinitiveInitializer(),
          "info argument of llvm.coro.id must refer to an initialized "
          "constant");
    Constant *Init = GV->getInitializer();
    Check(isa<ConstantStruct>(Init) || isa<ConstantArray>(Init),
          "info argument of llvm.coro.id must refer to either a struct or "
          "an array");
    break;
  }
  case Intrinsic::is_fpclass: {
    const ConstantInt *TestMask = cast<ConstantInt>(Call.getOperand(1));
    Check((TestMask->getZExtValue() & ~fcAllFlags) == 0,
          "unsupported bits for llvm.is.fpclass test mask");
    break;
  }
  case Intrinsic::fptrunc_round: {
    // Check the rounding mode
    Metadata *MD = nullptr;
    auto *MAV = dyn_cast<MetadataAsValue>(Call.getOperand(1));
    if (MAV)
      MD = MAV->getMetadata();

    Check(MD != nullptr, "missing rounding mode argument", Call);

    Check(isa<MDString>(MD),
          ("invalid value for llvm.fptrunc.round metadata operand"
           " (the operand should be a string)"),
          MD);

    std::optional<RoundingMode> RoundMode =
        convertStrToRoundingMode(cast<MDString>(MD)->getString());
    Check(RoundMode && *RoundMode != RoundingMode::Dynamic,
          "unsupported rounding mode argument", Call);
    break;
  }
#define BEGIN_REGISTER_VP_INTRINSIC(VPID, ...) case Intrinsic::VPID:
#include "llvm/IR/VPIntrinsics.def"
    visitVPIntrinsic(cast<VPIntrinsic>(Call));
    break;
#define INSTRUCTION(NAME, NARGS, ROUND_MODE, INTRINSIC)                        \
  case Intrinsic::INTRINSIC:
#include "llvm/IR/ConstrainedOps.def"
    visitConstrainedFPIntrinsic(cast<ConstrainedFPIntrinsic>(Call));
    break;
  case Intrinsic::dbg_declare: // llvm.dbg.declare
    Check(isa<MetadataAsValue>(Call.getArgOperand(0)),
          "invalid llvm.dbg.declare intrinsic call 1", Call);
    visitDbgIntrinsic("declare", cast<DbgVariableIntrinsic>(Call));
    break;
  case Intrinsic::dbg_addr: // llvm.dbg.addr
    visitDbgIntrinsic("addr", cast<DbgVariableIntrinsic>(Call));
    break;
  case Intrinsic::dbg_value: // llvm.dbg.value
    visitDbgIntrinsic("value", cast<DbgVariableIntrinsic>(Call));
    break;
  case Intrinsic::dbg_assign: // llvm.dbg.assign
    visitDbgIntrinsic("assign", cast<DbgVariableIntrinsic>(Call));
    break;
  case Intrinsic::dbg_label: // llvm.dbg.label
    visitDbgLabelIntrinsic("label", cast<DbgLabelInst>(Call));
    break;
  case Intrinsic::memcpy:
  case Intrinsic::memcpy_inline:
  case Intrinsic::memmove:
  case Intrinsic::memset:
  case Intrinsic::memset_inline: {
    break;
  }
  case Intrinsic::memcpy_element_unordered_atomic:
  case Intrinsic::memmove_element_unordered_atomic:
  case Intrinsic::memset_element_unordered_atomic: {
    const auto *AMI = cast<AtomicMemIntrinsic>(&Call);

    ConstantInt *ElementSizeCI =
        cast<ConstantInt>(AMI->getRawElementSizeInBytes());
    const APInt &ElementSizeVal = ElementSizeCI->getValue();
    Check(ElementSizeVal.isPowerOf2(),
          "element size of the element-wise atomic memory intrinsic "
          "must be a power of 2",
          Call);

    auto IsValidAlignment = [&](MaybeAlign Alignment) {
      return Alignment && ElementSizeVal.ule(Alignment->value());
    };
    Check(IsValidAlignment(AMI->getDestAlign()),
          "incorrect alignment of the destination argument", Call);
    if (const auto *AMT = dyn_cast<AtomicMemTransferInst>(AMI)) {
      Check(IsValidAlignment(AMT->getSourceAlign()),
            "incorrect alignment of the source argument", Call);
    }
    break;
  }
  case Intrinsic::call_preallocated_setup: {
    auto *NumArgs = dyn_cast<ConstantInt>(Call.getArgOperand(0));
    Check(NumArgs != nullptr,
          "llvm.call.preallocated.setup argument must be a constant");
    bool FoundCall = false;
    for (User *U : Call.users()) {
      auto *UseCall = dyn_cast<CallBase>(U);
      Check(UseCall != nullptr,
            "Uses of llvm.call.preallocated.setup must be calls");
      const Function *Fn = UseCall->getCalledFunction();
      if (Fn && Fn->getIntrinsicID() == Intrinsic::call_preallocated_arg) {
        auto *AllocArgIndex = dyn_cast<ConstantInt>(UseCall->getArgOperand(1));
        Check(AllocArgIndex != nullptr,
              "llvm.call.preallocated.alloc arg index must be a constant");
        auto AllocArgIndexInt = AllocArgIndex->getValue();
        Check(AllocArgIndexInt.sge(0) &&
                  AllocArgIndexInt.slt(NumArgs->getValue()),
              "llvm.call.preallocated.alloc arg index must be between 0 and "
              "corresponding "
              "llvm.call.preallocated.setup's argument count");
      } else if (Fn && Fn->getIntrinsicID() ==
                           Intrinsic::call_preallocated_teardown) {
        // nothing to do
      } else {
        Check(!FoundCall, "Can have at most one call corresponding to a "
                          "llvm.call.preallocated.setup");
        FoundCall = true;
        size_t NumPreallocatedArgs = 0;
        for (unsigned i = 0; i < UseCall->arg_size(); i++) {
          if (UseCall->paramHasAttr(i, Attribute::Preallocated)) {
            ++NumPreallocatedArgs;
          }
        }
        Check(NumPreallocatedArgs != 0,
              "cannot use preallocated intrinsics on a call without "
              "preallocated arguments");
        Check(NumArgs->equalsInt(NumPreallocatedArgs),
              "llvm.call.preallocated.setup arg size must be equal to number "
              "of preallocated arguments "
              "at call site",
              Call, *UseCall);
        // getOperandBundle() cannot be called if more than one of the operand
        // bundle exists. There is already a check elsewhere for this, so skip
        // here if we see more than one.
        if (UseCall->countOperandBundlesOfType(LLVMContext::OB_preallocated) >
            1) {
          return;
        }
        auto PreallocatedBundle =
            UseCall->getOperandBundle(LLVMContext::OB_preallocated);
        Check(PreallocatedBundle,
              "Use of llvm.call.preallocated.setup outside intrinsics "
              "must be in \"preallocated\" operand bundle");
        Check(PreallocatedBundle->Inputs.front().get() == &Call,
              "preallocated bundle must have token from corresponding "
              "llvm.call.preallocated.setup");
      }
    }
    break;
  }
  case Intrinsic::call_preallocated_arg: {
    auto *Token = dyn_cast<CallBase>(Call.getArgOperand(0));
    Check(Token && Token->getCalledFunction()->getIntrinsicID() ==
                       Intrinsic::call_preallocated_setup,
          "llvm.call.preallocated.arg token argument must be a "
          "llvm.call.preallocated.setup");
    Check(Call.hasFnAttr(Attribute::Preallocated),
          "llvm.call.preallocated.arg must be called with a \"preallocated\" "
          "call site attribute");
    break;
  }
  case Intrinsic::call_preallocated_teardown: {
    auto *Token = dyn_cast<CallBase>(Call.getArgOperand(0));
    Check(Token && Token->getCalledFunction()->getIntrinsicID() ==
                       Intrinsic::call_preallocated_setup,
          "llvm.call.preallocated.teardown token argument must be a "
          "llvm.call.preallocated.setup");
    break;
  }
  case Intrinsic::gcroot:
  case Intrinsic::gcwrite:
  case Intrinsic::gcread:
    if (ID == Intrinsic::gcroot) {
      AllocaInst *AI =
          dyn_cast<AllocaInst>(Call.getArgOperand(0)->stripPointerCasts());
      Check(AI, "llvm.gcroot parameter #1 must be an alloca.", Call);
      Check(isa<Constant>(Call.getArgOperand(1)),
            "llvm.gcroot parameter #2 must be a constant.", Call);
      if (!AI->getAllocatedType()->isPointerTy()) {
        Check(!isa<ConstantPointerNull>(Call.getArgOperand(1)),
              "llvm.gcroot parameter #1 must either be a pointer alloca, "
              "or argument #2 must be a non-null constant.",
              Call);
      }
    }

    Check(Call.getParent()->getParent()->hasGC(),
          "Enclosing function does not use GC.", Call);
    break;
  case Intrinsic::init_trampoline:
    Check(isa<Function>(Call.getArgOperand(1)->stripPointerCasts()),
          "llvm.init_trampoline parameter #2 must resolve to a function.",
          Call);
    break;
  case Intrinsic::prefetch:
    Check(cast<ConstantInt>(Call.getArgOperand(1))->getZExtValue() < 2,
          "rw argument to llvm.prefetch must be 0-1", Call);
    Check(cast<ConstantInt>(Call.getArgOperand(2))->getZExtValue() < 4,
          "locality argument to llvm.prefetch must be 0-4", Call);
    Check(cast<ConstantInt>(Call.getArgOperand(3))->getZExtValue() < 2,
          "cache type argument to llvm.prefetch must be 0-1", Call);
    break;
  case Intrinsic::asyncprefetch: {
    ConstantInt* rw = cast<ConstantInt>(Call.getArgOperand(1));
    Check(rw->getZExtValue() >= 1 and rw->getZExtValue() <= 3,
          "Argument #2 (rw) to llvm.asyncprefetch must be in [1, 3].", Call);
    if (const auto* size = dyn_cast<ConstantInt>(Call.getArgOperand(2)))
      Check(size->getSExtValue() >= 0,
            "Argument #3 (size) to llvm.asyncprefetch must be >= 0.", Call);
    break;
  }
  case Intrinsic::memory_used:
    Check(cast<ConstantInt>(Call.getArgOperand(1))->getZExtValue() < 4,
          "Argument #2 (use) to llvm.memory.used must be in [0, 4).", Call);
    if (const auto* where = dyn_cast<ConstantInt>(Call.getArgOperand(2)))
      Check(where->getSExtValue() >= 0,
            "Argument #3 (where) to llvm.memory.used must be >= 0.", Call);
    if (const auto* beg = dyn_cast<ConstantInt>(Call.getArgOperand(3)))
      Check(beg->getSExtValue() >= -1,
            "Argument #4 (begin) to llvm.memory.used must be >= -1.", Call);
    if (const auto* end = dyn_cast<ConstantInt>(Call.getArgOperand(4)))
      Check(end->getSExtValue() >= -1,
            "Argument #5 (end) to llvm.memory.used must be >= -1.", Call);
    break;
  case Intrinsic::stackprotector:
    Check(isa<AllocaInst>(Call.getArgOperand(1)->stripPointerCasts()),
          "llvm.stackprotector parameter #2 must resolve to an alloca.", Call);
    break;
  case Intrinsic::localescape: {
    BasicBlock *BB = Call.getParent();
    Check(BB->isEntryBlock(), "llvm.localescape used outside of entry block",
          Call);
    Check(!SawFrameEscape, "multiple calls to llvm.localescape in one function",
          Call);
    for (Value *Arg : Call.args()) {
      if (isa<ConstantPointerNull>(Arg))
        continue; // Null values are allowed as placeholders.
      auto *AI = dyn_cast<AllocaInst>(Arg->stripPointerCasts());
      Check(AI && AI->isStaticAlloca(),
            "llvm.localescape only accepts static allocas", Call);
    }
    FrameEscapeInfo[BB->getParent()].first = Call.arg_size();
    SawFrameEscape = true;
    break;
  }
  case Intrinsic::localrecover: {
    Value *FnArg = Call.getArgOperand(0)->stripPointerCasts();
    Function *Fn = dyn_cast<Function>(FnArg);
    Check(Fn && !Fn->isDeclaration(),
          "llvm.localrecover first "
          "argument must be function defined in this module",
          Call);
    auto *IdxArg = cast<ConstantInt>(Call.getArgOperand(2));
    auto &Entry = FrameEscapeInfo[Fn];
    Entry.second = unsigned(
        std::max(uint64_t(Entry.second), IdxArg->getLimitedValue(~0U) + 1));
    break;
  }

  case Intrinsic::experimental_gc_statepoint:
    if (auto *CI = dyn_cast<CallInst>(&Call))
      Check(!CI->isInlineAsm(),
            "gc.statepoint support for inline assembly unimplemented", CI);
    Check(Call.getParent()->getParent()->hasGC(),
          "Enclosing function does not use GC.", Call);

    verifyStatepoint(Call);
    break;
  case Intrinsic::experimental_gc_result: {
    Check(Call.getParent()->getParent()->hasGC(),
          "Enclosing function does not use GC.", Call);

    auto *Statepoint = Call.getArgOperand(0);
    if (isa<UndefValue>(Statepoint))
      break;

    // Are we tied to a statepoint properly?
    const auto *StatepointCall = dyn_cast<CallBase>(Statepoint);
    const Function *StatepointFn =
        StatepointCall ? StatepointCall->getCalledFunction() : nullptr;
    Check(StatepointFn && StatepointFn->isDeclaration() &&
              StatepointFn->getIntrinsicID() ==
                  Intrinsic::experimental_gc_statepoint,
          "gc.result operand #1 must be from a statepoint", Call,
          Call.getArgOperand(0));

    // Check that result type matches wrapped callee.
    auto *TargetFuncType =
        cast<FunctionType>(StatepointCall->getParamElementType(2));
    Check(Call.getType() == TargetFuncType->getReturnType(),
          "gc.result result type does not match wrapped callee", Call);
    break;
  }
  case Intrinsic::experimental_gc_relocate: {
    Check(Call.arg_size() == 3, "wrong number of arguments", Call);

    Check(isa<PointerType>(Call.getType()->getScalarType()),
          "gc.relocate must return a pointer or a vector of pointers", Call);

    // Check that this relocate is correctly tied to the statepoint

    // This is case for relocate on the unwinding path of an invoke statepoint
    if (LandingPadInst *LandingPad =
            dyn_cast<LandingPadInst>(Call.getArgOperand(0))) {

      const BasicBlock *InvokeBB =
          LandingPad->getParent()->getUniquePredecessor();

      // Landingpad relocates should have only one predecessor with invoke
      // statepoint terminator
      Check(InvokeBB, "safepoints should have unique landingpads",
            LandingPad->getParent());
      Check(InvokeBB->getTerminator(), "safepoint block should be well formed",
            InvokeBB);
      Check(isa<GCStatepointInst>(InvokeBB->getTerminator()),
            "gc relocate should be linked to a statepoint", InvokeBB);
    } else {
      // In all other cases relocate should be tied to the statepoint directly.
      // This covers relocates on a normal return path of invoke statepoint and
      // relocates of a call statepoint.
      auto *Token = Call.getArgOperand(0);
      Check(isa<GCStatepointInst>(Token) || isa<UndefValue>(Token),
            "gc relocate is incorrectly tied to the statepoint", Call, Token);
    }

    // Verify rest of the relocate arguments.
    const Value &StatepointCall = *cast<GCRelocateInst>(Call).getStatepoint();

    // Both the base and derived must be piped through the safepoint.
    Value *Base = Call.getArgOperand(1);
    Check(isa<ConstantInt>(Base),
          "gc.relocate operand #2 must be integer offset", Call);

    Value *Derived = Call.getArgOperand(2);
    Check(isa<ConstantInt>(Derived),
          "gc.relocate operand #3 must be integer offset", Call);

    const uint64_t BaseIndex = cast<ConstantInt>(Base)->getZExtValue();
    const uint64_t DerivedIndex = cast<ConstantInt>(Derived)->getZExtValue();

    // Check the bounds
    if (isa<UndefValue>(StatepointCall))
      break;
    if (auto Opt = cast<GCStatepointInst>(StatepointCall)
                       .getOperandBundle(LLVMContext::OB_gc_live)) {
      Check(BaseIndex < Opt->Inputs.size(),
            "gc.relocate: statepoint base index out of bounds", Call);
      Check(DerivedIndex < Opt->Inputs.size(),
            "gc.relocate: statepoint derived index out of bounds", Call);
    }

    // Relocated value must be either a pointer type or vector-of-pointer type,
    // but gc_relocate does not need to return the same pointer type as the
    // relocated pointer. It can be casted to the correct type later if it's
    // desired. However, they must have the same address space and 'vectorness'
    GCRelocateInst &Relocate = cast<GCRelocateInst>(Call);
    auto *ResultType = Call.getType();
    auto *DerivedType = Relocate.getDerivedPtr()->getType();
    auto *BaseType = Relocate.getBasePtr()->getType();

    Check(BaseType->isPtrOrPtrVectorTy(),
          "gc.relocate: relocated value must be a pointer", Call);
    Check(DerivedType->isPtrOrPtrVectorTy(),
          "gc.relocate: relocated value must be a pointer", Call);

    Check(ResultType->isVectorTy() == DerivedType->isVectorTy(),
          "gc.relocate: vector relocates to vector and pointer to pointer",
          Call);
    Check(
        ResultType->getPointerAddressSpace() ==
            DerivedType->getPointerAddressSpace(),
        "gc.relocate: relocating a pointer shouldn't change its address space",
        Call);

    auto GC = llvm::getGCStrategy(Relocate.getFunction()->getGC());
    Check(GC, "gc.relocate: calling function must have GCStrategy",
          Call.getFunction());
    if (GC) {
      auto isGCPtr = [&GC](Type *PTy) {
        return GC->isGCManagedPointer(PTy->getScalarType()).value_or(true);
      };
      Check(isGCPtr(ResultType), "gc.relocate: must return gc pointer", Call);
      Check(isGCPtr(BaseType),
            "gc.relocate: relocated value must be a gc pointer", Call);
      Check(isGCPtr(DerivedType),
            "gc.relocate: relocated value must be a gc pointer", Call);
    }
    break;
  }
  case Intrinsic::eh_exceptioncode:
  case Intrinsic::eh_exceptionpointer: {
    Check(isa<CatchPadInst>(Call.getArgOperand(0)),
          "eh.exceptionpointer argument must be a catchpad", Call);
    break;
  }
  case Intrinsic::get_active_lane_mask: {
    Check(Call.getType()->isVectorTy(),
          "get_active_lane_mask: must return a "
          "vector",
          Call);
    auto *ElemTy = Call.getType()->getScalarType();
    Check(ElemTy->isIntegerTy(1),
          "get_active_lane_mask: element type is not "
          "i1",
          Call);
    break;
  }
  case Intrinsic::masked_load: {
    Check(Call.getType()->isVectorTy(), "masked_load: must return a vector",
          Call);

    Value *Ptr = Call.getArgOperand(0);
    ConstantInt *Alignment = cast<ConstantInt>(Call.getArgOperand(1));
    Value *Mask = Call.getArgOperand(2);
    Value *PassThru = Call.getArgOperand(3);
    Check(Mask->getType()->isVectorTy(), "masked_load: mask must be vector",
          Call);
    Check(Alignment->getValue().isPowerOf2(),
          "masked_load: alignment must be a power of 2", Call);

    PointerType *PtrTy = cast<PointerType>(Ptr->getType());
    Check(PtrTy->isOpaqueOrPointeeTypeMatches(Call.getType()),
          "masked_load: return must match pointer type", Call);
    Check(PassThru->getType() == Call.getType(),
          "masked_load: pass through and return type must match", Call);
    Check(cast<VectorType>(Mask->getType())->getElementCount() ==
              cast<VectorType>(Call.getType())->getElementCount(),
          "masked_load: vector mask must be same length as return", Call);
    break;
  }
  case Intrinsic::masked_store: {
    Value *Val = Call.getArgOperand(0);
    Value *Ptr = Call.getArgOperand(1);
    ConstantInt *Alignment = cast<ConstantInt>(Call.getArgOperand(2));
    Value *Mask = Call.getArgOperand(3);
    Check(Mask->getType()->isVectorTy(), "masked_store: mask must be vector",
          Call);
    Check(Alignment->getValue().isPowerOf2(),
          "masked_store: alignment must be a power of 2", Call);

    PointerType *PtrTy = cast<PointerType>(Ptr->getType());
    Check(PtrTy->isOpaqueOrPointeeTypeMatches(Val->getType()),
          "masked_store: storee must match pointer type", Call);
    Check(cast<VectorType>(Mask->getType())->getElementCount() ==
              cast<VectorType>(Val->getType())->getElementCount(),
          "masked_store: vector mask must be same length as value", Call);
    break;
  }

  case Intrinsic::masked_gather: {
    const APInt &Alignment =
        cast<ConstantInt>(Call.getArgOperand(1))->getValue();
    Check(Alignment.isZero() || Alignment.isPowerOf2(),
          "masked_gather: alignment must be 0 or a power of 2", Call);
    break;
  }
  case Intrinsic::masked_scatter: {
    const APInt &Alignment =
        cast<ConstantInt>(Call.getArgOperand(2))->getValue();
    Check(Alignment.isZero() || Alignment.isPowerOf2(),
          "masked_scatter: alignment must be 0 or a power of 2", Call);
    break;
  }

  case Intrinsic::experimental_guard: {
    Check(isa<CallInst>(Call), "experimental_guard cannot be invoked", Call);
    Check(Call.countOperandBundlesOfType(LLVMContext::OB_deopt) == 1,
          "experimental_guard must have exactly one "
          "\"deopt\" operand bundle");
    break;
  }

  case Intrinsic::experimental_deoptimize: {
    Check(isa<CallInst>(Call), "experimental_deoptimize cannot be invoked",
          Call);
    Check(Call.countOperandBundlesOfType(LLVMContext::OB_deopt) == 1,
          "experimental_deoptimize must have exactly one "
          "\"deopt\" operand bundle");
    Check(Call.getType() == Call.getFunction()->getReturnType(),
          "experimental_deoptimize return type must match caller return type");

    if (isa<CallInst>(Call)) {
      auto *RI = dyn_cast<ReturnInst>(Call.getNextNode());
      Check(RI,
            "calls to experimental_deoptimize must be followed by a return");

      if (!Call.getType()->isVoidTy() && RI)
        Check(RI->getReturnValue() == &Call,
              "calls to experimental_deoptimize must be followed by a return "
              "of the value computed by experimental_deoptimize");
    }

    break;
  }
  case Intrinsic::vector_reduce_and:
  case Intrinsic::vector_reduce_or:
  case Intrinsic::vector_reduce_xor:
  case Intrinsic::vector_reduce_add:
  case Intrinsic::vector_reduce_mul:
  case Intrinsic::vector_reduce_smax:
  case Intrinsic::vector_reduce_smin:
  case Intrinsic::vector_reduce_umax:
  case Intrinsic::vector_reduce_umin: {
    Type *ArgTy = Call.getArgOperand(0)->getType();
    Check(ArgTy->isIntOrIntVectorTy() && ArgTy->isVectorTy(),
          "Intrinsic has incorrect argument type!");
    break;
  }
  case Intrinsic::vector_reduce_fmax:
  case Intrinsic::vector_reduce_fmin: {
    Type *ArgTy = Call.getArgOperand(0)->getType();
    Check(ArgTy->isFPOrFPVectorTy() && ArgTy->isVectorTy(),
          "Intrinsic has incorrect argument type!");
    break;
  }
  case Intrinsic::vector_reduce_fadd:
  case Intrinsic::vector_reduce_fmul: {
    // Unlike the other reductions, the first argument is a start value. The
    // second argument is the vector to be reduced.
    Type *ArgTy = Call.getArgOperand(1)->getType();
    Check(ArgTy->isFPOrFPVectorTy() && ArgTy->isVectorTy(),
          "Intrinsic has incorrect argument type!");
    break;
  }
  case Intrinsic::smul_fix:
  case Intrinsic::smul_fix_sat:
  case Intrinsic::umul_fix:
  case Intrinsic::umul_fix_sat:
  case Intrinsic::sdiv_fix:
  case Intrinsic::sdiv_fix_sat:
  case Intrinsic::udiv_fix:
  case Intrinsic::udiv_fix_sat: {
    Value *Op1 = Call.getArgOperand(0);
    Value *Op2 = Call.getArgOperand(1);
    Check(Op1->getType()->isIntOrIntVectorTy(),
          "first operand of [us][mul|div]_fix[_sat] must be an int type or "
          "vector of ints");
    Check(Op2->getType()->isIntOrIntVectorTy(),
          "second operand of [us][mul|div]_fix[_sat] must be an int type or "
          "vector of ints");

    auto *Op3 = cast<ConstantInt>(Call.getArgOperand(2));
    Check(Op3->getType()->getBitWidth() <= 32,
          "third argument of [us][mul|div]_fix[_sat] must fit within 32 bits");

    if (ID == Intrinsic::smul_fix || ID == Intrinsic::smul_fix_sat ||
        ID == Intrinsic::sdiv_fix || ID == Intrinsic::sdiv_fix_sat) {
      Check(Op3->getZExtValue() < Op1->getType()->getScalarSizeInBits(),
            "the scale of s[mul|div]_fix[_sat] must be less than the width of "
            "the operands");
    } else {
      Check(Op3->getZExtValue() <= Op1->getType()->getScalarSizeInBits(),
            "the scale of u[mul|div]_fix[_sat] must be less than or equal "
            "to the width of the operands");
    }
    break;
  }
  case Intrinsic::lround:
  case Intrinsic::llround:
  case Intrinsic::lrint:
  case Intrinsic::llrint: {
    Type *ValTy = Call.getArgOperand(0)->getType();
    Type *ResultTy = Call.getType();
    Check(!ValTy->isVectorTy() && !ResultTy->isVectorTy(),
          "Intrinsic does not support vectors", &Call);
    break;
  }
  case Intrinsic::bswap: {
    Type *Ty = Call.getType();
    unsigned Size = Ty->getScalarSizeInBits();
    Check(Size % 16 == 0, "bswap must be an even number of bytes", &Call);
    break;
  }
  case Intrinsic::invariant_start: {
    ConstantInt *InvariantSize = dyn_cast<ConstantInt>(Call.getArgOperand(0));
    Check(InvariantSize &&
              (!InvariantSize->isNegative() || InvariantSize->isMinusOne()),
          "invariant_start parameter must be -1, 0 or a positive number",
          &Call);
    break;
  }
  case Intrinsic::matrix_multiply:
  case Intrinsic::matrix_transpose:
  case Intrinsic::matrix_column_major_load:
  case Intrinsic::matrix_column_major_store: {
    Function *IF = Call.getCalledFunction();
    ConstantInt *Stride = nullptr;
    ConstantInt *NumRows;
    ConstantInt *NumColumns;
    VectorType *ResultTy;
    Type *Op0ElemTy = nullptr;
    Type *Op1ElemTy = nullptr;
    switch (ID) {
    case Intrinsic::matrix_multiply:
      NumRows = cast<ConstantInt>(Call.getArgOperand(2));
      NumColumns = cast<ConstantInt>(Call.getArgOperand(4));
      ResultTy = cast<VectorType>(Call.getType());
      Op0ElemTy =
          cast<VectorType>(Call.getArgOperand(0)->getType())->getElementType();
      Op1ElemTy =
          cast<VectorType>(Call.getArgOperand(1)->getType())->getElementType();
      break;
    case Intrinsic::matrix_transpose:
      NumRows = cast<ConstantInt>(Call.getArgOperand(1));
      NumColumns = cast<ConstantInt>(Call.getArgOperand(2));
      ResultTy = cast<VectorType>(Call.getType());
      Op0ElemTy =
          cast<VectorType>(Call.getArgOperand(0)->getType())->getElementType();
      break;
    case Intrinsic::matrix_column_major_load: {
      Stride = dyn_cast<ConstantInt>(Call.getArgOperand(1));
      NumRows = cast<ConstantInt>(Call.getArgOperand(3));
      NumColumns = cast<ConstantInt>(Call.getArgOperand(4));
      ResultTy = cast<VectorType>(Call.getType());

      PointerType *Op0PtrTy =
          cast<PointerType>(Call.getArgOperand(0)->getType());
      if (!Op0PtrTy->isOpaque())
        Op0ElemTy = Op0PtrTy->getNonOpaquePointerElementType();
      break;
    }
    case Intrinsic::matrix_column_major_store: {
      Stride = dyn_cast<ConstantInt>(Call.getArgOperand(2));
      NumRows = cast<ConstantInt>(Call.getArgOperand(4));
      NumColumns = cast<ConstantInt>(Call.getArgOperand(5));
      ResultTy = cast<VectorType>(Call.getArgOperand(0)->getType());
      Op0ElemTy =
          cast<VectorType>(Call.getArgOperand(0)->getType())->getElementType();

      PointerType *Op1PtrTy =
          cast<PointerType>(Call.getArgOperand(1)->getType());
      if (!Op1PtrTy->isOpaque())
        Op1ElemTy = Op1PtrTy->getNonOpaquePointerElementType();
      break;
    }
    default:
      llvm_unreachable("unexpected intrinsic");
    }

    Check(ResultTy->getElementType()->isIntegerTy() ||
              ResultTy->getElementType()->isFloatingPointTy(),
          "Result type must be an integer or floating-point type!", IF);

    if (Op0ElemTy)
      Check(ResultTy->getElementType() == Op0ElemTy,
            "Vector element type mismatch of the result and first operand "
            "vector!",
            IF);

    if (Op1ElemTy)
      Check(ResultTy->getElementType() == Op1ElemTy,
            "Vector element type mismatch of the result and second operand "
            "vector!",
            IF);

    Check(cast<FixedVectorType>(ResultTy)->getNumElements() ==
              NumRows->getZExtValue() * NumColumns->getZExtValue(),
          "Result of a matrix operation does not fit in the returned vector!");

    if (Stride)
      Check(Stride->getZExtValue() >= NumRows->getZExtValue(),
            "Stride must be greater or equal than the number of rows!", IF);

    break;
  }
  case Intrinsic::experimental_vector_splice: {
    VectorType *VecTy = cast<VectorType>(Call.getType());
    int64_t Idx = cast<ConstantInt>(Call.getArgOperand(2))->getSExtValue();
    int64_t KnownMinNumElements = VecTy->getElementCount().getKnownMinValue();
    if (Call.getParent() && Call.getParent()->getParent()) {
      AttributeList Attrs = Call.getParent()->getParent()->getAttributes();
      if (Attrs.hasFnAttr(Attribute::VScaleRange))
        KnownMinNumElements *= Attrs.getFnAttrs().getVScaleRangeMin();
    }
    Check((Idx < 0 && std::abs(Idx) <= KnownMinNumElements) ||
              (Idx >= 0 && Idx < KnownMinNumElements),
          "The splice index exceeds the range [-VL, VL-1] where VL is the "
          "known minimum number of elements in the vector. For scalable "
          "vectors the minimum number of elements is determined from "
          "vscale_range.",
          &Call);
    break;
  }
  case Intrinsic::experimental_stepvector: {
    VectorType *VecTy = dyn_cast<VectorType>(Call.getType());
    Check(VecTy && VecTy->getScalarType()->isIntegerTy() &&
              VecTy->getScalarSizeInBits() >= 8,
          "experimental_stepvector only supported for vectors of integers "
          "with a bitwidth of at least 8.",
          &Call);
    break;
  }
  case Intrinsic::vector_insert: {
    Value *Vec = Call.getArgOperand(0);
    Value *SubVec = Call.getArgOperand(1);
    Value *Idx = Call.getArgOperand(2);
    unsigned IdxN = cast<ConstantInt>(Idx)->getZExtValue();

    VectorType *VecTy = cast<VectorType>(Vec->getType());
    VectorType *SubVecTy = cast<VectorType>(SubVec->getType());

    ElementCount VecEC = VecTy->getElementCount();
    ElementCount SubVecEC = SubVecTy->getElementCount();
    Check(VecTy->getElementType() == SubVecTy->getElementType(),
          "vector_insert parameters must have the same element "
          "type.",
          &Call);
    Check(IdxN % SubVecEC.getKnownMinValue() == 0,
          "vector_insert index must be a constant multiple of "
          "the subvector's known minimum vector length.");

    // If this insertion is not the 'mixed' case where a fixed vector is
    // inserted into a scalable vector, ensure that the insertion of the
    // subvector does not overrun the parent vector.
    if (VecEC.isScalable() == SubVecEC.isScalable()) {
      Check(IdxN < VecEC.getKnownMinValue() &&
                IdxN + SubVecEC.getKnownMinValue() <= VecEC.getKnownMinValue(),
            "subvector operand of vector_insert would overrun the "
            "vector being inserted into.");
    }
    break;
  }
  case Intrinsic::vector_extract: {
    Value *Vec = Call.getArgOperand(0);
    Value *Idx = Call.getArgOperand(1);
    unsigned IdxN = cast<ConstantInt>(Idx)->getZExtValue();

    VectorType *ResultTy = cast<VectorType>(Call.getType());
    VectorType *VecTy = cast<VectorType>(Vec->getType());

    ElementCount VecEC = VecTy->getElementCount();
    ElementCount ResultEC = ResultTy->getElementCount();

    Check(ResultTy->getElementType() == VecTy->getElementType(),
          "vector_extract result must have the same element "
          "type as the input vector.",
          &Call);
    Check(IdxN % ResultEC.getKnownMinValue() == 0,
          "vector_extract index must be a constant multiple of "
          "the result type's known minimum vector length.");

    // If this extraction is not the 'mixed' case where a fixed vector is is
    // extracted from a scalable vector, ensure that the extraction does not
    // overrun the parent vector.
    if (VecEC.isScalable() == ResultEC.isScalable()) {
      Check(IdxN < VecEC.getKnownMinValue() &&
                IdxN + ResultEC.getKnownMinValue() <= VecEC.getKnownMinValue(),
            "vector_extract would overrun.");
    }
    break;
  }
  case Intrinsic::experimental_noalias_scope_decl: {
    NoAliasScopeDecls.push_back(cast<IntrinsicInst>(&Call));
    break;
  }
  case Intrinsic::preserve_array_access_index:
  case Intrinsic::preserve_struct_access_index:
  case Intrinsic::aarch64_ldaxr:
  case Intrinsic::aarch64_ldxr:
  case Intrinsic::arm_ldaex:
  case Intrinsic::arm_ldrex: {
    Type *ElemTy = Call.getParamElementType(0);
    Check(ElemTy, "Intrinsic requires elementtype attribute on first argument.",
          &Call);
    break;
  }
  case Intrinsic::aarch64_stlxr:
  case Intrinsic::aarch64_stxr:
  case Intrinsic::arm_stlex:
  case Intrinsic::arm_strex: {
    Type *ElemTy = Call.getAttributes().getParamElementType(1);
    Check(ElemTy,
          "Intrinsic requires elementtype attribute on second argument.",
          &Call);
    break;
  }
  case Intrinsic::aarch64_prefetch: {
    Check(cast<ConstantInt>(Call.getArgOperand(1))->getZExtValue() < 2,
          "write argument to llvm.aarch64.prefetch must be 0 or 1", Call);
    Check(cast<ConstantInt>(Call.getArgOperand(2))->getZExtValue() < 4,
          "target argument to llvm.aarch64.prefetch must be 0-3", Call);
    Check(cast<ConstantInt>(Call.getArgOperand(3))->getZExtValue() < 2,
          "stream argument to llvm.aarch64.prefetch must be 0 or 1", Call);
    Check(cast<ConstantInt>(Call.getArgOperand(4))->getZExtValue() < 2,
          "isdata argument to llvm.aarch64.prefetch must be 0 or 1", Call);
    break;
  }
  case Intrinsic::syncregion_start: {
    SmallVector<const DetachInst *, 4> DetachUsers;
    for (const User *U : Call.users())
      if (const DetachInst *DI = dyn_cast<DetachInst>(U))
        if (DT.isReachableFromEntry(DI->getParent()))
          DetachUsers.push_back(DI);

    for (const DetachInst *DI1 : DetachUsers)
      for (const DetachInst *DI2 : DetachUsers)
        if (DI1 != DI2)
          Check(!DT.dominates(DI1->getDetached(), DI2->getParent()),
<<<<<<< HEAD
                "One detach user of a sync region dominates another",
                DI1, DI2);
=======
                "One detach user of a sync region dominates another", DI1, DI2);
>>>>>>> 9c235e1d
    break;
  }
  };
}

/// Carefully grab the subprogram from a local scope.
///
/// This carefully grabs the subprogram from a local scope, avoiding the
/// built-in assertions that would typically fire.
static DISubprogram *getSubprogram(Metadata *LocalScope) {
  if (!LocalScope)
    return nullptr;

  if (auto *SP = dyn_cast<DISubprogram>(LocalScope))
    return SP;

  if (auto *LB = dyn_cast<DILexicalBlockBase>(LocalScope))
    return getSubprogram(LB->getRawScope());

  // Just return null; broken scope chains are checked elsewhere.
  assert(!isa<DILocalScope>(LocalScope) && "Unknown type of local scope");
  return nullptr;
}

void Verifier::visitVPIntrinsic(VPIntrinsic &VPI) {
  if (auto *VPCast = dyn_cast<VPCastIntrinsic>(&VPI)) {
    auto *RetTy = cast<VectorType>(VPCast->getType());
    auto *ValTy = cast<VectorType>(VPCast->getOperand(0)->getType());
    Check(RetTy->getElementCount() == ValTy->getElementCount(),
          "VP cast intrinsic first argument and result vector lengths must be "
          "equal",
          *VPCast);

    switch (VPCast->getIntrinsicID()) {
    default:
      llvm_unreachable("Unknown VP cast intrinsic");
    case Intrinsic::vp_trunc:
      Check(RetTy->isIntOrIntVectorTy() && ValTy->isIntOrIntVectorTy(),
            "llvm.vp.trunc intrinsic first argument and result element type "
            "must be integer",
            *VPCast);
      Check(RetTy->getScalarSizeInBits() < ValTy->getScalarSizeInBits(),
            "llvm.vp.trunc intrinsic the bit size of first argument must be "
            "larger than the bit size of the return type",
            *VPCast);
      break;
    case Intrinsic::vp_zext:
    case Intrinsic::vp_sext:
      Check(RetTy->isIntOrIntVectorTy() && ValTy->isIntOrIntVectorTy(),
            "llvm.vp.zext or llvm.vp.sext intrinsic first argument and result "
            "element type must be integer",
            *VPCast);
      Check(RetTy->getScalarSizeInBits() > ValTy->getScalarSizeInBits(),
            "llvm.vp.zext or llvm.vp.sext intrinsic the bit size of first "
            "argument must be smaller than the bit size of the return type",
            *VPCast);
      break;
    case Intrinsic::vp_fptoui:
    case Intrinsic::vp_fptosi:
      Check(
          RetTy->isIntOrIntVectorTy() && ValTy->isFPOrFPVectorTy(),
          "llvm.vp.fptoui or llvm.vp.fptosi intrinsic first argument element "
          "type must be floating-point and result element type must be integer",
          *VPCast);
      break;
    case Intrinsic::vp_uitofp:
    case Intrinsic::vp_sitofp:
      Check(
          RetTy->isFPOrFPVectorTy() && ValTy->isIntOrIntVectorTy(),
          "llvm.vp.uitofp or llvm.vp.sitofp intrinsic first argument element "
          "type must be integer and result element type must be floating-point",
          *VPCast);
      break;
    case Intrinsic::vp_fptrunc:
      Check(RetTy->isFPOrFPVectorTy() && ValTy->isFPOrFPVectorTy(),
            "llvm.vp.fptrunc intrinsic first argument and result element type "
            "must be floating-point",
            *VPCast);
      Check(RetTy->getScalarSizeInBits() < ValTy->getScalarSizeInBits(),
            "llvm.vp.fptrunc intrinsic the bit size of first argument must be "
            "larger than the bit size of the return type",
            *VPCast);
      break;
    case Intrinsic::vp_fpext:
      Check(RetTy->isFPOrFPVectorTy() && ValTy->isFPOrFPVectorTy(),
            "llvm.vp.fpext intrinsic first argument and result element type "
            "must be floating-point",
            *VPCast);
      Check(RetTy->getScalarSizeInBits() > ValTy->getScalarSizeInBits(),
            "llvm.vp.fpext intrinsic the bit size of first argument must be "
            "smaller than the bit size of the return type",
            *VPCast);
      break;
    case Intrinsic::vp_ptrtoint:
      Check(RetTy->isIntOrIntVectorTy() && ValTy->isPtrOrPtrVectorTy(),
            "llvm.vp.ptrtoint intrinsic first argument element type must be "
            "pointer and result element type must be integer",
            *VPCast);
      break;
    case Intrinsic::vp_inttoptr:
      Check(RetTy->isPtrOrPtrVectorTy() && ValTy->isIntOrIntVectorTy(),
            "llvm.vp.inttoptr intrinsic first argument element type must be "
            "integer and result element type must be pointer",
            *VPCast);
      break;
    }
  }
  if (VPI.getIntrinsicID() == Intrinsic::vp_fcmp) {
    auto Pred = cast<VPCmpIntrinsic>(&VPI)->getPredicate();
    Check(CmpInst::isFPPredicate(Pred),
          "invalid predicate for VP FP comparison intrinsic", &VPI);
  }
  if (VPI.getIntrinsicID() == Intrinsic::vp_icmp) {
    auto Pred = cast<VPCmpIntrinsic>(&VPI)->getPredicate();
    Check(CmpInst::isIntPredicate(Pred),
          "invalid predicate for VP integer comparison intrinsic", &VPI);
  }
}

void Verifier::visitConstrainedFPIntrinsic(ConstrainedFPIntrinsic &FPI) {
  unsigned NumOperands;
  bool HasRoundingMD;
  switch (FPI.getIntrinsicID()) {
#define INSTRUCTION(NAME, NARG, ROUND_MODE, INTRINSIC)                         \
  case Intrinsic::INTRINSIC:                                                   \
    NumOperands = NARG;                                                        \
    HasRoundingMD = ROUND_MODE;                                                \
    break;
#include "llvm/IR/ConstrainedOps.def"
  default:
    llvm_unreachable("Invalid constrained FP intrinsic!");
  }
  NumOperands += (1 + HasRoundingMD);
  // Compare intrinsics carry an extra predicate metadata operand.
  if (isa<ConstrainedFPCmpIntrinsic>(FPI))
    NumOperands += 1;
  Check((FPI.arg_size() == NumOperands),
        "invalid arguments for constrained FP intrinsic", &FPI);

  switch (FPI.getIntrinsicID()) {
  case Intrinsic::experimental_constrained_lrint:
  case Intrinsic::experimental_constrained_llrint: {
    Type *ValTy = FPI.getArgOperand(0)->getType();
    Type *ResultTy = FPI.getType();
    Check(!ValTy->isVectorTy() && !ResultTy->isVectorTy(),
          "Intrinsic does not support vectors", &FPI);
  }
    break;

  case Intrinsic::experimental_constrained_lround:
  case Intrinsic::experimental_constrained_llround: {
    Type *ValTy = FPI.getArgOperand(0)->getType();
    Type *ResultTy = FPI.getType();
    Check(!ValTy->isVectorTy() && !ResultTy->isVectorTy(),
          "Intrinsic does not support vectors", &FPI);
    break;
  }

  case Intrinsic::experimental_constrained_fcmp:
  case Intrinsic::experimental_constrained_fcmps: {
    auto Pred = cast<ConstrainedFPCmpIntrinsic>(&FPI)->getPredicate();
    Check(CmpInst::isFPPredicate(Pred),
          "invalid predicate for constrained FP comparison intrinsic", &FPI);
    break;
  }

  case Intrinsic::experimental_constrained_fptosi:
  case Intrinsic::experimental_constrained_fptoui: {
    Value *Operand = FPI.getArgOperand(0);
    uint64_t NumSrcElem = 0;
    Check(Operand->getType()->isFPOrFPVectorTy(),
          "Intrinsic first argument must be floating point", &FPI);
    if (auto *OperandT = dyn_cast<VectorType>(Operand->getType())) {
      NumSrcElem = cast<FixedVectorType>(OperandT)->getNumElements();
    }

    Operand = &FPI;
    Check((NumSrcElem > 0) == Operand->getType()->isVectorTy(),
          "Intrinsic first argument and result disagree on vector use", &FPI);
    Check(Operand->getType()->isIntOrIntVectorTy(),
          "Intrinsic result must be an integer", &FPI);
    if (auto *OperandT = dyn_cast<VectorType>(Operand->getType())) {
      Check(NumSrcElem == cast<FixedVectorType>(OperandT)->getNumElements(),
            "Intrinsic first argument and result vector lengths must be equal",
            &FPI);
    }
  }
    break;

  case Intrinsic::experimental_constrained_sitofp:
  case Intrinsic::experimental_constrained_uitofp: {
    Value *Operand = FPI.getArgOperand(0);
    uint64_t NumSrcElem = 0;
    Check(Operand->getType()->isIntOrIntVectorTy(),
          "Intrinsic first argument must be integer", &FPI);
    if (auto *OperandT = dyn_cast<VectorType>(Operand->getType())) {
      NumSrcElem = cast<FixedVectorType>(OperandT)->getNumElements();
    }

    Operand = &FPI;
    Check((NumSrcElem > 0) == Operand->getType()->isVectorTy(),
          "Intrinsic first argument and result disagree on vector use", &FPI);
    Check(Operand->getType()->isFPOrFPVectorTy(),
          "Intrinsic result must be a floating point", &FPI);
    if (auto *OperandT = dyn_cast<VectorType>(Operand->getType())) {
      Check(NumSrcElem == cast<FixedVectorType>(OperandT)->getNumElements(),
            "Intrinsic first argument and result vector lengths must be equal",
            &FPI);
    }
  } break;

  case Intrinsic::experimental_constrained_fptrunc:
  case Intrinsic::experimental_constrained_fpext: {
    Value *Operand = FPI.getArgOperand(0);
    Type *OperandTy = Operand->getType();
    Value *Result = &FPI;
    Type *ResultTy = Result->getType();
    Check(OperandTy->isFPOrFPVectorTy(),
          "Intrinsic first argument must be FP or FP vector", &FPI);
    Check(ResultTy->isFPOrFPVectorTy(),
          "Intrinsic result must be FP or FP vector", &FPI);
    Check(OperandTy->isVectorTy() == ResultTy->isVectorTy(),
          "Intrinsic first argument and result disagree on vector use", &FPI);
    if (OperandTy->isVectorTy()) {
      Check(cast<FixedVectorType>(OperandTy)->getNumElements() ==
                cast<FixedVectorType>(ResultTy)->getNumElements(),
            "Intrinsic first argument and result vector lengths must be equal",
            &FPI);
    }
    if (FPI.getIntrinsicID() == Intrinsic::experimental_constrained_fptrunc) {
      Check(OperandTy->getScalarSizeInBits() > ResultTy->getScalarSizeInBits(),
            "Intrinsic first argument's type must be larger than result type",
            &FPI);
    } else {
      Check(OperandTy->getScalarSizeInBits() < ResultTy->getScalarSizeInBits(),
            "Intrinsic first argument's type must be smaller than result type",
            &FPI);
    }
  }
    break;

  default:
    break;
  }

  // If a non-metadata argument is passed in a metadata slot then the
  // error will be caught earlier when the incorrect argument doesn't
  // match the specification in the intrinsic call table. Thus, no
  // argument type check is needed here.

  Check(FPI.getExceptionBehavior().has_value(),
        "invalid exception behavior argument", &FPI);
  if (HasRoundingMD) {
    Check(FPI.getRoundingMode().has_value(), "invalid rounding mode argument",
          &FPI);
  }
}

void Verifier::visitDbgIntrinsic(StringRef Kind, DbgVariableIntrinsic &DII) {
  auto *MD = DII.getRawLocation();
  CheckDI(isa<ValueAsMetadata>(MD) || isa<DIArgList>(MD) ||
              (isa<MDNode>(MD) && !cast<MDNode>(MD)->getNumOperands()),
          "invalid llvm.dbg." + Kind + " intrinsic address/value", &DII, MD);
  CheckDI(isa<DILocalVariable>(DII.getRawVariable()),
          "invalid llvm.dbg." + Kind + " intrinsic variable", &DII,
          DII.getRawVariable());
  CheckDI(isa<DIExpression>(DII.getRawExpression()),
          "invalid llvm.dbg." + Kind + " intrinsic expression", &DII,
          DII.getRawExpression());

  if (auto *DAI = dyn_cast<DbgAssignIntrinsic>(&DII)) {
    CheckDI(isa<DIAssignID>(DAI->getRawAssignID()),
            "invalid llvm.dbg.assign intrinsic DIAssignID", &DII,
            DAI->getRawAssignID());
    const auto *RawAddr = DAI->getRawAddress();
    CheckDI(
        isa<ValueAsMetadata>(RawAddr) ||
            (isa<MDNode>(RawAddr) && !cast<MDNode>(RawAddr)->getNumOperands()),
        "invalid llvm.dbg.assign intrinsic address", &DII,
        DAI->getRawAddress());
    CheckDI(isa<DIExpression>(DAI->getRawAddressExpression()),
            "invalid llvm.dbg.assign intrinsic address expression", &DII,
            DAI->getRawAddressExpression());
    // All of the linked instructions should be in the same function as DII.
    for (Instruction *I : at::getAssignmentInsts(DAI))
      CheckDI(DAI->getFunction() == I->getFunction(),
              "inst not in same function as dbg.assign", I, DAI);
  }

  // Ignore broken !dbg attachments; they're checked elsewhere.
  if (MDNode *N = DII.getDebugLoc().getAsMDNode())
    if (!isa<DILocation>(N))
      return;

  BasicBlock *BB = DII.getParent();
  Function *F = BB ? BB->getParent() : nullptr;

  // The scopes for variables and !dbg attachments must agree.
  DILocalVariable *Var = DII.getVariable();
  DILocation *Loc = DII.getDebugLoc();
  CheckDI(Loc, "llvm.dbg." + Kind + " intrinsic requires a !dbg attachment",
          &DII, BB, F);

  DISubprogram *VarSP = getSubprogram(Var->getRawScope());
  DISubprogram *LocSP = getSubprogram(Loc->getRawScope());
  if (!VarSP || !LocSP)
    return; // Broken scope chains are checked elsewhere.

  CheckDI(VarSP == LocSP,
          "mismatched subprogram between llvm.dbg." + Kind +
              " variable and !dbg attachment",
          &DII, BB, F, Var, Var->getScope()->getSubprogram(), Loc,
          Loc->getScope()->getSubprogram());

  // This check is redundant with one in visitLocalVariable().
  CheckDI(isType(Var->getRawType()), "invalid type ref", Var,
          Var->getRawType());
  verifyFnArgs(DII);
}

void Verifier::visitDbgLabelIntrinsic(StringRef Kind, DbgLabelInst &DLI) {
  CheckDI(isa<DILabel>(DLI.getRawLabel()),
          "invalid llvm.dbg." + Kind + " intrinsic variable", &DLI,
          DLI.getRawLabel());

  // Ignore broken !dbg attachments; they're checked elsewhere.
  if (MDNode *N = DLI.getDebugLoc().getAsMDNode())
    if (!isa<DILocation>(N))
      return;

  BasicBlock *BB = DLI.getParent();
  Function *F = BB ? BB->getParent() : nullptr;

  // The scopes for variables and !dbg attachments must agree.
  DILabel *Label = DLI.getLabel();
  DILocation *Loc = DLI.getDebugLoc();
  Check(Loc, "llvm.dbg." + Kind + " intrinsic requires a !dbg attachment", &DLI,
        BB, F);

  DISubprogram *LabelSP = getSubprogram(Label->getRawScope());
  DISubprogram *LocSP = getSubprogram(Loc->getRawScope());
  if (!LabelSP || !LocSP)
    return;

  CheckDI(LabelSP == LocSP,
          "mismatched subprogram between llvm.dbg." + Kind +
              " label and !dbg attachment",
          &DLI, BB, F, Label, Label->getScope()->getSubprogram(), Loc,
          Loc->getScope()->getSubprogram());
}

void Verifier::verifyFragmentExpression(const DbgVariableIntrinsic &I) {
  DILocalVariable *V = dyn_cast_or_null<DILocalVariable>(I.getRawVariable());
  DIExpression *E = dyn_cast_or_null<DIExpression>(I.getRawExpression());

  // We don't know whether this intrinsic verified correctly.
  if (!V || !E || !E->isValid())
    return;

  // Nothing to do if this isn't a DW_OP_LLVM_fragment expression.
  auto Fragment = E->getFragmentInfo();
  if (!Fragment)
    return;

  // The frontend helps out GDB by emitting the members of local anonymous
  // unions as artificial local variables with shared storage. When SROA splits
  // the storage for artificial local variables that are smaller than the entire
  // union, the overhang piece will be outside of the allotted space for the
  // variable and this check fails.
  // FIXME: Remove this check as soon as clang stops doing this; it hides bugs.
  if (V->isArtificial())
    return;

  verifyFragmentExpression(*V, *Fragment, &I);
}

template <typename ValueOrMetadata>
void Verifier::verifyFragmentExpression(const DIVariable &V,
                                        DIExpression::FragmentInfo Fragment,
                                        ValueOrMetadata *Desc) {
  // If there's no size, the type is broken, but that should be checked
  // elsewhere.
  auto VarSize = V.getSizeInBits();
  if (!VarSize)
    return;

  unsigned FragSize = Fragment.SizeInBits;
  unsigned FragOffset = Fragment.OffsetInBits;
  CheckDI(FragSize + FragOffset <= *VarSize,
          "fragment is larger than or outside of variable", Desc, &V);
  CheckDI(FragSize != *VarSize, "fragment covers entire variable", Desc, &V);
}

void Verifier::verifyFnArgs(const DbgVariableIntrinsic &I) {
  // This function does not take the scope of noninlined function arguments into
  // account. Don't run it if current function is nodebug, because it may
  // contain inlined debug intrinsics.
  if (!HasDebugInfo)
    return;

  // For performance reasons only check non-inlined ones.
  if (I.getDebugLoc()->getInlinedAt())
    return;

  DILocalVariable *Var = I.getVariable();
  CheckDI(Var, "dbg intrinsic without variable");

  unsigned ArgNo = Var->getArg();
  if (!ArgNo)
    return;

  // Verify there are no duplicate function argument debug info entries.
  // These will cause hard-to-debug assertions in the DWARF backend.
  if (DebugFnArgs.size() < ArgNo)
    DebugFnArgs.resize(ArgNo, nullptr);

  auto *Prev = DebugFnArgs[ArgNo - 1];
  DebugFnArgs[ArgNo - 1] = Var;
  CheckDI(!Prev || (Prev == Var), "conflicting debug info for argument", &I,
          Prev, Var);
}

void Verifier::verifyNotEntryValue(const DbgVariableIntrinsic &I) {
  DIExpression *E = dyn_cast_or_null<DIExpression>(I.getRawExpression());

  // We don't know whether this intrinsic verified correctly.
  if (!E || !E->isValid())
    return;

  CheckDI(!E->isEntryValue(), "Entry values are only allowed in MIR", &I);
}

void Verifier::verifyCompileUnits() {
  // When more than one Module is imported into the same context, such as during
  // an LTO build before linking the modules, ODR type uniquing may cause types
  // to point to a different CU. This check does not make sense in this case.
  if (M.getContext().isODRUniquingDebugTypes())
    return;
  auto *CUs = M.getNamedMetadata("llvm.dbg.cu");
  SmallPtrSet<const Metadata *, 2> Listed;
  if (CUs)
    Listed.insert(CUs->op_begin(), CUs->op_end());
  for (const auto *CU : CUVisited)
    CheckDI(Listed.count(CU), "DICompileUnit not listed in llvm.dbg.cu", CU);
  CUVisited.clear();
}

void Verifier::verifyDeoptimizeCallingConvs() {
  if (DeoptimizeDeclarations.empty())
    return;

  const Function *First = DeoptimizeDeclarations[0];
  for (const auto *F : ArrayRef(DeoptimizeDeclarations).slice(1)) {
    Check(First->getCallingConv() == F->getCallingConv(),
          "All llvm.experimental.deoptimize declarations must have the same "
          "calling convention",
          First, F);
  }
}

void Verifier::verifyAttachedCallBundle(const CallBase &Call,
                                        const OperandBundleUse &BU) {
  FunctionType *FTy = Call.getFunctionType();

  Check((FTy->getReturnType()->isPointerTy() ||
         (Call.doesNotReturn() && FTy->getReturnType()->isVoidTy())),
        "a call with operand bundle \"clang.arc.attachedcall\" must call a "
        "function returning a pointer or a non-returning function that has a "
        "void return type",
        Call);

  Check(BU.Inputs.size() == 1 && isa<Function>(BU.Inputs.front()),
        "operand bundle \"clang.arc.attachedcall\" requires one function as "
        "an argument",
        Call);

  auto *Fn = cast<Function>(BU.Inputs.front());
  Intrinsic::ID IID = Fn->getIntrinsicID();

  if (IID) {
    Check((IID == Intrinsic::objc_retainAutoreleasedReturnValue ||
           IID == Intrinsic::objc_unsafeClaimAutoreleasedReturnValue),
          "invalid function argument", Call);
  } else {
    StringRef FnName = Fn->getName();
    Check((FnName == "objc_retainAutoreleasedReturnValue" ||
           FnName == "objc_unsafeClaimAutoreleasedReturnValue"),
          "invalid function argument", Call);
  }
}

void Verifier::verifySourceDebugInfo(const DICompileUnit &U, const DIFile &F) {
  bool HasSource = F.getSource().has_value();
  if (!HasSourceDebugInfo.count(&U))
    HasSourceDebugInfo[&U] = HasSource;
  CheckDI(HasSource == HasSourceDebugInfo[&U],
          "inconsistent use of embedded source");
}

void Verifier::verifyNoAliasScopeDecl() {
  if (NoAliasScopeDecls.empty())
    return;

  // only a single scope must be declared at a time.
  for (auto *II : NoAliasScopeDecls) {
    assert(II->getIntrinsicID() == Intrinsic::experimental_noalias_scope_decl &&
           "Not a llvm.experimental.noalias.scope.decl ?");
    const auto *ScopeListMV = dyn_cast<MetadataAsValue>(
        II->getOperand(Intrinsic::NoAliasScopeDeclScopeArg));
    Check(ScopeListMV != nullptr,
          "llvm.experimental.noalias.scope.decl must have a MetadataAsValue "
          "argument",
          II);

    const auto *ScopeListMD = dyn_cast<MDNode>(ScopeListMV->getMetadata());
    Check(ScopeListMD != nullptr, "!id.scope.list must point to an MDNode", II);
    Check(ScopeListMD->getNumOperands() == 1,
          "!id.scope.list must point to a list with a single scope", II);
    visitAliasScopeListMetadata(ScopeListMD);
  }

  // Only check the domination rule when requested. Once all passes have been
  // adapted this option can go away.
  if (!VerifyNoAliasScopeDomination)
    return;

  // Now sort the intrinsics based on the scope MDNode so that declarations of
  // the same scopes are next to each other.
  auto GetScope = [](IntrinsicInst *II) {
    const auto *ScopeListMV = cast<MetadataAsValue>(
        II->getOperand(Intrinsic::NoAliasScopeDeclScopeArg));
    return &cast<MDNode>(ScopeListMV->getMetadata())->getOperand(0);
  };

  // We are sorting on MDNode pointers here. For valid input IR this is ok.
  // TODO: Sort on Metadata ID to avoid non-deterministic error messages.
  auto Compare = [GetScope](IntrinsicInst *Lhs, IntrinsicInst *Rhs) {
    return GetScope(Lhs) < GetScope(Rhs);
  };

  llvm::sort(NoAliasScopeDecls, Compare);

  // Go over the intrinsics and check that for the same scope, they are not
  // dominating each other.
  auto ItCurrent = NoAliasScopeDecls.begin();
  while (ItCurrent != NoAliasScopeDecls.end()) {
    auto CurScope = GetScope(*ItCurrent);
    auto ItNext = ItCurrent;
    do {
      ++ItNext;
    } while (ItNext != NoAliasScopeDecls.end() &&
             GetScope(*ItNext) == CurScope);

    // [ItCurrent, ItNext) represents the declarations for the same scope.
    // Ensure they are not dominating each other.. but only if it is not too
    // expensive.
    if (ItNext - ItCurrent < 32)
      for (auto *I : llvm::make_range(ItCurrent, ItNext))
        for (auto *J : llvm::make_range(ItCurrent, ItNext))
          if (I != J)
            Check(!DT.dominates(I, J),
                  "llvm.experimental.noalias.scope.decl dominates another one "
                  "with the same scope",
                  I);
    ItCurrent = ItNext;
  }
}

//===----------------------------------------------------------------------===//
//  Implement the public interfaces to this file...
//===----------------------------------------------------------------------===//

bool llvm::verifyFunction(const Function &f, raw_ostream *OS) {
  Function &F = const_cast<Function &>(f);

  // Don't use a raw_null_ostream.  Printing IR is expensive.
  Verifier V(OS, /*ShouldTreatBrokenDebugInfoAsError=*/true, *f.getParent());

  // Note that this function's return value is inverted from what you would
  // expect of a function called "verify".
  return !V.verify(F);
}

bool llvm::verifyModule(const Module &M, raw_ostream *OS,
                        bool *BrokenDebugInfo) {
  // Don't use a raw_null_ostream.  Printing IR is expensive.
  Verifier V(OS, /*ShouldTreatBrokenDebugInfoAsError=*/!BrokenDebugInfo, M);

  bool Broken = false;
  for (const Function &F : M)
    Broken |= !V.verify(F);

  Broken |= !V.verify();
  if (BrokenDebugInfo)
    *BrokenDebugInfo = V.hasBrokenDebugInfo();
  // Note that this function's return value is inverted from what you would
  // expect of a function called "verify".
  return Broken;
}

namespace {

struct VerifierLegacyPass : public FunctionPass {
  static char ID;

  std::unique_ptr<Verifier> V;
  bool FatalErrors = true;

  VerifierLegacyPass() : FunctionPass(ID) {
    initializeVerifierLegacyPassPass(*PassRegistry::getPassRegistry());
  }
  explicit VerifierLegacyPass(bool FatalErrors)
      : FunctionPass(ID),
        FatalErrors(FatalErrors) {
    initializeVerifierLegacyPassPass(*PassRegistry::getPassRegistry());
  }

  bool doInitialization(Module &M) override {
    V = std::make_unique<Verifier>(
        &dbgs(), /*ShouldTreatBrokenDebugInfoAsError=*/false, M);
    return false;
  }

  bool runOnFunction(Function &F) override {
    if (!V->verify(F) && FatalErrors) {
      errs() << "in function " << F.getName() << '\n';
      report_fatal_error("Broken function found, compilation aborted!");
    }
    return false;
  }

  bool doFinalization(Module &M) override {
    bool HasErrors = false;
    for (Function &F : M)
      if (F.isDeclaration())
        HasErrors |= !V->verify(F);

    HasErrors |= !V->verify();
    if (FatalErrors && (HasErrors || V->hasBrokenDebugInfo()))
      report_fatal_error("Broken module found, compilation aborted!");
    return false;
  }

  void getAnalysisUsage(AnalysisUsage &AU) const override {
    AU.setPreservesAll();
  }
};

} // end anonymous namespace

/// Helper to issue failure from the TBAA verification
template <typename... Tys> void TBAAVerifier::CheckFailed(Tys &&... Args) {
  if (Diagnostic)
    return Diagnostic->CheckFailed(Args...);
}

#define CheckTBAA(C, ...)                                                      \
  do {                                                                         \
    if (!(C)) {                                                                \
      CheckFailed(__VA_ARGS__);                                                \
      return false;                                                            \
    }                                                                          \
  } while (false)

/// Verify that \p BaseNode can be used as the "base type" in the struct-path
/// TBAA scheme.  This means \p BaseNode is either a scalar node, or a
/// struct-type node describing an aggregate data structure (like a struct).
TBAAVerifier::TBAABaseNodeSummary
TBAAVerifier::verifyTBAABaseNode(Instruction &I, const MDNode *BaseNode,
                                 bool IsNewFormat) {
  if (BaseNode->getNumOperands() < 2) {
    CheckFailed("Base nodes must have at least two operands", &I, BaseNode);
    return {true, ~0u};
  }

  auto Itr = TBAABaseNodes.find(BaseNode);
  if (Itr != TBAABaseNodes.end())
    return Itr->second;

  auto Result = verifyTBAABaseNodeImpl(I, BaseNode, IsNewFormat);
  auto InsertResult = TBAABaseNodes.insert({BaseNode, Result});
  (void)InsertResult;
  assert(InsertResult.second && "We just checked!");
  return Result;
}

TBAAVerifier::TBAABaseNodeSummary
TBAAVerifier::verifyTBAABaseNodeImpl(Instruction &I, const MDNode *BaseNode,
                                     bool IsNewFormat) {
  const TBAAVerifier::TBAABaseNodeSummary InvalidNode = {true, ~0u};

  if (BaseNode->getNumOperands() == 2) {
    // Scalar nodes can only be accessed at offset 0.
    return isValidScalarTBAANode(BaseNode)
               ? TBAAVerifier::TBAABaseNodeSummary({false, 0})
               : InvalidNode;
  }

  if (IsNewFormat) {
    if (BaseNode->getNumOperands() % 3 != 0) {
      CheckFailed("Access tag nodes must have the number of operands that is a "
                  "multiple of 3!", BaseNode);
      return InvalidNode;
    }
  } else {
    if (BaseNode->getNumOperands() % 2 != 1) {
      CheckFailed("Struct tag nodes must have an odd number of operands!",
                  BaseNode);
      return InvalidNode;
    }
  }

  // Check the type size field.
  if (IsNewFormat) {
    auto *TypeSizeNode = mdconst::dyn_extract_or_null<ConstantInt>(
        BaseNode->getOperand(1));
    if (!TypeSizeNode) {
      CheckFailed("Type size nodes must be constants!", &I, BaseNode);
      return InvalidNode;
    }
  }

  // Check the type name field. In the new format it can be anything.
  if (!IsNewFormat && !isa<MDString>(BaseNode->getOperand(0))) {
    CheckFailed("Struct tag nodes have a string as their first operand",
                BaseNode);
    return InvalidNode;
  }

  bool Failed = false;

  std::optional<APInt> PrevOffset;
  unsigned BitWidth = ~0u;

  // We've already checked that BaseNode is not a degenerate root node with one
  // operand in \c verifyTBAABaseNode, so this loop should run at least once.
  unsigned FirstFieldOpNo = IsNewFormat ? 3 : 1;
  unsigned NumOpsPerField = IsNewFormat ? 3 : 2;
  for (unsigned Idx = FirstFieldOpNo; Idx < BaseNode->getNumOperands();
           Idx += NumOpsPerField) {
    const MDOperand &FieldTy = BaseNode->getOperand(Idx);
    const MDOperand &FieldOffset = BaseNode->getOperand(Idx + 1);
    if (!isa<MDNode>(FieldTy)) {
      CheckFailed("Incorrect field entry in struct type node!", &I, BaseNode);
      Failed = true;
      continue;
    }

    auto *OffsetEntryCI =
        mdconst::dyn_extract_or_null<ConstantInt>(FieldOffset);
    if (!OffsetEntryCI) {
      CheckFailed("Offset entries must be constants!", &I, BaseNode);
      Failed = true;
      continue;
    }

    if (BitWidth == ~0u)
      BitWidth = OffsetEntryCI->getBitWidth();

    if (OffsetEntryCI->getBitWidth() != BitWidth) {
      CheckFailed(
          "Bitwidth between the offsets and struct type entries must match", &I,
          BaseNode);
      Failed = true;
      continue;
    }

    // NB! As far as I can tell, we generate a non-strictly increasing offset
    // sequence only from structs that have zero size bit fields.  When
    // recursing into a contained struct in \c getFieldNodeFromTBAABaseNode we
    // pick the field lexically the latest in struct type metadata node.  This
    // mirrors the actual behavior of the alias analysis implementation.
    bool IsAscending =
        !PrevOffset || PrevOffset->ule(OffsetEntryCI->getValue());

    if (!IsAscending) {
      CheckFailed("Offsets must be increasing!", &I, BaseNode);
      Failed = true;
    }

    PrevOffset = OffsetEntryCI->getValue();

    if (IsNewFormat) {
      auto *MemberSizeNode = mdconst::dyn_extract_or_null<ConstantInt>(
          BaseNode->getOperand(Idx + 2));
      if (!MemberSizeNode) {
        CheckFailed("Member size entries must be constants!", &I, BaseNode);
        Failed = true;
        continue;
      }
    }
  }

  return Failed ? InvalidNode
                : TBAAVerifier::TBAABaseNodeSummary(false, BitWidth);
}

static bool IsRootTBAANode(const MDNode *MD) {
  return MD->getNumOperands() < 2;
}

static bool IsScalarTBAANodeImpl(const MDNode *MD,
                                 SmallPtrSetImpl<const MDNode *> &Visited) {
  if (MD->getNumOperands() != 2 && MD->getNumOperands() != 3)
    return false;

  if (!isa<MDString>(MD->getOperand(0)))
    return false;

  if (MD->getNumOperands() == 3) {
    auto *Offset = mdconst::dyn_extract<ConstantInt>(MD->getOperand(2));
    if (!(Offset && Offset->isZero() && isa<MDString>(MD->getOperand(0))))
      return false;
  }

  auto *Parent = dyn_cast_or_null<MDNode>(MD->getOperand(1));
  return Parent && Visited.insert(Parent).second &&
         (IsRootTBAANode(Parent) || IsScalarTBAANodeImpl(Parent, Visited));
}

bool TBAAVerifier::isValidScalarTBAANode(const MDNode *MD) {
  auto ResultIt = TBAAScalarNodes.find(MD);
  if (ResultIt != TBAAScalarNodes.end())
    return ResultIt->second;

  SmallPtrSet<const MDNode *, 4> Visited;
  bool Result = IsScalarTBAANodeImpl(MD, Visited);
  auto InsertResult = TBAAScalarNodes.insert({MD, Result});
  (void)InsertResult;
  assert(InsertResult.second && "Just checked!");

  return Result;
}

/// Returns the field node at the offset \p Offset in \p BaseNode.  Update \p
/// Offset in place to be the offset within the field node returned.
///
/// We assume we've okayed \p BaseNode via \c verifyTBAABaseNode.
MDNode *TBAAVerifier::getFieldNodeFromTBAABaseNode(Instruction &I,
                                                   const MDNode *BaseNode,
                                                   APInt &Offset,
                                                   bool IsNewFormat) {
  assert(BaseNode->getNumOperands() >= 2 && "Invalid base node!");

  // Scalar nodes have only one possible "field" -- their parent in the access
  // hierarchy.  Offset must be zero at this point, but our caller is supposed
  // to check that.
  if (BaseNode->getNumOperands() == 2)
    return cast<MDNode>(BaseNode->getOperand(1));

  unsigned FirstFieldOpNo = IsNewFormat ? 3 : 1;
  unsigned NumOpsPerField = IsNewFormat ? 3 : 2;
  for (unsigned Idx = FirstFieldOpNo; Idx < BaseNode->getNumOperands();
           Idx += NumOpsPerField) {
    auto *OffsetEntryCI =
        mdconst::extract<ConstantInt>(BaseNode->getOperand(Idx + 1));
    if (OffsetEntryCI->getValue().ugt(Offset)) {
      if (Idx == FirstFieldOpNo) {
        CheckFailed("Could not find TBAA parent in struct type node", &I,
                    BaseNode, &Offset);
        return nullptr;
      }

      unsigned PrevIdx = Idx - NumOpsPerField;
      auto *PrevOffsetEntryCI =
          mdconst::extract<ConstantInt>(BaseNode->getOperand(PrevIdx + 1));
      Offset -= PrevOffsetEntryCI->getValue();
      return cast<MDNode>(BaseNode->getOperand(PrevIdx));
    }
  }

  unsigned LastIdx = BaseNode->getNumOperands() - NumOpsPerField;
  auto *LastOffsetEntryCI = mdconst::extract<ConstantInt>(
      BaseNode->getOperand(LastIdx + 1));
  Offset -= LastOffsetEntryCI->getValue();
  return cast<MDNode>(BaseNode->getOperand(LastIdx));
}

static bool isNewFormatTBAATypeNode(llvm::MDNode *Type) {
  if (!Type || Type->getNumOperands() < 3)
    return false;

  // In the new format type nodes shall have a reference to the parent type as
  // its first operand.
  return isa_and_nonnull<MDNode>(Type->getOperand(0));
}

bool TBAAVerifier::visitTBAAMetadata(Instruction &I, const MDNode *MD) {
  CheckTBAA(isa<LoadInst>(I) || isa<StoreInst>(I) || isa<CallInst>(I) ||
                isa<VAArgInst>(I) || isa<AtomicRMWInst>(I) ||
                isa<AtomicCmpXchgInst>(I),
            "This instruction shall not have a TBAA access tag!", &I);

  bool IsStructPathTBAA =
      isa<MDNode>(MD->getOperand(0)) && MD->getNumOperands() >= 3;

  CheckTBAA(IsStructPathTBAA,
            "Old-style TBAA is no longer allowed, use struct-path TBAA instead",
            &I);

  MDNode *BaseNode = dyn_cast_or_null<MDNode>(MD->getOperand(0));
  MDNode *AccessType = dyn_cast_or_null<MDNode>(MD->getOperand(1));

  bool IsNewFormat = isNewFormatTBAATypeNode(AccessType);

  if (IsNewFormat) {
    CheckTBAA(MD->getNumOperands() == 4 || MD->getNumOperands() == 5,
              "Access tag metadata must have either 4 or 5 operands", &I, MD);
  } else {
    CheckTBAA(MD->getNumOperands() < 5,
              "Struct tag metadata must have either 3 or 4 operands", &I, MD);
  }

  // Check the access size field.
  if (IsNewFormat) {
    auto *AccessSizeNode = mdconst::dyn_extract_or_null<ConstantInt>(
        MD->getOperand(3));
    CheckTBAA(AccessSizeNode, "Access size field must be a constant", &I, MD);
  }

  // Check the immutability flag.
  unsigned ImmutabilityFlagOpNo = IsNewFormat ? 4 : 3;
  if (MD->getNumOperands() == ImmutabilityFlagOpNo + 1) {
    auto *IsImmutableCI = mdconst::dyn_extract_or_null<ConstantInt>(
        MD->getOperand(ImmutabilityFlagOpNo));
    CheckTBAA(IsImmutableCI,
              "Immutability tag on struct tag metadata must be a constant", &I,
              MD);
    CheckTBAA(
        IsImmutableCI->isZero() || IsImmutableCI->isOne(),
        "Immutability part of the struct tag metadata must be either 0 or 1",
        &I, MD);
  }

  CheckTBAA(BaseNode && AccessType,
            "Malformed struct tag metadata: base and access-type "
            "should be non-null and point to Metadata nodes",
            &I, MD, BaseNode, AccessType);

  if (!IsNewFormat) {
    CheckTBAA(isValidScalarTBAANode(AccessType),
              "Access type node must be a valid scalar type", &I, MD,
              AccessType);
  }

  auto *OffsetCI = mdconst::dyn_extract_or_null<ConstantInt>(MD->getOperand(2));
  CheckTBAA(OffsetCI, "Offset must be constant integer", &I, MD);

  APInt Offset = OffsetCI->getValue();
  bool SeenAccessTypeInPath = false;

  SmallPtrSet<MDNode *, 4> StructPath;

  for (/* empty */; BaseNode && !IsRootTBAANode(BaseNode);
       BaseNode = getFieldNodeFromTBAABaseNode(I, BaseNode, Offset,
                                               IsNewFormat)) {
    if (!StructPath.insert(BaseNode).second) {
      CheckFailed("Cycle detected in struct path", &I, MD);
      return false;
    }

    bool Invalid;
    unsigned BaseNodeBitWidth;
    std::tie(Invalid, BaseNodeBitWidth) = verifyTBAABaseNode(I, BaseNode,
                                                             IsNewFormat);

    // If the base node is invalid in itself, then we've already printed all the
    // errors we wanted to print.
    if (Invalid)
      return false;

    SeenAccessTypeInPath |= BaseNode == AccessType;

    if (isValidScalarTBAANode(BaseNode) || BaseNode == AccessType)
      CheckTBAA(Offset == 0, "Offset not zero at the point of scalar access",
                &I, MD, &Offset);

    CheckTBAA(BaseNodeBitWidth == Offset.getBitWidth() ||
                  (BaseNodeBitWidth == 0 && Offset == 0) ||
                  (IsNewFormat && BaseNodeBitWidth == ~0u),
              "Access bit-width not the same as description bit-width", &I, MD,
              BaseNodeBitWidth, Offset.getBitWidth());

    if (IsNewFormat && SeenAccessTypeInPath)
      break;
  }

  CheckTBAA(SeenAccessTypeInPath, "Did not see access type in access path!", &I,
            MD);
  return true;
}

char VerifierLegacyPass::ID = 0;
INITIALIZE_PASS(VerifierLegacyPass, "verify", "Module Verifier", false, false)

FunctionPass *llvm::createVerifierPass(bool FatalErrors) {
  return new VerifierLegacyPass(FatalErrors);
}

AnalysisKey VerifierAnalysis::Key;
VerifierAnalysis::Result VerifierAnalysis::run(Module &M,
                                               ModuleAnalysisManager &) {
  Result Res;
  Res.IRBroken = llvm::verifyModule(M, &dbgs(), &Res.DebugInfoBroken);
  return Res;
}

VerifierAnalysis::Result VerifierAnalysis::run(Function &F,
                                               FunctionAnalysisManager &) {
  return { llvm::verifyFunction(F, &dbgs()), false };
}

PreservedAnalyses VerifierPass::run(Module &M, ModuleAnalysisManager &AM) {
  auto Res = AM.getResult<VerifierAnalysis>(M);
  if (FatalErrors && (Res.IRBroken || Res.DebugInfoBroken))
    report_fatal_error("Broken module found, compilation aborted!");

  return PreservedAnalyses::all();
}

PreservedAnalyses VerifierPass::run(Function &F, FunctionAnalysisManager &AM) {
  auto res = AM.getResult<VerifierAnalysis>(F);
  if (res.IRBroken && FatalErrors)
    report_fatal_error("Broken function found, compilation aborted!");

  return PreservedAnalyses::all();
}<|MERGE_RESOLUTION|>--- conflicted
+++ resolved
@@ -559,10 +559,7 @@
 
   void verifyTask(const DetachInst *DI);
   void visitDetachInst(DetachInst &DI);
-<<<<<<< HEAD
-=======
   void visitReattachInst(ReattachInst &RI);
->>>>>>> 9c235e1d
 
   void verifySwiftErrorCall(CallBase &Call, const Value *SwiftErrorVal);
   void verifySwiftErrorValue(const Value *SwiftErrorVal);
@@ -2972,15 +2969,9 @@
 
     if (const ReattachInst *RI = dyn_cast<ReattachInst>(BB->getTerminator())) {
       Check(DI->getSyncRegion() == RI->getSyncRegion(),
-<<<<<<< HEAD
-             "Mismatched sync regions between detach and reattach", DI, RI);
-      Check(RI->getDetachContinue() == DI->getContinue(),
-             "Mismatched continuations between detach and reattach", DI, RI);
-=======
             "Mismatched sync regions between detach and reattach", DI, RI);
       Check(RI->getDetachContinue() == DI->getContinue(),
             "Mismatched continuations between detach and reattach", DI, RI);
->>>>>>> 9c235e1d
       // Don't add the successor of the reattach, since that's outside of the
       // task.
       continue;
@@ -2989,13 +2980,8 @@
     if (const InvokeInst *II = dyn_cast<InvokeInst>(BB->getTerminator())) {
       if (isDetachedRethrow(II)) {
         Check(DI->getSyncRegion() == II->getArgOperand(0),
-<<<<<<< HEAD
-              "Mismatched sync regions between detach and detached.rethrow",
-              DI, II);
-=======
               "Mismatched sync regions between detach and detached.rethrow", DI,
               II);
->>>>>>> 9c235e1d
         Check(isa<UnreachableInst>(II->getNormalDest()->getTerminator()),
               "detached.rethrow intrinsic has an "
               "unexpected normal destination.",
@@ -3014,19 +3000,11 @@
       }
     }
 
-<<<<<<< HEAD
-    // Assert that do not encounter a return or resume in the middle of the
-    // task.
-    Check(!isa<ReturnInst>(BB->getTerminator()) &&
-           !isa<ResumeInst>(BB->getTerminator()),
-           "Unexpected return or resume in task", BB->getTerminator());
-=======
     // Check that do not encounter a return or resume in the middle of the
     // task.
     Check(!isa<ReturnInst>(BB->getTerminator()) &&
               !isa<ResumeInst>(BB->getTerminator()),
           "Unexpected return or resume in task", BB->getTerminator());
->>>>>>> 9c235e1d
 
     // Add the successors of this basic block.
     for (const BasicBlock *Successor : successors(BB))
@@ -3035,8 +3013,6 @@
   } while (!Worklist.empty());
 }
 
-<<<<<<< HEAD
-=======
 void Verifier::visitReattachInst(ReattachInst &RI) {
   if (DT.isReachableFromEntry(RI.getParent())) {
     // Check that the continuation of the reattach has a detach predecessor.
@@ -3055,7 +3031,6 @@
   visitTerminator(RI);
 }
 
->>>>>>> 9c235e1d
 void Verifier::visitDetachInst(DetachInst &DI) {
   if (DetachesVisited.insert(&DI).second)
     verifyTask(&DI);
@@ -4231,16 +4206,10 @@
     for (BasicBlock *PredBB : predecessors(BB)) {
       if (const auto *DI = dyn_cast<DetachInst>(PredBB->getTerminator())) {
         Check(DI && DI->getUnwindDest() == BB && DI->getDetached() != BB &&
-<<<<<<< HEAD
-              DI->getContinue() != BB,
-              "A detach can only jump to a block containing a LandingPadInst "
-              "as the unwind destination.", LPI);
-=======
                   DI->getContinue() != BB,
               "A detach can only jump to a block containing a LandingPadInst "
               "as the unwind destination.",
               LPI);
->>>>>>> 9c235e1d
         continue;
       }
       const auto *II = dyn_cast<InvokeInst>(PredBB->getTerminator());
@@ -5987,12 +5956,7 @@
       for (const DetachInst *DI2 : DetachUsers)
         if (DI1 != DI2)
           Check(!DT.dominates(DI1->getDetached(), DI2->getParent()),
-<<<<<<< HEAD
-                "One detach user of a sync region dominates another",
-                DI1, DI2);
-=======
                 "One detach user of a sync region dominates another", DI1, DI2);
->>>>>>> 9c235e1d
     break;
   }
   };
