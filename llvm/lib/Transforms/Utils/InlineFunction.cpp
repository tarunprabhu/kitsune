--- conflicted
+++ resolved
@@ -646,37 +646,6 @@
     if (!BlocksToProcess.count(BB))
       continue;
 
-<<<<<<< HEAD
-    if (Instruction *TFCreate = FindTaskFrameCreateInBlock(BB)) {
-      if (TFCreate != CurrentTaskFrame) {
-        // Split the block at the taskframe.create, if necessary.
-        BasicBlock *NewBB;
-        if (TFCreate != &BB->front()) {
-          NewBB = SplitBlock(BB, TFCreate);
-          BlocksToProcess.insert(NewBB);
-        } else
-          NewBB = BB;
-
-        // Split any blocks containing taskframe.end intrinsics that use
-        // TFCreate.
-        splitTaskFrameEnds(TFCreate);
-
-        // Create an unwind edge for the taskframe.
-        BasicBlock *TaskFrameUnwindEdge = CreateSubTaskUnwindEdge(
-            Intrinsic::taskframe_resume, TFCreate, UnwindEdge,
-            Unreachable, TFCreate);
-
-        // Recursively check all blocks
-        HandleInlinedTasksHelper(BlocksToProcess, NewBB, TaskFrameUnwindEdge,
-                                 Unreachable, TFCreate, &Worklist, Invoke,
-                                 InlinedLPads);
-
-        // Remove the unwind edge for the taskframe if it is not needed.
-        if (pred_empty(TaskFrameUnwindEdge))
-          TaskFrameUnwindEdge->eraseFromParent();
-        continue;
-      }
-=======
     if (Instruction *TFCreate =
             FindTaskFrameCreateInBlock(BB, CurrentTaskFrame)) {
       // Split the block at the taskframe.create, if necessary.
@@ -705,7 +674,6 @@
       if (pred_empty(TaskFrameUnwindEdge))
         TaskFrameUnwindEdge->eraseFromParent();
       continue;
->>>>>>> 9c235e1d
     }
 
     // Promote any calls in the block to invokes.
@@ -2511,10 +2479,6 @@
       !Caller->getAttributes().hasFnAttr(Attribute::StrictFP)) {
     return InlineResult::failure("incompatible strictfp attributes");
   }
-  // Canonicalize the caller by splitting blocks containing taskframe.create
-  // intrinsics.
-  if (splitTaskFrameCreateBlocks(*Caller))
-    OrigBB = CB.getParent();
 
   // GC poses two hazards to inlining, which only occur when the callee has GC:
   //  1. If the caller has no GC, then the callee's GC must be propagated to the
@@ -2544,16 +2508,6 @@
     Triple T(Caller->getParent()->getTargetTriple());
     if (!CallerPersonality)
       Caller->setPersonalityFn(CalledPersonality);
-<<<<<<< HEAD
-    // If the personality functions match, then we can perform the
-    // inlining. Otherwise, we can't inline.
-    // TODO: This isn't 100% true. Some personality functions are proper
-    //       supersets of others and can be used in place of the other.
-    else if (CalledPersonality != CallerPersonality &&
-             classifyEHPersonality(CalledPersonality) !=
-                 getDefaultEHPersonality(T))
-      return InlineResult::failure("incompatible personality");
-=======
     else if (CalledPersonality != CallerPersonality) {
       // See if we want to replace CallerPersonality with the CalledPersonality,
       // because CalledPersonality is a proper superset.
@@ -2589,7 +2543,6 @@
           return InlineResult::failure("incompatible personality");
       }
     }
->>>>>>> 9c235e1d
   }
 
   // We need to figure out which funclet the callsite was in so that we may
