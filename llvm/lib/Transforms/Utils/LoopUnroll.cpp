//===-- UnrollLoop.cpp - Loop unrolling utilities -------------------------===//
//
// Part of the LLVM Project, under the Apache License v2.0 with LLVM Exceptions.
// See https://llvm.org/LICENSE.txt for license information.
// SPDX-License-Identifier: Apache-2.0 WITH LLVM-exception
//
//===----------------------------------------------------------------------===//
//
// This file implements some loop unrolling utilities. It does not define any
// actual pass or policy, but provides a single function to perform loop
// unrolling.
//
// The process of unrolling can produce extraneous basic blocks linked with
// unconditional branches.  This will be corrected in the future.
//
//===----------------------------------------------------------------------===//

#include "llvm/ADT/ArrayRef.h"
#include "llvm/ADT/DenseMap.h"
#include "llvm/ADT/STLExtras.h"
#include "llvm/ADT/SetVector.h"
#include "llvm/ADT/SmallVector.h"
#include "llvm/ADT/Statistic.h"
#include "llvm/ADT/StringRef.h"
#include "llvm/ADT/Twine.h"
#include "llvm/ADT/ilist_iterator.h"
#include "llvm/ADT/iterator_range.h"
#include "llvm/Analysis/AssumptionCache.h"
#include "llvm/Analysis/DomTreeUpdater.h"
#include "llvm/Analysis/InstructionSimplify.h"
#include "llvm/Analysis/LoopInfo.h"
#include "llvm/Analysis/LoopIterator.h"
#include "llvm/Analysis/OptimizationRemarkEmitter.h"
#include "llvm/Analysis/ScalarEvolution.h"
#include "llvm/Analysis/TapirTaskInfo.h"
#include "llvm/IR/BasicBlock.h"
#include "llvm/IR/CFG.h"
#include "llvm/IR/Constants.h"
#include "llvm/IR/DebugInfoMetadata.h"
#include "llvm/IR/DebugLoc.h"
#include "llvm/IR/DiagnosticInfo.h"
#include "llvm/IR/Dominators.h"
#include "llvm/IR/Function.h"
#include "llvm/IR/Instruction.h"
#include "llvm/IR/Instructions.h"
#include "llvm/IR/IntrinsicInst.h"
#include "llvm/IR/Metadata.h"
#include "llvm/IR/Module.h"
#include "llvm/IR/Use.h"
#include "llvm/IR/User.h"
#include "llvm/IR/ValueHandle.h"
#include "llvm/IR/ValueMap.h"
#include "llvm/Support/Casting.h"
#include "llvm/Support/CommandLine.h"
#include "llvm/Support/Debug.h"
#include "llvm/Support/GenericDomTree.h"
#include "llvm/Support/MathExtras.h"
#include "llvm/Support/raw_ostream.h"
#include "llvm/Transforms/Utils/BasicBlockUtils.h"
#include "llvm/Transforms/Utils/Cloning.h"
#include "llvm/Transforms/Utils/Local.h"
#include "llvm/Transforms/Utils/LoopSimplify.h"
#include "llvm/Transforms/Utils/LoopUtils.h"
#include "llvm/Transforms/Utils/SimplifyIndVar.h"
#include "llvm/Transforms/Utils/TapirUtils.h"
#include "llvm/Transforms/Utils/UnrollLoop.h"
#include "llvm/Transforms/Utils/ValueMapper.h"
#include <algorithm>
#include <assert.h>
#include <numeric>
#include <type_traits>
#include <vector>

namespace llvm {
class DataLayout;
class Value;
} // namespace llvm

using namespace llvm;

#define DEBUG_TYPE "loop-unroll"

// TODO: Should these be here or in LoopUnroll?
STATISTIC(NumCompletelyUnrolled, "Number of loops completely unrolled");
STATISTIC(NumUnrolled, "Number of loops unrolled (completely or otherwise)");
STATISTIC(NumUnrolledNotLatch, "Number of loops unrolled without a conditional "
                               "latch (completely or otherwise)");

static cl::opt<bool>
UnrollRuntimeEpilog("unroll-runtime-epilog", cl::init(false), cl::Hidden,
                    cl::desc("Allow runtime unrolled loops to be unrolled "
                             "with epilog instead of prolog."));

static cl::opt<bool>
UnrollVerifyDomtree("unroll-verify-domtree", cl::Hidden,
                    cl::desc("Verify domtree after unrolling"),
#ifdef EXPENSIVE_CHECKS
    cl::init(true)
#else
    cl::init(false)
#endif
                    );

static cl::opt<bool>
UnrollVerifyLoopInfo("unroll-verify-loopinfo", cl::Hidden,
                    cl::desc("Verify loopinfo after unrolling"),
#ifdef EXPENSIVE_CHECKS
    cl::init(true)
#else
    cl::init(false)
#endif
                    );


/// Check if unrolling created a situation where we need to insert phi nodes to
/// preserve LCSSA form.
/// \param Blocks is a vector of basic blocks representing unrolled loop.
/// \param L is the outer loop.
/// It's possible that some of the blocks are in L, and some are not. In this
/// case, if there is a use is outside L, and definition is inside L, we need to
/// insert a phi-node, otherwise LCSSA will be broken.
/// The function is just a helper function for llvm::UnrollLoop that returns
/// true if this situation occurs, indicating that LCSSA needs to be fixed.
static bool needToInsertPhisForLCSSA(Loop *L,
                                     const std::vector<BasicBlock *> &Blocks,
                                     LoopInfo *LI) {
  for (BasicBlock *BB : Blocks) {
    if (LI->getLoopFor(BB) == L)
      continue;
    for (Instruction &I : *BB) {
      for (Use &U : I.operands()) {
        if (const auto *Def = dyn_cast<Instruction>(U)) {
          Loop *DefLoop = LI->getLoopFor(Def->getParent());
          if (!DefLoop)
            continue;
          if (DefLoop->contains(L))
            return true;
        }
      }
    }
  }
  return false;
}

/// Adds ClonedBB to LoopInfo, creates a new loop for ClonedBB if necessary
/// and adds a mapping from the original loop to the new loop to NewLoops.
/// Returns nullptr if no new loop was created and a pointer to the
/// original loop OriginalBB was part of otherwise.
const Loop* llvm::addClonedBlockToLoopInfo(BasicBlock *OriginalBB,
                                           BasicBlock *ClonedBB, LoopInfo *LI,
                                           NewLoopsMap &NewLoops) {
  // Figure out which loop New is in.
  const Loop *OldLoop = LI->getLoopFor(OriginalBB);
  assert(OldLoop && "Should (at least) be in the loop being unrolled!");

  Loop *&NewLoop = NewLoops[OldLoop];
  if (!NewLoop) {
    // Found a new sub-loop.
    assert(OriginalBB == OldLoop->getHeader() &&
           "Header should be first in RPO");

    NewLoop = LI->AllocateLoop();
    Loop *NewLoopParent = NewLoops.lookup(OldLoop->getParentLoop());

    if (NewLoopParent)
      NewLoopParent->addChildLoop(NewLoop);
    else
      LI->addTopLevelLoop(NewLoop);

    NewLoop->addBasicBlockToLoop(ClonedBB, *LI);
    return OldLoop;
  } else {
    NewLoop->addBasicBlockToLoop(ClonedBB, *LI);
    return nullptr;
  }
}

/// The function chooses which type of unroll (epilog or prolog) is more
/// profitabale.
/// Epilog unroll is more profitable when there is PHI that starts from
/// constant.  In this case epilog will leave PHI start from constant,
/// but prolog will convert it to non-constant.
///
/// loop:
///   PN = PHI [I, Latch], [CI, PreHeader]
///   I = foo(PN)
///   ...
///
/// Epilog unroll case.
/// loop:
///   PN = PHI [I2, Latch], [CI, PreHeader]
///   I1 = foo(PN)
///   I2 = foo(I1)
///   ...
/// Prolog unroll case.
///   NewPN = PHI [PrologI, Prolog], [CI, PreHeader]
/// loop:
///   PN = PHI [I2, Latch], [NewPN, PreHeader]
///   I1 = foo(PN)
///   I2 = foo(I1)
///   ...
///
static bool isEpilogProfitable(Loop *L) {
  BasicBlock *PreHeader = L->getLoopPreheader();
  BasicBlock *Header = L->getHeader();
  assert(PreHeader && Header);
  for (const PHINode &PN : Header->phis()) {
    if (isa<ConstantInt>(PN.getIncomingValueForBlock(PreHeader)))
      return true;
  }
  return false;
}

/// Perform some cleanup and simplifications on loops after unrolling. It is
/// useful to simplify the IV's in the new loop, as well as do a quick
/// simplify/dce pass of the instructions.
void llvm::simplifyLoopAfterUnroll(Loop *L, bool SimplifyIVs, LoopInfo *LI,
                                   ScalarEvolution *SE, DominatorTree *DT,
                                   AssumptionCache *AC,
                                   const TargetTransformInfo *TTI) {
  // Simplify any new induction variables in the partially unrolled loop.
  if (SE && SimplifyIVs) {
    SmallVector<WeakTrackingVH, 16> DeadInsts;
    simplifyLoopIVs(L, SE, DT, LI, TTI, DeadInsts);

    // Aggressively clean up dead instructions that simplifyLoopIVs already
    // identified. Any remaining should be cleaned up below.
    while (!DeadInsts.empty()) {
      Value *V = DeadInsts.pop_back_val();
      if (Instruction *Inst = dyn_cast_or_null<Instruction>(V))
        RecursivelyDeleteTriviallyDeadInstructions(Inst);
    }
  }

  // At this point, the code is well formed.  Perform constprop, instsimplify,
  // and dce.
  const DataLayout &DL = L->getHeader()->getModule()->getDataLayout();
  SmallVector<WeakTrackingVH, 16> DeadInsts;
  for (BasicBlock *BB : L->getBlocks()) {
    for (Instruction &Inst : llvm::make_early_inc_range(*BB)) {
      if (Value *V = simplifyInstruction(&Inst, {DL, nullptr, DT, AC}))
        if (LI->replacementPreservesLCSSAForm(&Inst, V))
          Inst.replaceAllUsesWith(V);
      if (isInstructionTriviallyDead(&Inst))
        DeadInsts.emplace_back(&Inst);
    }
    // We can't do recursive deletion until we're done iterating, as we might
    // have a phi which (potentially indirectly) uses instructions later in
    // the block we're iterating through.
    RecursivelyDeleteTriviallyDeadInstructions(DeadInsts);
  }
}

namespace llvm {
// Wrapper class for GraphTraits to examine task exits of a loop.
template <class GraphType> struct TaskExitGraph {
  const GraphType &Graph;

  inline TaskExitGraph(const GraphType &G) : Graph(G) {}
};

// GraphTraits to examine task exits of a loop, to support using the post_order
// iterator to examine the task exits.
template <> struct GraphTraits<TaskExitGraph<BasicBlock *>> {
  using NodeRef = BasicBlock *;

  struct TaskExitFilter {
    NodeRef TaskExitPred = nullptr;
    TaskExitFilter(NodeRef TaskExit) : TaskExitPred(TaskExit) {}
    bool operator()(NodeRef N) const {
      return !isDetachedRethrow(TaskExitPred->getTerminator()) &&
             !isTaskFrameResume(TaskExitPred->getTerminator());
    }
  };

  using ChildIteratorType = filter_iterator<succ_iterator, TaskExitFilter>;

  static NodeRef getEntryNode(TaskExitGraph<BasicBlock *> G) { return G.Graph; }
  static ChildIteratorType child_begin(NodeRef N) {
    return make_filter_range(successors(N), TaskExitFilter(N)).begin();
  }
  static ChildIteratorType child_end(NodeRef N) {
    return make_filter_range(successors(N), TaskExitFilter(N)).end();
  }
};
} // namespace llvm

// Clone task-exit blocks that are effectively part of the loop but don't appear
// to be based on standard loop analysis.
<<<<<<< HEAD
static void handleTaskExits(SmallPtrSetImpl<BasicBlock *> &TaskExits,
                            SmallPtrSetImpl<BasicBlock *> &TaskExitSrcs,
                            unsigned It, Loop *L, BasicBlock *Header,
                            LoopInfo *LI, NewLoopsMap &NewLoops,
                            SmallSetVector<Loop *, 4> &LoopsToSimplify,
                            ValueToValueMapTy &LastValueMap,
                            SmallVectorImpl<BasicBlock *> &NewBlocks,
                            std::vector<BasicBlock *> &UnrolledLoopBlocks,
                            DominatorTree *DT) {
=======
static void handleTaskExits(
    SmallPtrSetImpl<BasicBlock *> &TaskExits,
    SmallPtrSetImpl<BasicBlock *> &TaskExitSrcs, unsigned It, Loop *L,
    BasicBlock *Header, BasicBlock *BBInsertPt, LoopInfo *LI,
    NewLoopsMap &NewLoops, SmallSetVector<Loop *, 4> &LoopsToSimplify,
    ValueToValueMapTy &LastValueMap, SmallVectorImpl<BasicBlock *> &NewBlocks,
    std::vector<BasicBlock *> &UnrolledLoopBlocks, DominatorTree *DT) {
>>>>>>> 9c235e1d
  // Get the TaskExits in reverse post order.  Using post_order here seems
  // necessary to ensure the custom filter for processing task exits is used.
  SmallVector<BasicBlock *, 8> TaskExitsRPO;
  for (BasicBlock *TEStart : TaskExitSrcs)
    for (BasicBlock *BB : post_order<TaskExitGraph<BasicBlock *>>((TEStart)))
      TaskExitsRPO.push_back(BB);
<<<<<<< HEAD
  std::reverse(TaskExitsRPO.begin(), TaskExitsRPO.end());

  // Process the task exits similarly to loop blocks.
  for (BasicBlock *BB : TaskExitsRPO) {
    ValueToValueMapTy VMap;
    BasicBlock *New = CloneBasicBlock(BB, VMap, "." + Twine(It));
    Header->getParent()->insert(Header->getParent()->end(), New);
=======

  if (TaskExitsRPO.empty())
    // No task exits to handle.
    return;

  // Process the task exits similarly to loop blocks.
  auto BlockInsertPt = std::next(BBInsertPt->getIterator());
  for (BasicBlock *BB : reverse(TaskExitsRPO)) {
    ValueToValueMapTy VMap;
    BasicBlock *New = CloneBasicBlock(BB, VMap, "." + Twine(It));
    Header->getParent()->insert(BlockInsertPt, New);
>>>>>>> 9c235e1d

    assert(BB != Header && "Header should not be a task exit");
    // Tell LI about New.
    if (LI->getLoopFor(BB)) {
      const Loop *OldLoop = addClonedBlockToLoopInfo(BB, New, LI, NewLoops);
      if (OldLoop)
        LoopsToSimplify.insert(NewLoops[OldLoop]);
    }

    // Update our running map of newest clones
    LastValueMap[BB] = New;
    for (ValueToValueMapTy::iterator VI = VMap.begin(), VE = VMap.end();
         VI != VE; ++VI)
      LastValueMap[VI->first] = VI->second;

    // Add phi entries for newly created values to all exit blocks.
    for (BasicBlock *Succ : successors(BB)) {
      if (L->contains(Succ) || TaskExits.count(Succ))
        continue;
      for (PHINode &PHI : Succ->phis()) {
        Value *Incoming = PHI.getIncomingValueForBlock(BB);
        ValueToValueMapTy::iterator It = LastValueMap.find(Incoming);
        if (It != LastValueMap.end())
          Incoming = It->second;
        PHI.addIncoming(Incoming, New);
      }
    }

    NewBlocks.push_back(New);
    UnrolledLoopBlocks.push_back(New);

    // Update DomTree: since we just copy the loop body, and each copy has a
    // dedicated entry block (copy of the header block), this header's copy
    // dominates all copied blocks. That means, dominance relations in the
    // copied body are the same as in the original body.
    if (DT) {
      auto BBDomNode = DT->getNode(BB);
      auto BBIDom = BBDomNode->getIDom();
      BasicBlock *OriginalBBIDom = BBIDom->getBlock();
      DT->addNewBlock(
          New, cast<BasicBlock>(LastValueMap[cast<Value>(OriginalBBIDom)]));
    }
  }
}

/// Unroll the given loop by Count. The loop must be in LCSSA form.  Unrolling
/// can only fail when the loop's latch block is not terminated by a conditional
/// branch instruction. However, if the trip count (and multiple) are not known,
/// loop unrolling will mostly produce more code that is no faster.
///
/// If Runtime is true then UnrollLoop will try to insert a prologue or
/// epilogue that ensures the latch has a trip multiple of Count. UnrollLoop
/// will not runtime-unroll the loop if computing the run-time trip count will
/// be expensive and AllowExpensiveTripCount is false.
///
/// The LoopInfo Analysis that is passed will be kept consistent.
///
/// This utility preserves LoopInfo. It will also preserve ScalarEvolution and
/// DominatorTree if they are non-null.
///
/// If RemainderLoop is non-null, it will receive the remainder loop (if
/// required and not fully unrolled).
LoopUnrollResult llvm::UnrollLoop(Loop *L, UnrollLoopOptions ULO, LoopInfo *LI,
                                  ScalarEvolution *SE, DominatorTree *DT,
                                  AssumptionCache *AC, TaskInfo *TI,
                                  const TargetTransformInfo *TTI,
                                  OptimizationRemarkEmitter *ORE,
                                  bool PreserveLCSSA, Loop **RemainderLoop) {
  assert(DT && "DomTree is required");

  if (!L->getLoopPreheader()) {
    LLVM_DEBUG(dbgs() << "  Can't unroll; loop preheader-insertion failed.\n");
    return LoopUnrollResult::Unmodified;
  }

  if (!L->getLoopLatch()) {
    LLVM_DEBUG(dbgs() << "  Can't unroll; loop exit-block-insertion failed.\n");
    return LoopUnrollResult::Unmodified;
  }

  // Loops with indirectbr cannot be cloned.
  if (!L->isSafeToClone()) {
    LLVM_DEBUG(dbgs() << "  Can't unroll; Loop body cannot be cloned.\n");
    return LoopUnrollResult::Unmodified;
  }

  if (L->getHeader()->hasAddressTaken()) {
    // The loop-rotate pass can be helpful to avoid this in many cases.
    LLVM_DEBUG(
        dbgs() << "  Won't unroll loop: address of header block is taken.\n");
    return LoopUnrollResult::Unmodified;
  }

  assert(ULO.Count > 0);

  // All these values should be taken only after peeling because they might have
  // changed.
  BasicBlock *Preheader = L->getLoopPreheader();
  BasicBlock *Header = L->getHeader();
  BasicBlock *LatchBlock = L->getLoopLatch();
  SmallVector<BasicBlock *, 4> ExitBlocks;
  L->getExitBlocks(ExitBlocks);
  std::vector<BasicBlock *> OriginalLoopBlocks = L->getBlocks();

  const unsigned MaxTripCount = SE->getSmallConstantMaxTripCount(L);
  const bool MaxOrZero = SE->isBackedgeTakenCountMaxOrZero(L);

  // Effectively "DCE" unrolled iterations that are beyond the max tripcount
  // and will never be executed.
  if (MaxTripCount && ULO.Count > MaxTripCount)
    ULO.Count = MaxTripCount;

  struct ExitInfo {
    unsigned TripCount;
    unsigned TripMultiple;
    unsigned BreakoutTrip;
    bool ExitOnTrue;
    SmallVector<BasicBlock *> ExitingBlocks;
  };
  DenseMap<BasicBlock *, ExitInfo> ExitInfos;
  SmallVector<BasicBlock *, 4> ExitingBlocks;
  L->getExitingBlocks(ExitingBlocks);
  for (auto *ExitingBlock : ExitingBlocks) {
    // The folding code is not prepared to deal with non-branch instructions
    // right now.
    auto *BI = dyn_cast<BranchInst>(ExitingBlock->getTerminator());
    if (!BI)
      continue;

    ExitInfo &Info = ExitInfos.try_emplace(ExitingBlock).first->second;
    Info.TripCount = SE->getSmallConstantTripCount(L, ExitingBlock);
    Info.TripMultiple = SE->getSmallConstantTripMultiple(L, ExitingBlock);
    if (Info.TripCount != 0) {
      Info.BreakoutTrip = Info.TripCount % ULO.Count;
      Info.TripMultiple = 0;
    } else {
      Info.BreakoutTrip = Info.TripMultiple =
          (unsigned)std::gcd(ULO.Count, Info.TripMultiple);
    }
    Info.ExitOnTrue = !L->contains(BI->getSuccessor(0));
    Info.ExitingBlocks.push_back(ExitingBlock);
    LLVM_DEBUG(dbgs() << "  Exiting block %" << ExitingBlock->getName()
                      << ": TripCount=" << Info.TripCount
                      << ", TripMultiple=" << Info.TripMultiple
                      << ", BreakoutTrip=" << Info.BreakoutTrip << "\n");
  }

  // Are we eliminating the loop control altogether?  Note that we can know
  // we're eliminating the backedge without knowing exactly which iteration
  // of the unrolled body exits.
  const bool CompletelyUnroll = ULO.Count == MaxTripCount;

  // Disallow partial unrolling of Tapir loops.
  if (getTaskIfTapirLoop(L, TI) && !CompletelyUnroll)
    return LoopUnrollResult::Unmodified;

  const bool PreserveOnlyFirst = CompletelyUnroll && MaxOrZero;

  // There's no point in performing runtime unrolling if this unroll count
  // results in a full unroll.
  if (CompletelyUnroll)
    ULO.Runtime = false;

  // Go through all exits of L and see if there are any phi-nodes there. We just
  // conservatively assume that they're inserted to preserve LCSSA form, which
  // means that complete unrolling might break this form. We need to either fix
  // it in-place after the transformation, or entirely rebuild LCSSA. TODO: For
  // now we just recompute LCSSA for the outer loop, but it should be possible
  // to fix it in-place.
  bool NeedToFixLCSSA =
      PreserveLCSSA && CompletelyUnroll &&
      any_of(ExitBlocks,
             [](const BasicBlock *BB) { return isa<PHINode>(BB->begin()); });

  // The current loop unroll pass can unroll loops that have
  // (1) single latch; and
  // (2a) latch is unconditional; or
  // (2b) latch is conditional and is an exiting block
  // FIXME: The implementation can be extended to work with more complicated
  // cases, e.g. loops with multiple latches.
  BranchInst *LatchBI = dyn_cast<BranchInst>(LatchBlock->getTerminator());

  // A conditional branch which exits the loop, which can be optimized to an
  // unconditional branch in the unrolled loop in some cases.
  bool LatchIsExiting = L->isLoopExiting(LatchBlock);
  if (!LatchBI || (LatchBI->isConditional() && !LatchIsExiting)) {
    LLVM_DEBUG(
        dbgs() << "Can't unroll; a conditional latch must exit the loop");
    return LoopUnrollResult::Unmodified;
  }

  // Loops containing convergent instructions cannot use runtime unrolling,
  // as the prologue/epilogue may add additional control-dependencies to
  // convergent operations.
  LLVM_DEBUG(
      {
        bool HasConvergent = false;
        for (auto &BB : L->blocks())
          for (auto &I : *BB)
            if (auto *CB = dyn_cast<CallBase>(&I))
              HasConvergent |= CB->isConvergent();
        assert((!HasConvergent || !ULO.Runtime) &&
               "Can't runtime unroll if loop contains a convergent operation.");
      });

  bool EpilogProfitability =
      UnrollRuntimeEpilog.getNumOccurrences() ? UnrollRuntimeEpilog
                                              : isEpilogProfitable(L);

  if (ULO.Runtime &&
      !UnrollRuntimeLoopRemainder(L, ULO.Count, ULO.AllowExpensiveTripCount,
                                  EpilogProfitability, ULO.UnrollRemainder,
                                  ULO.ForgetAllSCEV, LI, SE, DT, AC, TTI,
                                  PreserveLCSSA, RemainderLoop)) {
    if (ULO.Force)
      ULO.Runtime = false;
    else {
      LLVM_DEBUG(dbgs() << "Won't unroll; remainder loop could not be "
                           "generated when assuming runtime trip count\n");
      return LoopUnrollResult::Unmodified;
    }
  }

  using namespace ore;
  // Report the unrolling decision.
  if (CompletelyUnroll) {
    LLVM_DEBUG(dbgs() << "COMPLETELY UNROLLING loop %" << Header->getName()
                      << " with trip count " << ULO.Count << "!\n");
    if (ORE)
      ORE->emit([&]() {
        return OptimizationRemark(DEBUG_TYPE, "FullyUnrolled", L->getStartLoc(),
                                  L->getHeader())
               << "completely unrolled loop with "
               << NV("UnrollCount", ULO.Count) << " iterations";
      });
  } else {
    LLVM_DEBUG(dbgs() << "UNROLLING loop %" << Header->getName() << " by "
                      << ULO.Count);
    if (ULO.Runtime)
      LLVM_DEBUG(dbgs() << " with run-time trip count");
    LLVM_DEBUG(dbgs() << "!\n");

    if (ORE)
      ORE->emit([&]() {
        OptimizationRemark Diag(DEBUG_TYPE, "PartialUnrolled", L->getStartLoc(),
                                L->getHeader());
        Diag << "unrolled loop by a factor of " << NV("UnrollCount", ULO.Count);
        if (ULO.Runtime)
          Diag << " with run-time trip count";
        return Diag;
      });
  }

  // We are going to make changes to this loop. SCEV may be keeping cached info
  // about it, in particular about backedge taken count. The changes we make
  // are guaranteed to invalidate this information for our loop. It is tempting
  // to only invalidate the loop being unrolled, but it is incorrect as long as
  // all exiting branches from all inner loops have impact on the outer loops,
  // and if something changes inside them then any of outer loops may also
  // change. When we forget outermost loop, we also forget all contained loops
  // and this is what we need here.
  if (SE) {
    if (ULO.ForgetAllSCEV)
      SE->forgetAllLoops();
    else {
      SE->forgetTopmostLoop(L);
      SE->forgetBlockAndLoopDispositions();
    }
  }

  if (!LatchIsExiting)
    ++NumUnrolledNotLatch;

  // For the first iteration of the loop, we should use the precloned values for
  // PHI nodes.  Insert associations now.
  ValueToValueMapTy LastValueMap;
  std::vector<PHINode*> OrigPHINode;
  for (BasicBlock::iterator I = Header->begin(); isa<PHINode>(I); ++I) {
    OrigPHINode.push_back(cast<PHINode>(I));
  }

  std::vector<BasicBlock *> Headers;
  std::vector<BasicBlock *> Latches;
  Headers.push_back(Header);
  Latches.push_back(LatchBlock);

  // The current on-the-fly SSA update requires blocks to be processed in
  // reverse postorder so that LastValueMap contains the correct value at each
  // exit.
  LoopBlocksDFS DFS(L);
  DFS.perform(LI);

  // Stash the DFS iterators before adding blocks to the loop.
  LoopBlocksDFS::RPOIterator BlockBegin = DFS.beginRPO();
  LoopBlocksDFS::RPOIterator BlockEnd = DFS.endRPO();

  SmallPtrSet<BasicBlock *, 8> TaskExits;
  L->getTaskExits(TaskExits);

  std::vector<BasicBlock*> UnrolledLoopBlocks = L->getBlocks();
  UnrolledLoopBlocks.insert(UnrolledLoopBlocks.end(), TaskExits.begin(),
                            TaskExits.end());

  // Loop Unrolling might create new loops. While we do preserve LoopInfo, we
  // might break loop-simplified form for these loops (as they, e.g., would
  // share the same exit blocks). We'll keep track of loops for which we can
  // break this so that later we can re-simplify them.
  SmallSetVector<Loop *, 4> LoopsToSimplify;
  for (Loop *SubLoop : *L)
    LoopsToSimplify.insert(SubLoop);

  // When a FSDiscriminator is enabled, we don't need to add the multiply
  // factors to the discriminators.
  if (Header->getParent()->shouldEmitDebugInfoForProfiling() &&
      !EnableFSDiscriminator)
    for (BasicBlock *BB : L->getBlocks())
      for (Instruction &I : *BB)
        if (!isa<DbgInfoIntrinsic>(&I))
          if (const DILocation *DIL = I.getDebugLoc()) {
            auto NewDIL = DIL->cloneByMultiplyingDuplicationFactor(ULO.Count);
            if (NewDIL)
              I.setDebugLoc(*NewDIL);
            else
              LLVM_DEBUG(dbgs()
                         << "Failed to create new discriminator: "
                         << DIL->getFilename() << " Line: " << DIL->getLine());
          }

  // Identify what noalias metadata is inside the loop: if it is inside the
  // loop, the associated metadata must be cloned for each iteration.
  SmallVector<MDNode *, 6> LoopLocalNoAliasDeclScopes;
  identifyNoAliasScopesToClone(UnrolledLoopBlocks, LoopLocalNoAliasDeclScopes);

  // We place the unrolled iterations immediately after the original loop
  // latch.  This is a reasonable default placement if we don't have block
  // frequencies, and if we do, well the layout will be adjusted later.
  auto BlockInsertPt = std::next(LatchBlock->getIterator());
  for (unsigned It = 1; It != ULO.Count; ++It) {
    SmallPtrSet<BasicBlock *, 8> TaskExitSrcs;
    SmallVector<BasicBlock *, 8> NewBlocks;
    SmallDenseMap<const Loop *, Loop *, 4> NewLoops;
    NewLoops[L] = L;

    for (LoopBlocksDFS::RPOIterator BB = BlockBegin; BB != BlockEnd; ++BB) {
      ValueToValueMapTy VMap;
      BasicBlock *New = CloneBasicBlock(*BB, VMap, "." + Twine(It));
      Header->getParent()->insert(BlockInsertPt, New);

      assert((*BB != Header || LI->getLoopFor(*BB) == L) &&
             "Header should not be in a sub-loop");
      // Tell LI about New.
      const Loop *OldLoop = addClonedBlockToLoopInfo(*BB, New, LI, NewLoops);
      if (OldLoop)
        LoopsToSimplify.insert(NewLoops[OldLoop]);

      if (*BB == Header)
        // Loop over all of the PHI nodes in the block, changing them to use
        // the incoming values from the previous block.
        for (PHINode *OrigPHI : OrigPHINode) {
          PHINode *NewPHI = cast<PHINode>(VMap[OrigPHI]);
          Value *InVal = NewPHI->getIncomingValueForBlock(LatchBlock);
          if (Instruction *InValI = dyn_cast<Instruction>(InVal))
            if (It > 1 && L->contains(InValI))
              InVal = LastValueMap[InValI];
          VMap[OrigPHI] = InVal;
          NewPHI->eraseFromParent();
        }

      // Update our running map of newest clones
      LastValueMap[*BB] = New;
      for (ValueToValueMapTy::iterator VI = VMap.begin(), VE = VMap.end();
           VI != VE; ++VI)
        LastValueMap[VI->first] = VI->second;

      // Add phi entries for newly created values to all exit blocks.
      for (BasicBlock *Succ : successors(*BB)) {
        if (L->contains(Succ))
          continue;
        if (TaskExits.count(Succ)) {
          if (llvm::none_of(predecessors(Succ),
                            [&TaskExits](const BasicBlock *B) {
                              return TaskExits.count(B);
                            }))
            TaskExitSrcs.insert(Succ);
          continue;
        }
        for (PHINode &PHI : Succ->phis()) {
          Value *Incoming = PHI.getIncomingValueForBlock(*BB);
          ValueToValueMapTy::iterator It = LastValueMap.find(Incoming);
          if (It != LastValueMap.end())
            Incoming = It->second;
          PHI.addIncoming(Incoming, New);
          SE->forgetValue(&PHI);
        }
      }
      // Keep track of new headers and latches as we create them, so that
      // we can insert the proper branches later.
      if (*BB == Header)
        Headers.push_back(New);
      if (*BB == LatchBlock)
        Latches.push_back(New);

      // Keep track of the exiting block and its successor block contained in
      // the loop for the current iteration.
      auto ExitInfoIt = ExitInfos.find(*BB);
      if (ExitInfoIt != ExitInfos.end())
        ExitInfoIt->second.ExitingBlocks.push_back(New);

      NewBlocks.push_back(New);
      UnrolledLoopBlocks.push_back(New);

      // Update DomTree: since we just copy the loop body, and each copy has a
      // dedicated entry block (copy of the header block), this header's copy
      // dominates all copied blocks. That means, dominance relations in the
      // copied body are the same as in the original body.
      if (*BB == Header)
        DT->addNewBlock(New, Latches[It - 1]);
      else {
        auto BBDomNode = DT->getNode(*BB);
        auto BBIDom = BBDomNode->getIDom();
        BasicBlock *OriginalBBIDom = BBIDom->getBlock();
        DT->addNewBlock(
            New, cast<BasicBlock>(LastValueMap[cast<Value>(OriginalBBIDom)]));
      }
    }

    // Handle task-exit blocks from this loop similarly to ordinary loop-body
    // blocks.
<<<<<<< HEAD
    handleTaskExits(TaskExits, TaskExitSrcs, It, L, Header, LI, NewLoops,
                    LoopsToSimplify, LastValueMap, NewBlocks,
=======
    handleTaskExits(TaskExits, TaskExitSrcs, It, L, Header, Latches.back(), LI,
                    NewLoops, LoopsToSimplify, LastValueMap, NewBlocks,
>>>>>>> 9c235e1d
                    UnrolledLoopBlocks, DT);

    // Remap all instructions in the most recent iteration
    remapInstructionsInBlocks(NewBlocks, LastValueMap);
    for (BasicBlock *NewBlock : NewBlocks)
      for (Instruction &I : *NewBlock)
        if (auto *II = dyn_cast<AssumeInst>(&I))
          AC->registerAssumption(II);

    {
      // Identify what other metadata depends on the cloned version. After
      // cloning, replace the metadata with the corrected version for both
      // memory instructions and noalias intrinsics.
      std::string ext = (Twine("It") + Twine(It)).str();
      cloneAndAdaptNoAliasScopes(LoopLocalNoAliasDeclScopes, NewBlocks,
                                 Header->getContext(), ext);
    }
  }

  // Loop over the PHI nodes in the original block, setting incoming values.
  for (PHINode *PN : OrigPHINode) {
    if (CompletelyUnroll) {
      PN->replaceAllUsesWith(PN->getIncomingValueForBlock(Preheader));
      PN->eraseFromParent();
    } else if (ULO.Count > 1) {
      Value *InVal = PN->removeIncomingValue(LatchBlock, false);
      // If this value was defined in the loop, take the value defined by the
      // last iteration of the loop.
      if (Instruction *InValI = dyn_cast<Instruction>(InVal)) {
        if (L->contains(InValI))
          InVal = LastValueMap[InVal];
      }
      assert(Latches.back() == LastValueMap[LatchBlock] && "bad last latch");
      PN->addIncoming(InVal, Latches.back());
    }
  }

  // Connect latches of the unrolled iterations to the headers of the next
  // iteration. Currently they point to the header of the same iteration.
  for (unsigned i = 0, e = Latches.size(); i != e; ++i) {
    unsigned j = (i + 1) % e;
    Latches[i]->getTerminator()->replaceSuccessorWith(Headers[i], Headers[j]);
  }

  // Update dominators of blocks we might reach through exits.
  // Immediate dominator of such block might change, because we add more
  // routes which can lead to the exit: we can now reach it from the copied
  // iterations too.
  if (ULO.Count > 1) {
    for (auto *BB : OriginalLoopBlocks) {
      auto *BBDomNode = DT->getNode(BB);
      SmallVector<BasicBlock *, 16> ChildrenToUpdate;
      for (auto *ChildDomNode : BBDomNode->children()) {
        auto *ChildBB = ChildDomNode->getBlock();
        if (!L->contains(ChildBB))
          ChildrenToUpdate.push_back(ChildBB);
      }
      // The new idom of the block will be the nearest common dominator
      // of all copies of the previous idom. This is equivalent to the
      // nearest common dominator of the previous idom and the first latch,
      // which dominates all copies of the previous idom.
      BasicBlock *NewIDom = DT->findNearestCommonDominator(BB, LatchBlock);
      for (auto *ChildBB : ChildrenToUpdate)
        DT->changeImmediateDominator(ChildBB, NewIDom);
    }
  }

  assert(!UnrollVerifyDomtree ||
         DT->verify(DominatorTree::VerificationLevel::Fast));

  DomTreeUpdater DTU(DT, DomTreeUpdater::UpdateStrategy::Lazy);

  auto SetDest = [&](BasicBlock *Src, bool WillExit, bool ExitOnTrue) {
    auto *Term = cast<BranchInst>(Src->getTerminator());
    const unsigned Idx = ExitOnTrue ^ WillExit;
    BasicBlock *Dest = Term->getSuccessor(Idx);
    BasicBlock *DeadSucc = Term->getSuccessor(1-Idx);

    // Remove predecessors from all non-Dest successors.
    DeadSucc->removePredecessor(Src, /* KeepOneInputPHIs */ true);

    // Replace the conditional branch with an unconditional one.
    BranchInst::Create(Dest, Term);
    Term->eraseFromParent();

    DTU.applyUpdates({{DominatorTree::Delete, Src, DeadSucc}});
  };

  auto WillExit = [&](const ExitInfo &Info, unsigned i, unsigned j,
                      bool IsLatch) -> std::optional<bool> {
    if (CompletelyUnroll) {
      if (PreserveOnlyFirst) {
        if (i == 0)
          return std::nullopt;
        return j == 0;
      }
      // Complete (but possibly inexact) unrolling
      if (j == 0)
        return true;
      if (Info.TripCount && j != Info.TripCount)
        return false;
      return std::nullopt;
    }

    if (ULO.Runtime) {
      // If runtime unrolling inserts a prologue, information about non-latch
      // exits may be stale.
      if (IsLatch && j != 0)
        return false;
      return std::nullopt;
    }

    if (j != Info.BreakoutTrip &&
        (Info.TripMultiple == 0 || j % Info.TripMultiple != 0)) {
      // If we know the trip count or a multiple of it, we can safely use an
      // unconditional branch for some iterations.
      return false;
    }
    return std::nullopt;
  };

  // Fold branches for iterations where we know that they will exit or not
  // exit.
  for (const auto &Pair : ExitInfos) {
    const ExitInfo &Info = Pair.second;
    for (unsigned i = 0, e = Info.ExitingBlocks.size(); i != e; ++i) {
      // The branch destination.
      unsigned j = (i + 1) % e;
      bool IsLatch = Pair.first == LatchBlock;
      std::optional<bool> KnownWillExit = WillExit(Info, i, j, IsLatch);
      if (!KnownWillExit)
        continue;

      // We don't fold known-exiting branches for non-latch exits here,
      // because this ensures that both all loop blocks and all exit blocks
      // remain reachable in the CFG.
      // TODO: We could fold these branches, but it would require much more
      // sophisticated updates to LoopInfo.
      if (*KnownWillExit && !IsLatch)
        continue;

      SetDest(Info.ExitingBlocks[i], *KnownWillExit, Info.ExitOnTrue);
    }
  }

  // When completely unrolling, the last latch becomes unreachable.
  if (!LatchIsExiting && CompletelyUnroll)
    changeToUnreachable(Latches.back()->getTerminator(), PreserveLCSSA, &DTU);

  // Merge adjacent basic blocks, if possible.
  for (BasicBlock *Latch : Latches) {
    BranchInst *Term = dyn_cast<BranchInst>(Latch->getTerminator());
    assert((Term ||
            (CompletelyUnroll && !LatchIsExiting && Latch == Latches.back())) &&
           "Need a branch as terminator, except when fully unrolling with "
           "unconditional latch");
    if (Term && Term->isUnconditional()) {
      BasicBlock *Dest = Term->getSuccessor(0);
      BasicBlock *Fold = Dest->getUniquePredecessor();
      if (MergeBlockIntoPredecessor(Dest, &DTU, LI)) {
        // Dest has been folded into Fold. Update our worklists accordingly.
        std::replace(Latches.begin(), Latches.end(), Dest, Fold);
        llvm::erase_value(UnrolledLoopBlocks, Dest);
      }
    }
  }
  // Apply updates to the DomTree.
  DT = &DTU.getDomTree();

  assert(!UnrollVerifyDomtree ||
         DT->verify(DominatorTree::VerificationLevel::Fast));

  // At this point, the code is well formed.  We now simplify the unrolled loop,
  // doing constant propagation and dead code elimination as we go.
  simplifyLoopAfterUnroll(L, !CompletelyUnroll && ULO.Count > 1, LI, SE, DT, AC,
                          TTI);

  NumCompletelyUnrolled += CompletelyUnroll;
  ++NumUnrolled;

  Loop *OuterL = L->getParentLoop();
  // Update LoopInfo if the loop is completely removed.
  if (CompletelyUnroll)
    LI->erase(L);

  // LoopInfo should not be valid, confirm that.
  if (UnrollVerifyLoopInfo)
    LI->verify(*DT);

  // After complete unrolling most of the blocks should be contained in OuterL.
  // However, some of them might happen to be out of OuterL (e.g. if they
  // precede a loop exit). In this case we might need to insert PHI nodes in
  // order to preserve LCSSA form.
  // We don't need to check this if we already know that we need to fix LCSSA
  // form.
  // TODO: For now we just recompute LCSSA for the outer loop in this case, but
  // it should be possible to fix it in-place.
  if (PreserveLCSSA && OuterL && CompletelyUnroll && !NeedToFixLCSSA)
    NeedToFixLCSSA |= ::needToInsertPhisForLCSSA(OuterL, UnrolledLoopBlocks, LI);

  // Make sure that loop-simplify form is preserved. We want to simplify
  // at least one layer outside of the loop that was unrolled so that any
  // changes to the parent loop exposed by the unrolling are considered.
  if (OuterL) {
    // OuterL includes all loops for which we can break loop-simplify, so
    // it's sufficient to simplify only it (it'll recursively simplify inner
    // loops too).
    if (NeedToFixLCSSA) {
      // LCSSA must be performed on the outermost affected loop. The unrolled
      // loop's last loop latch is guaranteed to be in the outermost loop
      // after LoopInfo's been updated by LoopInfo::erase.
      Loop *LatchLoop = LI->getLoopFor(Latches.back());
      Loop *FixLCSSALoop = OuterL;
      if (!FixLCSSALoop->contains(LatchLoop))
        while (FixLCSSALoop->getParentLoop() != LatchLoop)
          FixLCSSALoop = FixLCSSALoop->getParentLoop();

      formLCSSARecursively(*FixLCSSALoop, *DT, LI, SE);
    } else if (PreserveLCSSA) {
      assert(OuterL->isLCSSAForm(*DT) &&
             "Loops should be in LCSSA form after loop-unroll.");
    }

    // TODO: That potentially might be compile-time expensive. We should try
    // to fix the loop-simplified form incrementally.
    simplifyLoop(OuterL, DT, LI, SE, AC, nullptr, PreserveLCSSA);
  } else {
    // Simplify loops for which we might've broken loop-simplify form.
    for (Loop *SubLoop : LoopsToSimplify)
      simplifyLoop(SubLoop, DT, LI, SE, AC, nullptr, PreserveLCSSA);
  }

  // Update TaskInfo manually using the updated DT.
  if (TI)
    // FIXME: Recalculating TaskInfo for the whole function is wasteful.
    // Optimize this routine in the future.
    TI->recalculate(*Header->getParent(), *DT);

  return CompletelyUnroll ? LoopUnrollResult::FullyUnrolled
                          : LoopUnrollResult::PartiallyUnrolled;
}

/// Given an llvm.loop loop id metadata node, returns the loop hint metadata
/// node with the given name (for example, "llvm.loop.unroll.count"). If no
/// such metadata node exists, then nullptr is returned.
MDNode *llvm::GetUnrollMetadata(MDNode *LoopID, StringRef Name) {
  // First operand should refer to the loop id itself.
  assert(LoopID->getNumOperands() > 0 && "requires at least one operand");
  assert(LoopID->getOperand(0) == LoopID && "invalid loop id");

  for (unsigned i = 1, e = LoopID->getNumOperands(); i < e; ++i) {
    MDNode *MD = dyn_cast<MDNode>(LoopID->getOperand(i));
    if (!MD)
      continue;

    MDString *S = dyn_cast<MDString>(MD->getOperand(0));
    if (!S)
      continue;

    if (Name.equals(S->getString()))
      return MD;
  }
  return nullptr;
}<|MERGE_RESOLUTION|>--- conflicted
+++ resolved
@@ -287,17 +287,6 @@
 
 // Clone task-exit blocks that are effectively part of the loop but don't appear
 // to be based on standard loop analysis.
-<<<<<<< HEAD
-static void handleTaskExits(SmallPtrSetImpl<BasicBlock *> &TaskExits,
-                            SmallPtrSetImpl<BasicBlock *> &TaskExitSrcs,
-                            unsigned It, Loop *L, BasicBlock *Header,
-                            LoopInfo *LI, NewLoopsMap &NewLoops,
-                            SmallSetVector<Loop *, 4> &LoopsToSimplify,
-                            ValueToValueMapTy &LastValueMap,
-                            SmallVectorImpl<BasicBlock *> &NewBlocks,
-                            std::vector<BasicBlock *> &UnrolledLoopBlocks,
-                            DominatorTree *DT) {
-=======
 static void handleTaskExits(
     SmallPtrSetImpl<BasicBlock *> &TaskExits,
     SmallPtrSetImpl<BasicBlock *> &TaskExitSrcs, unsigned It, Loop *L,
@@ -305,22 +294,12 @@
     NewLoopsMap &NewLoops, SmallSetVector<Loop *, 4> &LoopsToSimplify,
     ValueToValueMapTy &LastValueMap, SmallVectorImpl<BasicBlock *> &NewBlocks,
     std::vector<BasicBlock *> &UnrolledLoopBlocks, DominatorTree *DT) {
->>>>>>> 9c235e1d
   // Get the TaskExits in reverse post order.  Using post_order here seems
   // necessary to ensure the custom filter for processing task exits is used.
   SmallVector<BasicBlock *, 8> TaskExitsRPO;
   for (BasicBlock *TEStart : TaskExitSrcs)
     for (BasicBlock *BB : post_order<TaskExitGraph<BasicBlock *>>((TEStart)))
       TaskExitsRPO.push_back(BB);
-<<<<<<< HEAD
-  std::reverse(TaskExitsRPO.begin(), TaskExitsRPO.end());
-
-  // Process the task exits similarly to loop blocks.
-  for (BasicBlock *BB : TaskExitsRPO) {
-    ValueToValueMapTy VMap;
-    BasicBlock *New = CloneBasicBlock(BB, VMap, "." + Twine(It));
-    Header->getParent()->insert(Header->getParent()->end(), New);
-=======
 
   if (TaskExitsRPO.empty())
     // No task exits to handle.
@@ -332,7 +311,6 @@
     ValueToValueMapTy VMap;
     BasicBlock *New = CloneBasicBlock(BB, VMap, "." + Twine(It));
     Header->getParent()->insert(BlockInsertPt, New);
->>>>>>> 9c235e1d
 
     assert(BB != Header && "Header should not be a task exit");
     // Tell LI about New.
@@ -450,6 +428,7 @@
     unsigned TripMultiple;
     unsigned BreakoutTrip;
     bool ExitOnTrue;
+    BasicBlock *FirstExitingBlock = nullptr;
     SmallVector<BasicBlock *> ExitingBlocks;
   };
   DenseMap<BasicBlock *, ExitInfo> ExitInfos;
@@ -761,13 +740,8 @@
 
     // Handle task-exit blocks from this loop similarly to ordinary loop-body
     // blocks.
-<<<<<<< HEAD
-    handleTaskExits(TaskExits, TaskExitSrcs, It, L, Header, LI, NewLoops,
-                    LoopsToSimplify, LastValueMap, NewBlocks,
-=======
     handleTaskExits(TaskExits, TaskExitSrcs, It, L, Header, Latches.back(), LI,
                     NewLoops, LoopsToSimplify, LastValueMap, NewBlocks,
->>>>>>> 9c235e1d
                     UnrolledLoopBlocks, DT);
 
     // Remap all instructions in the most recent iteration
@@ -838,8 +812,7 @@
   assert(!UnrollVerifyDomtree ||
          DT->verify(DominatorTree::VerificationLevel::Fast));
 
-  DomTreeUpdater DTU(DT, DomTreeUpdater::UpdateStrategy::Lazy);
-
+  SmallVector<DominatorTree::UpdateType> DTUpdates;
   auto SetDest = [&](BasicBlock *Src, bool WillExit, bool ExitOnTrue) {
     auto *Term = cast<BranchInst>(Src->getTerminator());
     const unsigned Idx = ExitOnTrue ^ WillExit;
@@ -853,7 +826,7 @@
     BranchInst::Create(Dest, Term);
     Term->eraseFromParent();
 
-    DTU.applyUpdates({{DominatorTree::Delete, Src, DeadSucc}});
+    DTUpdates.emplace_back(DominatorTree::Delete, Src, DeadSucc);
   };
 
   auto WillExit = [&](const ExitInfo &Info, unsigned i, unsigned j,
@@ -891,31 +864,64 @@
 
   // Fold branches for iterations where we know that they will exit or not
   // exit.
-  for (const auto &Pair : ExitInfos) {
-    const ExitInfo &Info = Pair.second;
+  for (auto &Pair : ExitInfos) {
+    ExitInfo &Info = Pair.second;
     for (unsigned i = 0, e = Info.ExitingBlocks.size(); i != e; ++i) {
       // The branch destination.
       unsigned j = (i + 1) % e;
       bool IsLatch = Pair.first == LatchBlock;
       std::optional<bool> KnownWillExit = WillExit(Info, i, j, IsLatch);
-      if (!KnownWillExit)
+      if (!KnownWillExit) {
+        if (!Info.FirstExitingBlock)
+          Info.FirstExitingBlock = Info.ExitingBlocks[i];
         continue;
+      }
 
       // We don't fold known-exiting branches for non-latch exits here,
       // because this ensures that both all loop blocks and all exit blocks
       // remain reachable in the CFG.
       // TODO: We could fold these branches, but it would require much more
       // sophisticated updates to LoopInfo.
-      if (*KnownWillExit && !IsLatch)
+      if (*KnownWillExit && !IsLatch) {
+        if (!Info.FirstExitingBlock)
+          Info.FirstExitingBlock = Info.ExitingBlocks[i];
         continue;
+      }
 
       SetDest(Info.ExitingBlocks[i], *KnownWillExit, Info.ExitOnTrue);
     }
   }
 
+  DomTreeUpdater DTU(DT, DomTreeUpdater::UpdateStrategy::Lazy);
+  DomTreeUpdater *DTUToUse = &DTU;
+  if (ExitingBlocks.size() == 1 && ExitInfos.size() == 1) {
+    // Manually update the DT if there's a single exiting node. In that case
+    // there's a single exit node and it is sufficient to update the nodes
+    // immediately dominated by the original exiting block. They will become
+    // dominated by the first exiting block that leaves the loop after
+    // unrolling. Note that the CFG inside the loop does not change, so there's
+    // no need to update the DT inside the unrolled loop.
+    DTUToUse = nullptr;
+    auto &[OriginalExit, Info] = *ExitInfos.begin();
+    if (!Info.FirstExitingBlock)
+      Info.FirstExitingBlock = Info.ExitingBlocks.back();
+    for (auto *C : to_vector(DT->getNode(OriginalExit)->children())) {
+      if (L->contains(C->getBlock()))
+        continue;
+      C->setIDom(DT->getNode(Info.FirstExitingBlock));
+    }
+  } else {
+    DTU.applyUpdates(DTUpdates);
+  }
+
   // When completely unrolling, the last latch becomes unreachable.
-  if (!LatchIsExiting && CompletelyUnroll)
-    changeToUnreachable(Latches.back()->getTerminator(), PreserveLCSSA, &DTU);
+  if (!LatchIsExiting && CompletelyUnroll) {
+    // There is no need to update the DT here, because there must be a unique
+    // latch. Hence if the latch is not exiting it must directly branch back to
+    // the original loop header and does not dominate any nodes.
+    assert(LatchBlock->getSingleSuccessor() && "Loop with multiple latches?");
+    changeToUnreachable(Latches.back()->getTerminator(), PreserveLCSSA);
+  }
 
   // Merge adjacent basic blocks, if possible.
   for (BasicBlock *Latch : Latches) {
@@ -927,16 +933,21 @@
     if (Term && Term->isUnconditional()) {
       BasicBlock *Dest = Term->getSuccessor(0);
       BasicBlock *Fold = Dest->getUniquePredecessor();
-      if (MergeBlockIntoPredecessor(Dest, &DTU, LI)) {
+      if (MergeBlockIntoPredecessor(Dest, /*DTU=*/DTUToUse, LI,
+                                    /*MSSAU=*/nullptr, /*MemDep=*/nullptr,
+                                    /*PredecessorWithTwoSuccessors=*/false,
+                                    DTUToUse ? nullptr : DT)) {
         // Dest has been folded into Fold. Update our worklists accordingly.
         std::replace(Latches.begin(), Latches.end(), Dest, Fold);
         llvm::erase_value(UnrolledLoopBlocks, Dest);
       }
     }
   }
-  // Apply updates to the DomTree.
-  DT = &DTU.getDomTree();
-
+
+  if (DTUToUse) {
+    // Apply updates to the DomTree.
+    DT = &DTU.getDomTree();
+  }
   assert(!UnrollVerifyDomtree ||
          DT->verify(DominatorTree::VerificationLevel::Fast));
 
