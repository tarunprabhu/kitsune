//===- CudaABI.cpp - Lower Tapir to the Kitsune GPU back end -------------===//
//
//                     The LLVM Compiler Infrastructure
//
// This file is distributed under the University of Illinois Open Source
// License. See LICENSE.TXT for details.
//
//===----------------------------------------------------------------------===//
//
// This file implements the Kitsune+Tapir GPU ABI to convert Tapir
// instructions to calls into the CUDA-centric portions of the Kitsune
// runtime for GPUs and produce a fully compiled (not JIT) executable
// that is suitable for a given architecture target.
//
// While portions of this transform mimic aspects of what Clang does
// to provide CUDA support it uses the CUDA Driver API.  Given many
// details about NVIDIA's fat binary structure are not 100% documented
// many things are still a work in progress. This incldues robust
// behavior for portions of the CUDA tools (e.g., cuobjdump,
// debugging, profiling).  Most tools appear to work but we have not
// yet make a complete and thorough pass through the full feature set.
//
// More notes regarding these aspects are sprinkled throughout the
// comments in the code.
//
//===----------------------------------------------------------------------===//
#include "llvm/Transforms/Tapir/CudaABI.h"
#include "llvm/ADT/Twine.h"
#include "llvm/Bitcode/BitcodeWriter.h"
#include "llvm/IR/Constants.h"
#include "llvm/IR/DebugInfoMetadata.h"
#include "llvm/IR/GlobalVariable.h"
#include "llvm/IR/IRBuilder.h"
#include "llvm/IR/Intrinsics.h"
#include "llvm/IR/IntrinsicsNVPTX.h"
#include "llvm/IR/LegacyPassManager.h"
#include "llvm/IR/Module.h"
#include "llvm/IR/Verifier.h"
#include "llvm/IRReader/IRReader.h"
#include "llvm/Linker/Linker.h"
#include "llvm/Option/ArgList.h"
#include "llvm/Support/CommandLine.h"
#include "llvm/Support/Debug.h"
#include "llvm/Support/ErrorOr.h"
#include "llvm/Support/FileSystem.h"
#include "llvm/Support/MemoryBuffer.h"
#include "llvm/Support/Process.h"
#include "llvm/Support/Path.h"
#include "llvm/Support/SmallVectorMemoryBuffer.h"
#include "llvm/Support/TargetRegistry.h"
#include "llvm/Target/TargetMachine.h"
#include "llvm/Transforms/IPO.h"
#include "llvm/Transforms/IPO/PassManagerBuilder.h"
#include "llvm/Transforms/Scalar.h"
#include "llvm/Transforms/Scalar/GVN.h"
#include "llvm/Transforms/Tapir/Outline.h"
#include "llvm/Transforms/Utils/BasicBlockUtils.h"
#include "llvm/Transforms/Vectorize.h"

#include <fstream>
#include <sstream>

using namespace llvm;

#define DEBUG_TYPE "cuda-abi"


// Some default naming convensions.  Use some care here as it appears that
// the PTX path (sometimes?) dislikes names that contains periods '.'.
static const std::string CUABI_PREFIX = "__cuabi";
static const std::string CUABI_KERNEL_NAME_PREFIX = CUABI_PREFIX + "_kern";

//
// The transform relies on some of the CUDA command line tools to build the
// final binary/executable.  In particular it uses 'ptxas' and 'fatbinary'.
// Given this usage, we attempt to expose similar options via additions to
// LLVM command line options. Recall these can be provided using the -mllvm
// option followed by one of the options below.
//
// NOTE: At this point in time we do not provide support for the older range
// of GPU architectures supported by CUDA.  This is primarily due to the fact
// that we do not have older architectures to test on.  Our defaults tend to
// lean towards newer host and GPU architectures (e.g., 64-bit and SM_60 or
// newer -- following trends of CUDA's support as well).  Note we have not
// tested 32-bit host support.
//

/// Selected target GPU architecture. Passed directly to ptxas.
static cl::opt<std::string>
    GPUArch("cuabi-arch", cl::init("sm_75"), cl::NotHidden,
            cl::desc("Target GPU architecture for CUDA ABI transformation."
                     "(default: sm_75)"));

/// Select 32- vs. 64-bit host architecture. Passed directly to ptxas.
static cl::opt<std::string>
    HostMArch("cuabi-march", cl::init("64"), cl::NotHidden,
              cl::desc("Specify 32- or 64-bit host architecture."
                       "(default=64-bit)."));
/// Enable verbose mode.  Handled internally as well as passed on to
/// ptxas to reveal PTX info (register use, etc.).
static cl::opt<bool>
    Verbose("cuabi-verbose", cl::init(false), cl::NotHidden,
            cl::desc("Enable verbose mode and also print out code "
                     "generation statistics. (default=off)"));

/// Enable debug mode. Passed directly to ptxas.
static cl::opt<bool>
    Debug("cuabi-debug", cl::init(false), cl::NotHidden,
          cl::desc("Enable debug information for GPU device code. "
                   "(default=false)"));

/// Surpress the generation of debug sections in the final object
/// file.  This option is ignored if not used with the debug or
/// generate-line-info options.
static cl::opt<bool>
    SurpressDBInfo("cuabi-surpress-debug-info", cl::init(false), cl::Hidden,
                   cl::desc(" Do not generate debug information sections "
                            "in final output object file."));

/// Generate line information for all generated GPU kernels.  Passed
/// directly to 'ptxas' as '--generate-line-info'.
static cl::opt<bool>
    GenLineInfo("cuabi-generate-line-info", cl::init(false), cl::NotHidden,
                cl::desc("Generate line information for generated GPU "
                         "kernels. (default=false)"));

/// Enable stack bounds checking. Passed directly to 'ptxas', which
/// will automatically turn this on if 'device-debug' or 'opt-level=0'
/// is used.
static cl::opt<bool>
    BoundsCheck("cuabi-bounds-check", cl::init(false), cl::NotHidden,
                cl::desc("Enable GPU static pointer bounds checking. "
                         "(default=false)"));

/// Set the optimization level for the compiler.  Values can be 0, 1,
/// 2, or 3; following standard compiler practice. Passed directly to
/// 'ptxas' (does not necessarily need to align with the main compiler
/// flags).
static cl::opt<unsigned>
    OptLevel("cuabi-opt-level", cl::init(3), cl::NotHidden,
             cl::desc("Specify the GPU kernel optimization level."));

/// Enable expensive optimizations to allow the compiler to use the
/// maximum amount of resources (memory and time).  This will follow
/// the behavior of 'ptxas' -- if the optimization level is >= 2 this
/// is enabled.
static cl::opt<bool>
    AllowExpensiveOpts("cuabi-enable-expensive-optimizations", cl::init(false),
                       cl::Hidden,
                       cl::desc("Enable expensive optimizations that use "
                                "maximum available resources."));

/// Disable the generatino of floating point multiply add instructions.
/// This is passed on to 'ptxas' to disable the contraction of floating
/// point multiply-add operations (FMAD, FFMA, or DFMA).  This is
/// equivalent to passing '-fmad false' to 'ptxas'.
static cl::opt<bool>
    DisableFMA("cuabi-disable-fma", cl::init(false), cl::Hidden,
               cl::desc("Disable the generation of FMA instructions."
                        "(default=false)"));

/// Disable the optimizer's constant bank optimizations.  Passed directly
/// to 'ptxas' as '--disable-optimizer-constants'.
static cl::opt<bool>
<<<<<<< HEAD
DisableConstantBank("cuabi-disable-constant-bank", cl::init(false),
                    cl::Hidden,
                    cl::desc("Disable the use of the constants bank in "
                    "GPU code generation. (default=false)"));

/// Set the CUDA ABI's default grainsize value.  This is used internally
/// by the transform.
static cl::opt<unsigned>
DefaultGrainSize("cuabi-default-grainsize", cl::init(1),
         cl::Hidden,
         cl::desc("The default grainsize used by the transform "
                  "when analysis fails to determine one. (default=1)"));
=======
    DisableConstantBank("cuabi-disable-constant-bank", cl::init(false),
                        cl::Hidden,
                        cl::desc("Disable the use of the constants bank in "
                                 "GPU code generation. (default=false)"));

/// Set the CUDA ABI's default grainsize value.  This is used internally
/// by the transform.
static cl::opt<unsigned> DefaultGrainSize(
    "cuabi-default-grainsize", cl::init(1), cl::Hidden,
    cl::desc("The default grainsize used by the transform "
             "when analysis fails to determine one. (default=1)"));
>>>>>>> 2648724c

/// Keep the complete set of intermediate files around after compilation.  This
/// includes LLVM IR, PTX, and the fatbinary file.
static cl::opt<bool> KeepIntermediateFiles(
    "cuabi-keep-files", cl::init(false), cl::Hidden,
    cl::desc("Keep all the intermediate files on disk after"
             "successsful completion of the transforms "
             "various steps."));

/// Generate code to prefetch data prior to kernel launches.  This is literally
/// in the few lines right before a launch so obviously less than ideal.
static cl::opt<bool>
    CodeGenDisablePrefetch("cuabi-disable-prefetch", cl::init(false),
                           cl::Hidden,
                           cl::desc("Disable insertion of calls to do data "
                                    "prefetching for UVM-based kernel  "
                                    "parameters."));

/// Should PTX files be included in the fat binary images produced by the
/// transform?
static cl::opt<bool>
    EmbedPTXInFatbinaries("cuabi-embed-ptx", cl::init(false),
                          cl::Hidden,
                          cl::desc("Embed intermediate PTX files in the "
                                   "fatbinaries used by the CUDA ABI "
                                   "transformation."));

/// Pass the globals used by a kernel as a kernel argument. This effectively
/// carries out a copy-in-copy-out of all the global variables (constant
/// global variables are copied in, but not copied out)
static cl::opt<bool> LocalizeGlobalsEnabled(
    "cuabi-localize-globals", cl::init(false), cl::Hidden,
    cl::desc("Pass the global variables used by a kernel as "
             "an additional parameter(s)."));

/// The maximum total size of the global closure. On certain platformm such as
/// NVIDIA GPU's, this maximum size will be reduced by the total size of the
/// rest of the arguments in the kernel (device function).
static cl::opt<size_t> LocalizeGlobalsMaxSize(
    "cuabi-localize-globals-max-size", cl::init(4096), cl::Hidden,
    cl::desc("The maximum total size of the global variables that can be "
             "passed as additional parameters to the kernel."));

/// The mode by which used globals are passed to the kernel.
static cl::opt<LocalizeGlobals::Mode> LocalizeGlobalsMode(
    "cuabi-localize-globals-mode", cl::Hidden,
    cl::init(LocalizeGlobals::RefStruct),
    cl::desc("The mode by which the global closure is passed to the kernel."),
    cl::values(
        clEnumVal(LocalizeGlobals::Mode::ValueStruct,
                  "Combine the globals into a struct. The closure of locally "
                  "constant globals is passed by value. The closure of "
                  "non-const globals is passed by reference"),
        clEnumVal(LocalizeGlobals::Mode::RefStruct,
                  "Combine the globals into a struct and pass the struct by "
                  "reference."),
        clEnumVal(LocalizeGlobals::Mode::Individual,
                  "Pass the globals as additional parameters to the kernel "
                  "individually. Locally const globals are passed by value. "
                  "Non-const globals are passed by reference.")));

/// Provide a hard-coded default value for the number of threads per block to
/// use in kernel launches.  This provides a compile-time mechanisms for
/// setting this value and it will persist throughout the execution of the
/// associated compilation unit(s).  The runtime internally currently uses the
/// equations,
///
///  ``unsigned blockSize = 4 * warpSize;``
///  ``blocksPerGrid = (numElements + threadsPerBlock - 1) / threadsPerBlock;``
///
/// to determine the overall set of launch parameters.  This is mostly meant
/// for experimentation and testing.
static cl::opt<unsigned>
    DefaultThreadsPerBlock("cuabi-threads-per-block", cl::init(256), cl::Hidden,
                           cl::desc("Set the runtime system's value for "
                                    "the default number of threads per block. "
                                    "(default=256)"));

static cl::opt<unsigned>
    DefaultBlocksPerGrid("cuabi-blocks-per-grid", cl::init(0), cl::Hidden,
                         cl::desc("Hard-code the runtime system's value for "
                                  "the number of blocks per grid in kernel "
                                  "launches. (default=0=disabled)"));

/*
 * TODO: work here needs to be done to support these additional arguments
 * to expose more of the ptxas feature set within the ABI transform.
 *
 /// Specify the maximum number of registers that GPU functions can use.
 /// Until a function-specific limit, a higher value will generally
 /// increase the performance of individual GPU threads that execute this
 /// function. However, because thread registers are allocated from a
 /// global register pool on each GPU, a higher value of this option
 /// will also reduce the maximum thread block size, thereby reducing the
 /// amount of thread parallelism.
 static cl::opt<int>
 MaxRegCount("cuabi-maxregcount", cl::init(-1), cl::Hidden,
             cl::desc("Specify the max number t of registers that GPU functions
 " "can use."));
 /// Control the aggressiveness of optimizations that affect register usage.
 /// ([0..10], default = 5) Higher values aggressively optimize the source
 /// program, trading off additional register usage for potential
 /// improvements in the generated code. Lower values inhibit optimizations
 /// that aggressively increase register usage. This option can work in
 /// conjunction with -maxrregcount and kernel launch bounds. (NVIDIA states:
 /// This is a BETA feature for advanced users and there is no guarantee that
 /// the implementation stays consistent between ptxas releases.)
 static cl::opt<unsigned>
 RegUsageLevel("cuabi-register-usage-level", cl::init(5), cl::Hidden,
               cl::desc("Experimental feature -- see 'ptxas' documentaiton. "
                        "(default=5)"));
*/

// Adapted from Transforms/Utils/ModuleUtils.cpp
// TODO: Technically we only use this to add a global ctor for
// dealing with the nuances of CUDA kernels so perhaps we'd be
// off renaming this to match our specific use case...  ????
static void appendToGlobalArray(const char *Array, Module &M, Constant *C,
                                int Priority, Constant *Data) {

  IRBuilder<> IRB(M.getContext());
  FunctionType *FnTy = FunctionType::get(IRB.getVoidTy(), false);

  // Get the current set of static global constructors and add
  // the new ctor to the list.
  SmallVector<Constant *, 16> CurrentCtors;
  StructType *EltTy = StructType::get(
      IRB.getInt32Ty(), PointerType::getUnqual(FnTy), IRB.getInt8PtrTy());
  if (GlobalVariable *GVCtor = M.getNamedGlobal(Array)) {
    if (Constant *Init = GVCtor->getInitializer()) {
      unsigned N = Init->getNumOperands();
      CurrentCtors.reserve(N + 1);
      for (unsigned i = 0; i != N; ++i)
        CurrentCtors.push_back(cast<Constant>(Init->getOperand(i)));
    }
    GVCtor->eraseFromParent();
  }

  // Build a 3 field global_ctor entry.  We don't take a comdat key.
  Constant *CSVals[3];
  CSVals[0] = IRB.getInt32(Priority);
  CSVals[1] = C;
  CSVals[2] = Data ? ConstantExpr::getPointerCast(Data, IRB.getInt8PtrTy())
                   : Constant::getNullValue(IRB.getInt8PtrTy());
  Constant *RuntimeCtorInit =
      ConstantStruct::get(EltTy, makeArrayRef(CSVals, EltTy->getNumElements()));

  CurrentCtors.push_back(RuntimeCtorInit);

  // Create a new initializer.
  ArrayType *AT = ArrayType::get(EltTy, CurrentCtors.size());
  Constant *NewInit = ConstantArray::get(AT, CurrentCtors);

  // Create the new global variable and replace all uses of
  // the old global variable with the new one.
  (void)new GlobalVariable(M, NewInit->getType(), false,
                           GlobalValue::AppendingLinkage, NewInit, Array);
}

/// Take the NVIDIA CUDA 'sm_' architecture format and convert it into
/// the 'compute_' form.  Note that we require CUDA 11 or greater and
/// we have removed support for sm_2x and sm_3x architectures.

static std::string virtualArchForCudaArch(StringRef Arch) {
  // TODO: We've scaled back some from the full suite of Nvidia targets
  // as we are going in assuming we will support only CUDA 11 or greater.
  // We should probably raise an error for sm_2x and sm_3x targets.
  return llvm::StringSwitch<std::string>(Arch)
      // sm_20 (Fermi) is deprecated as of CUDA 9.
      // sm_3X (Kepler) is deprecated as of CUDA 11.
      .Case("sm_50", "compute_50") // Maxwell (to be deprecated w/ CUDA 12?)
      .Case("sm_52", "compute_52") //
      .Case("sm_53", "compute_53") //
      .Case("sm_60", "compute_60") // Pascal
      .Case("sm_61", "compute_61") //
      .Case("sm_62", "compute_62") //
      .Case("sm_70", "compute_70") // Volta
      .Case("sm_72", "compute_72") //
      .Case("sm_75", "compute_75") // Turing
      .Case("sm_80", "compute_80") // Ampere
      // TODO: LLVM's PTX target doesn't appear to support
      // anything past sm_80???  For LLVM 12.x.  Need to
      // update for new architectures -- 13.x will support
      // through sm_86.
      .Case("sm_86", "compute_86") //
      .Case("sm_87", "compute_87") //
      .Default("unknown");
}

static std::string PTXVersionFromCudaVersion() {
#ifdef CUDATOOLKIT_VERSION
  Twine CudaVersionStr = Twine(CUDATOOLKIT_VERSION_MAJOR) + Twine(".") +
                         Twine(CUDATOOLKIT_VERSION_MINOR);
#else
#pragma message("warning, no CUDA Toolkit version info available.")
  Twine CudaVersionStr = "unknown";
#endif

  // TODO: There could a tighter connection here with the GPU
  // architecture choice that we are not cross referencing.
  return llvm::StringSwitch<std::string>(CudaVersionStr.str())
      // TODO: These CUDA to PTX version translations will have
      // to be watched between CUDA and LLVM resources.  It is
      // not uncommon for LLVM to lag behind CUDA PTX versions.
      // The details below are based on Cuda 11.6 and LLVM 13.x.
      .Case("10.0", "+ptx63")
      .Case("10.1", "+ptx64")
      .Case("10.2", "+ptx65")
      .Case("10.0", "+ptx63")
      .Case("11.0", "+ptx70")
      .Case("11.1", "+ptx71")
      .Case("11.2", "+ptx72")
      .Case("11.3", "+ptx72")
      .Case("11.4", "+ptx72")
      .Case("11.5", "+ptx72")
      .Case("11.6", "+ptx72")
      .Default("+ptx72"); // TODO: fall back or go with latest?
}

// Helper function to configure the details of our post-Tapir transformation
// passes.
//
//
const unsigned OptLevel0 = 0;
const unsigned OptLevel1 = 1;
const unsigned OptLevel2 = 2;
const unsigned OptLevel3 = 3;

const unsigned SizeLevel0 = 0;
const unsigned SizeLevel1 = 1;
const unsigned SizeLevel2 = 2;

// NOTES: From the NVPTX target documentation.
//  (See: https://llvm.org/docs/NVPTXUsage.html)
//
//  The NVVMReflect pass should be executed early in the optimization
//  pipeline, immediately after the link stage. The internalize pass is also
//  recommended to remove unused math functions from the resulting PTX. For an
//  input IR module module.bc, the following compilation flow is recommended:
//
//  1. Save list of external functions in module.bc.
//  2. Link module.bc with libdevice.compute_XX.YY.bc.
//  3. Internalize all functions not in list from step #1.
//  4. Eliminate all unused internal functions.
//  5. Run NVVMReflect pass.
//  6. Run standard optimization pipeline.
//
//  The NVVMReflect pass replaces conditionals with constants and it will
//  often leave behind dead code. Therefore, it is recommended that
//  NVVMReflect be executed early in the optimization pipeline before
//  dead-code elimination.  The NVPTX TargetMachine knows how to schedule
//  NVVMReflect at the beginning of your pass manager; just use the following
//  code when setting up your pass manager:
//
//    std::unique_ptr<TargetMachine> TM = ...;
//    PassManagerBuilder PMBuilder(...);
//    if (TM)
//      TM->adjustPassManager(PMBuilder);
//

/// Add a set of customized optimization passes over the LLVM code
/// post Tapir transformation but prior to conversion to PTX.  The
/// 'OptLevel' parameter controls the compiler optimization level
/// for performance, while 'SizeLevel' controls the size optimization
/// target.
static
void runKernelOptimizationPasses(Module &KM, unsigned OptLevel = OptLevel3,
                                 unsigned SizeLevel = OptLevel2) {

  // TODO: Need to spend some time exploring the selected set of passes here.

  LLVM_DEBUG(dbgs() << "\trunning kernel module optimizations...\n");
  legacy::PassManager PM;
  PM.add(createReassociatePass());
  PM.add(createGVNPass());
  PM.add(createCFGSimplificationPass());
  PM.add(createSLPVectorizerPass());
  PM.add(createDeadCodeEliminationPass());
  PM.add(createDeadStoreEliminationPass());
  PM.add(createCFGSimplificationPass());
  PM.add(createDeadCodeEliminationPass());
  PM.add(createVerifierPass());
  PM.run(KM);
  LLVM_DEBUG(dbgs() << "\t\tpasses complete...\n");
}

// TODO: This call assumes we want to create the constant string
// in a fixed module ('M' in this case).  Perhaps should consider
// passing a Module to make things a bit more flexible?
static Constant *createConstantStr(const std::string &Str,
                                   Module &M,
                                   const std::string &Name = "",
                                   const std::string &SectionName = "",
                                   unsigned Alignment = 0) {
  LLVMContext &Ctx = M.getContext();
  Type *SizeTy = Type::getInt64Ty(Ctx);

  Constant *CSN = ConstantDataArray::getString(Ctx, Str);
  GlobalVariable *GV = new GlobalVariable(M, CSN->getType(),
                                          true,
                                          GlobalVariable::PrivateLinkage,
                                          CSN,
                                          Name);
  Type *StrTy = GV->getType();

  const DataLayout &DL = M.getDataLayout();
  Constant *Zeros[] = {ConstantInt::get(DL.getIndexType(StrTy), 0),
                       ConstantInt::get(DL.getIndexType(StrTy), 0)};
  if (!SectionName.empty()) {
    GV->setSection(SectionName);
    // Mark the address as used which make sure that this section isn't
    // merged and we will really have it in the object file.
    GV->setUnnamedAddr(llvm::GlobalValue::UnnamedAddr::None);
  }

  if (Alignment)
    GV->setAlignment(llvm::Align(Alignment));

  Constant *CS = ConstantExpr::getGetElementPtr(GV->getValueType(), GV, Zeros);
  return CS;
}

static Constant *getOrInsertFBGlobal(Module &M, StringRef Name, Type *Ty) {
  return M.getOrInsertGlobal(Name, Ty, [&] {
    return new GlobalVariable(M, Ty, true, GlobalValue::InternalLinkage,
                              nullptr, Name, nullptr);
  });
}

// NOTE: The NextKernelID variable below is not thread safe.
// This currently isn't an issue but if LLVM at some point
// in the future starts supporting multiple compilation threads
// (e.g. over Modules for example) the support code for kernel
// IDs will have a race...

/// Static ID for kernel naming -- each encountered kernel (loop)
/// during compilation will receive a unique ID.
unsigned CudaLoop::NextKernelID = 0;

CudaLoop::CudaLoop(Module &M,
                   Module &KM,
                   const std::string &KN,
                   CudaABI *T,
                   bool MakeUniqueName)
    : LoopOutlineProcessor(M, KM),
      KernelModule(KM),
      TTarget(T),
      KernelName(KN) {

  if (MakeUniqueName) {
    std::string UN = KN + "_" + Twine(NextKernelID).str();
    NextKernelID++;
    KernelName = UN;
  }

  LLVM_DEBUG(dbgs() << "cuabi: cuda loop outliner creation:\n"
                    << "\tbase kernel name: " << KernelName << "\n"
                    << "\tmodule name     : " << KernelModule.getName()
                    << "\n\n");

  LLVMContext &Ctx = KernelModule.getContext();
  Type *Int8Ty = Type::getInt8Ty(Ctx);
  Type *Int32Ty = Type::getInt32Ty(Ctx);
  Type *Int64Ty = Type::getInt64Ty(Ctx);
  Type *VoidTy = Type::getVoidTy(Ctx);
  PointerType *VoidPtrTy = Type::getInt8PtrTy(Ctx);
  PointerType *VoidPtrPtrTy = VoidPtrTy->getPointerTo();
  PointerType *Int8PtrTy = Type::getInt8PtrTy(Ctx);
  PointerType *CharPtrTy = Type::getInt8PtrTy(Ctx);

  GetThreadIdx = KernelModule.getOrInsertFunction("gtid", Int32Ty);

  // Thread index values -- equivalent to Cuda's builtins:  threadIdx.[x,y,z].
  CUThreadIdxX = Intrinsic::getDeclaration(&KernelModule,
                                           Intrinsic::nvvm_read_ptx_sreg_tid_x);
  CUThreadIdxY = Intrinsic::getDeclaration(&KernelModule,
                                           Intrinsic::nvvm_read_ptx_sreg_tid_y);
  CUThreadIdxZ = Intrinsic::getDeclaration(&KernelModule,
                                           Intrinsic::nvvm_read_ptx_sreg_tid_z);

  // Block index values -- equivalent to Cuda's builtins: blockIndx.[x,y,z].
  CUBlockIdxX = Intrinsic::getDeclaration(&KernelModule,
                                Intrinsic::nvvm_read_ptx_sreg_ctaid_x);
  CUBlockIdxY = Intrinsic::getDeclaration(&KernelModule,
                                Intrinsic::nvvm_read_ptx_sreg_ctaid_y);
  CUBlockIdxZ = Intrinsic::getDeclaration(&KernelModule,
                                Intrinsic::nvvm_read_ptx_sreg_ctaid_z);

  // Block dimensions -- equivalent to Cuda's builtins: blockDim.[x,y,z].
  CUBlockDimX = Intrinsic::getDeclaration(&KernelModule,
                                Intrinsic::nvvm_read_ptx_sreg_ntid_x);
  CUBlockDimY = Intrinsic::getDeclaration(&KernelModule,
                                Intrinsic::nvvm_read_ptx_sreg_ntid_y);
  CUBlockDimZ = Intrinsic::getDeclaration(&KernelModule,
                                Intrinsic::nvvm_read_ptx_sreg_ntid_x);

  // Grid dimensions -- equivalent to Cuda's builtins: gridDim.[x,y,z].
  CUGridDimX = Intrinsic::getDeclaration(&KernelModule,
                                Intrinsic::nvvm_read_ptx_sreg_nctaid_x);
  CUGridDimY = Intrinsic::getDeclaration(&KernelModule,
                                Intrinsic::nvvm_read_ptx_sreg_nctaid_y);
  CUGridDimZ = Intrinsic::getDeclaration(&KernelModule,
                                Intrinsic::nvvm_read_ptx_sreg_nctaid_z);

  // NVVM-centric barrier -- equivalent to Cuda's __sync_threads().
  CUSyncThreads = Intrinsic::getDeclaration(&KernelModule,
                                Intrinsic::nvvm_barrier0);

  // Get entry points into the Cuda-centric portion of the Kitsune GPU runtime.
  // These are a layer deeper than the interface used by the GPUABI.  While we
  // could codegen straight to the Cuda (Driver) API, the higher level calls
  // help to simplify codegen calls.
  KitCudaLaunchFn = M.getOrInsertFunction("__kitrt_cuLaunchFBKernel",
                                          VoidPtrTy, // returns an opaque stream
                                          VoidPtrTy, // fatbinary
                                          VoidPtrTy, // kernel name
                                          VoidPtrPtrTy, // arguments
                                          Int64Ty);     // trip count
  KitCudaLaunchModuleFn =
                    M.getOrInsertFunction("__kitrt_cuLaunchModuleKernel",
                                          VoidPtrTy, // returns opaque stream
                                          VoidPtrTy, // CUDA module
                                          VoidPtrTy, // kernel name
                                          VoidPtrPtrTy, // arguments
                                          Int64Ty); // trip count
  KitCudaWaitFn =
      M.getOrInsertFunction("__kitrt_cuStreamSynchronize", VoidTy, VoidPtrTy);
  KitCudaMemPrefetchFn =
      M.getOrInsertFunction("__kitrt_cuMemPrefetch", VoidTy, VoidPtrTy);
  KitCudaCreateFBModuleFn =
      M.getOrInsertFunction("__kitrt_cuCreateFBModule", VoidPtrTy, VoidPtrTy);
  KitCudaGetGlobalSymbolFn =
      M.getOrInsertFunction("__kitrt_cuGetGlobalSymbol",
                            Int64Ty,  // return the device pointer for symbol.
                            CharPtrTy,  // symbol name
                            VoidPtrTy); // CUDA module

  KitCudaMemcpySymbolToDeviceFn =
      M.getOrInsertFunction("__kitrt_cuMemcpySymbolToDevice",
                            VoidTy,    // returns
                            Int32Ty, // host pointer
                            Int64Ty, // device pointer
                            Int64Ty);  // number of bytes to copy
}

CudaLoop::~CudaLoop() {}

void CudaLoop::setupLoopOutlineArgs(Function &F, ValueSet &HelperArgs,
                                    SmallVectorImpl<Value *> &HelperInputs,
                                    ValueSet &InputSet,
                                    const SmallVectorImpl<Value *> &LCArgs,
                                    const SmallVectorImpl<Value *> &LCInputs,
                                    const ValueSet &TLInputsFixed) {

  // Add the loop control inputs -- the first parameter defines
  // the extent of the index space (the number of threads to launch).
  {
    Argument *EndArg = cast<Argument>(LCArgs[1]);
    EndArg->setName("runSize");
    HelperArgs.insert(EndArg);

    Value *InputVal = LCInputs[1];
    HelperInputs.push_back(InputVal);
    // Add loop-control input to the input set.
    InputSet.insert(InputVal);
  }

  // The second parameter defines the start of the
  // index space.
  {
    Argument *StartArg = cast<Argument>(LCArgs[0]);
    StartArg->setName("runStart");
    HelperArgs.insert(StartArg);

    Value *InputVal = LCInputs[0];
    HelperInputs.push_back(InputVal);
    // Add loop-control input to the input set.
    InputSet.insert(InputVal);
  }

  // The third parameter defines the grainsize, if it is
  // not constant.
  if (!isa<ConstantInt>(LCInputs[2])) {
    Argument *GrainsizeArg = cast<Argument>(LCArgs[2]);
    GrainsizeArg->setName("grainSize");
    HelperArgs.insert(GrainsizeArg);

    Value *InputVal = LCInputs[2];
    HelperInputs.push_back(InputVal);
    // Add loop-control input to the input set.
    InputSet.insert(InputVal);
  }

  // Add the loop-centric kernel parameters (i.e., variables/arrays
  // used in the loop body).
  for (Value *V : TLInputsFixed) {
    HelperArgs.insert(V);
    HelperInputs.push_back(V);
  }

  for (Value *V : HelperInputs) {
    OrderedInputs.push_back(V);
  }
}

unsigned CudaLoop::getIVArgIndex(const Function &F,
                                 const ValueSet &Args) const {
  // The argument for the primary induction variable is the second input.
  return 1;
}

unsigned CudaLoop::getLimitArgIndex(const Function &F,
                                    const ValueSet &Args) const {
  // The argument for the loop limit is the first input.
  return 0;
}

static std::set<GlobalValue *> &collect(Constant &c,
                                        std::set<GlobalValue *> &seen);

static std::set<GlobalValue *> &collect(BasicBlock &bb,
                                        std::set<GlobalValue *> &seen) {
  for (auto &inst : bb)
    for (auto &op : inst.operands())
      if (auto *c = dyn_cast<Constant>(&op))
        collect(*c, seen);
  return seen;
}

<<<<<<< HEAD
static std::set<GlobalValue*>& collect(Function& f,
                                       std::set<GlobalValue*>& seen) {
=======
static std::set<GlobalValue *> &collect(Function &f,
                                        std::set<GlobalValue *> &seen) {
>>>>>>> 2648724c
  seen.insert(&f);

  for (auto &bb : f)
    collect(bb, seen);
  return seen;
}

static std::set<GlobalValue *> &collect(GlobalVariable &g,
                                        std::set<GlobalValue *> &seen) {
  seen.insert(&g);

  if (g.hasInitializer())
    collect(*g.getInitializer(), seen);
  return seen;
}

static std::set<GlobalValue *> &collect(GlobalIFunc &g,
                                        std::set<GlobalValue *> &seen) {
  seen.insert(&g);

  llvm_unreachable("kitsune: GNU IFUNC not yet supported");
  return seen;
}

static std::set<GlobalValue *> &collect(GlobalAlias &g,
                                        std::set<GlobalValue *> &seen) {
  seen.insert(&g);

  llvm_unreachable("kitsune: GlobalAlias not yet supported");
  return seen;
}

static std::set<GlobalValue *> &collect(BlockAddress &blkaddr,
                                        std::set<GlobalValue *> &seen) {
  if (Function *f = blkaddr.getFunction())
    collect(*f, seen);
  if (BasicBlock *bb = blkaddr.getBasicBlock())
    collect(*bb, seen);
  return seen;
}

std::set<GlobalValue *> &collect(Constant &c, std::set<GlobalValue *> &seen) {
  if (GlobalValue *g = dyn_cast<GlobalValue>(&c))
    if (seen.find(g) != seen.end())
      return seen;

  if (auto *f = dyn_cast<Function>(&c))
    return collect(*f, seen);
  else if (auto *g = dyn_cast<GlobalVariable>(&c))
    return collect(*g, seen);
  else if (auto *g = dyn_cast<GlobalAlias>(&c))
    return collect(*g, seen);
  else if (auto *g = dyn_cast<GlobalIFunc>(&c))
    return collect(*g, seen);
  else if (auto *blkaddr = dyn_cast<BlockAddress>(&c))
    return collect(*blkaddr, seen);
  else
    for (auto &op : c.operands())
      if (auto *cop = dyn_cast<Constant>(op))
        collect(*cop, seen);
  return seen;
}

void CudaLoop::preProcessTapirLoop(TapirLoopInfo &TL, ValueToValueMapTy &VMap) {

  // TODO: process loop prior to outlining to do GPU/CUDA-specific things
  // like capturing global variables, etc.
  LLVM_DEBUG(dbgs() << "cuabi: preprocessing tapir loop for kernel '"
                    << KernelName << "', in module '"
                    << KernelModule.getName() << "'.\n");

  // Collect the top-level entities (Function, GlobalVariable, GlobalAlias
  // and GlobalIFunc) that are used in the outlined loop. Since the outlined
  // loop will live in the KernelModule, any GlobalValue's used in it will
  // need to be cloned into the KernelModule and then register with CUDA
  // in the CUDA-centric ctor.
  std::set<GlobalValue *> UsedGlobalValues;

  Loop &L = *TL.getLoop();

  for (Loop *SL : L)
    for (BasicBlock *BB : SL->blocks())
      collect(*BB, UsedGlobalValues);

  for (BasicBlock *BB : L.blocks())
    collect(*BB, UsedGlobalValues);

  // Clone global variables (TODO: and aliases).
  for (GlobalValue *V : UsedGlobalValues) {
    if (GlobalVariable *G = dyn_cast<GlobalVariable>(V)) {
      // TODO: Make sure this logic makes sense...
      //
      // We don't necessarily need a GPU-side clone of a
      // global variable -- instead we need a location where
      // we can copy symbol information over from the host.
      GlobalVariable *NewG = new GlobalVariable(
          KernelModule, G->getValueType(), false,
          GlobalValue::ExternalWeakLinkage,
          (Constant *) Constant::getNullValue(G->getValueType()),
          G->getName() + "_devvar",
          (GlobalVariable *)nullptr);

      VMap[G] = NewG;

      LLVM_DEBUG(dbgs() << "\tcreated kernel-side global variable '"
                        << NewG->getName() << "'.\n");
      TTarget->pushGlobalVariable(G);

    } else if (GlobalAlias *A = dyn_cast<GlobalAlias>(V)) {
      llvm_unreachable("kitsune: GlobalAlias not implemented.");
    }
  }

  // Create declarations for all functions first. These may be needed in the
  // global variables and aliases.
  for (GlobalValue *G : UsedGlobalValues) {
    if (Function *F = dyn_cast<Function>(G)) {
      Function *DeviceF = KernelModule.getFunction(F->getName());
      if (not DeviceF)
        DeviceF = Function::Create(F->getFunctionType(), F->getLinkage(),
                                   F->getName(), KernelModule);
      for (auto i = 0; i < F->arg_size(); i++) {
        Argument *Arg = F->getArg(i);
        Argument *NewA = DeviceF->getArg(i);
        NewA->setName(Arg->getName());
        VMap[Arg] = NewA;
      }
      VMap[F] = DeviceF;
    }
  }

  // FIXME: Support GlobalIFunc at some point. This is a GNU extension, so we
  // may not want to support it at all, but just in case, this is here.
  for (GlobalValue *V : UsedGlobalValues) {
    if (GlobalIFunc *G = dyn_cast<GlobalIFunc>(V)) {
      llvm_unreachable("kitsune: GlobalIFunc not yet supported.");
    }
  }

  // Now clone any function bodies that need to be cloned. This should be
  // done as late as possible so that the VMap is populated with any other
  // global values that need to be remapped.
  for (GlobalValue *v : UsedGlobalValues) {
    if (Function *F = dyn_cast<Function>(v)) {
      if (F->size()) {
        SmallVector<ReturnInst *, 8> Returns;
        Function *DeviceF = cast<Function>(VMap[F]);
        CloneFunctionInto(DeviceF, F, VMap,
                          CloneFunctionChangeType::DifferentModule, Returns);
        // GPU calls are slow, try to force inlining...
        DeviceF->addFnAttr(Attribute::AlwaysInline);
      }
    }
  }

  // Create declarations for all functions first. These may be needed in the
  // global variables and aliases.
  for (GlobalValue *G : UsedGlobalValues) {
    if (Function *F = dyn_cast<Function>(G)) {
      Function *DeviceF = KernelModule.getFunction(F->getName());
      if (not DeviceF)
        DeviceF = Function::Create(F->getFunctionType(), F->getLinkage(),
                                   F->getName(), KernelModule);
      for (auto i = 0; i < F->arg_size(); i++) {
        Argument *Arg = F->getArg(i);
        Argument *NewA = DeviceF->getArg(i);
        NewA->setName(Arg->getName());
        VMap[Arg] = NewA;
      }
      VMap[F] = DeviceF;
    }
  }
<<<<<<< HEAD

  if (LocalizeGlobalsEnabled) {
    std::vector<GlobalVariable*> localize;
    for (GlobalValue* V : usedGlobalValues)
      if (GlobalVariable* GV = dyn_cast<GlobalVariable>(V))
        localize.push_back(GV);
    localizeGlobals.reset(new LocalizeGlobals(LocalizeGlobalsMode, KernelModule,
                                              localize));
  }
=======
  LLVM_DEBUG(dbgs() << "\tfinished preprocessing tapir loop.\n");
>>>>>>> 2648724c
}

void CudaLoop::postProcessOutline(TapirLoopInfo &TLI,
                                  TaskOutlineInfo &Out,
                                  ValueToValueMapTy &VMap) {
  LLVMContext &Ctx = M.getContext();
  Type *Int8Ty = Type::getInt8Ty(Ctx);
  Type *Int32Ty = Type::getInt32Ty(Ctx);
  Task *T = TLI.getTask();
  Loop *TL = TLI.getLoop();

  BasicBlock *Entry = cast<BasicBlock>(VMap[TL->getLoopPreheader()]);
  BasicBlock *Header = cast<BasicBlock>(VMap[TL->getHeader()]);
  BasicBlock *Exit = cast<BasicBlock>(VMap[TLI.getExitBlock()]);
  PHINode *PrimaryIV = cast<PHINode>(VMap[TLI.getPrimaryInduction().first]);
  Value *PrimaryIVInput = PrimaryIV->getIncomingValueForBlock(Entry);

  Instruction *ClonedSyncReg =
      cast<Instruction>(VMap[T->getDetach()->getSyncRegion()]);

  // We no longer need the cloned sync region.
  ClonedSyncReg->eraseFromParent();

  // Set the helper function to have external linkage.
  Function *Helper = Out.Outline;
  Helper->setName(KernelName);
  //Helper->setLinkage(Function::ExternalLinkage);

  // Set the target features for the helper.
  AttrBuilder Attrs;
  Attrs.addAttribute("target-cpu", GPUArch);
  Attrs.addAttribute("target-features",
                     PTXVersionFromCudaVersion() + "," + GPUArch);
  Helper->removeFnAttr("target-cpu");
  Helper->removeFnAttr("target-features");
  Helper->removeFnAttr("personality");
  Helper->addAttributes(AttributeList::FunctionIndex, Attrs);

  NamedMDNode *Annotations =
      KernelModule.getOrInsertNamedMetadata("nvvm.annotations");
  SmallVector<Metadata *, 3> AV;
  AV.push_back(ValueAsMetadata::get(Helper));
  AV.push_back(MDString::get(Ctx, "kernel"));
  AV.push_back(
      ValueAsMetadata::get(ConstantInt::get(Type::getInt32Ty(Ctx), 1)));
  Annotations->addOperand(MDNode::get(Ctx, AV));

  // Verify that the Thread ID corresponds to a valid iteration.  Because
  // Tapir loops use canonical induction variables, valid iterations range
  // from 0 to the loop limit with stride 1.  The End argument encodes the
  // loop limit. Get end and grainsize arguments
  Argument *End;
  Value *Grainsize;
  {
    auto OutlineArgsIter = Helper->arg_begin();
    // End argument is the first LC arg.
    End = &*OutlineArgsIter++;

    // Get the grainsize value, which is either constant or the third LC
    // arg.
    if (unsigned ConstGrainsize = TLI.getGrainsize())
      Grainsize = ConstantInt::get(PrimaryIV->getType(), ConstGrainsize);
    else
      Grainsize =
          ConstantInt::get(PrimaryIV->getType(), DefaultGrainSize.getValue());
  }

  IRBuilder<> B(Entry->getTerminator());

  // Get the thread ID for this invocation of Helper.
  //
  // This is the classic CUDA thread ID calculation:
  //      i = blockDim.x * blockIdx.x + threadIdx.x;
  // For now we only generate 1-D thread IDs.
  Value *ThreadIdx = B.CreateCall(CUThreadIdxX);
  Value *BlockIdx = B.CreateCall(CUBlockIdxX);
  Value *BlockDim = B.CreateCall(CUBlockDimX);
  Value *ThreadID = B.CreateIntCast(
      B.CreateAdd(ThreadIdx, B.CreateMul(BlockIdx, BlockDim), "thread_id"),
      PrimaryIV->getType(), false);
  ThreadID = B.CreateMul(ThreadID, Grainsize);
  Value *ThreadEnd = B.CreateAdd(ThreadID, Grainsize);
  Value *Cond = B.CreateICmpUGE(ThreadID, End);
  ReplaceInstWithInst(Entry->getTerminator(),
                      BranchInst::Create(Exit, Header, Cond));
  // Use the thread ID as the start iteration number for the primary IV.
  PrimaryIVInput->replaceAllUsesWith(ThreadID);

  // Update cloned loop condition to use the thread-end value.
  unsigned TripCountIdx = 0;
  ICmpInst *ClonedCond = cast<ICmpInst>(VMap[TLI.getCondition()]);
  if (ClonedCond->getOperand(0) != ThreadEnd)
    ++TripCountIdx;
  ClonedCond->setOperand(TripCountIdx, ThreadEnd);
  assert(ClonedCond->getOperand(TripCountIdx) == ThreadEnd &&
         "End argument not used in condition");
}

void CudaLoop::transformForPTX() {
  LLVMContext &Ctx = KernelModule.getContext();
  Function &F = *KernelModule.getFunction(KernelName.c_str());

  // ThreadID.x
  auto tid = Intrinsic::getDeclaration(&KernelModule,
                                       Intrinsic::nvvm_read_ptx_sreg_tid_x);

  // BlockID.x
  auto ctaid = Intrinsic::getDeclaration(&KernelModule,
                                         Intrinsic::nvvm_read_ptx_sreg_ctaid_x);
  // BlockDim.x
  auto ntid = Intrinsic::getDeclaration(&KernelModule,
                                        Intrinsic::nvvm_read_ptx_sreg_ntid_x);

  IRBuilder<> B(F.getEntryBlock().getFirstNonPHI());

  // Compute blockDim.x * blockIdx.x + threadIdx.x;
  Value *tidv = B.CreateCall(tid, {}, "thread_idx");
  Value *ntidv = B.CreateCall(ntid, {}, "block_idx");
  Value *ctaidv = B.CreateCall(ctaid, {}, "block_dimx");
  Value *tidoff = B.CreateMul(ctaidv, ntidv, "block_off");
  Value *gtid = B.CreateAdd(tidoff, tidv, "cu_idx");

  // PTX doesn't like .<n> global names, rename them to
  // replace the '.' with an underscore, '_'.
  for (GlobalVariable &G : KernelModule.globals()) {
    auto name = G.getName().str();
    std::replace(name.begin(), name.end(), '.', '_');
    G.setName(name);
  }

  // Check if there are unresolved sumbbols to see if we might need
  // libdevice
  std::set<std::string> Unresolved;
  for (auto &F : KernelModule) {
    if (F.hasExternalLinkage())
      Unresolved.insert(F.getName().str());
  }

  if (!Unresolved.empty()) {
    // Load libdevice and check for provided functions
    llvm::SMDiagnostic SMD;
    Optional<std::string> Path = sys::Process::FindInEnvPath(
        "CUDA_HOME", "nvvm/libdevice/libdevice.10.bc");

    if (!Path) {
      report_fatal_error("Cuda ABI transform: failed to find libdevice!");
    }

    std::unique_ptr<llvm::Module> LibDevice = parseIRFile(*Path, SMD, Ctx);
    if (!LibDevice)
      report_fatal_error("cuda abi transform: failed to parse libdevice!");

    // We iterate through the provided functions of the moodule and if there
    // are remaining function calls we add them.
    std::set<std::string> Provided;
    std::string NVPref = "__nv_";
    for (auto &F : *LibDevice) {
      std::string Name = F.getName().str();
      auto Res = std::mismatch(NVPref.begin(), NVPref.end(), Name.begin());
      auto OldName = Name.substr(Res.second - Name.begin());
      if (Res.first == NVPref.end() && Unresolved.count(OldName) > 0)
        Provided.insert(OldName);
    }
    for (auto &Fn : Provided) {
      if (auto *F = KernelModule.getFunction(Fn))
        F->setName(NVPref + Fn);
    }

    auto L = Linker(KernelModule);
    L.linkInModule(std::move(LibDevice), 2);
  }

  std::vector<Instruction *> TIDs;
  for (auto &F : KernelModule) {
    for (auto &BB : F) {
      for (auto &I : BB) {
        if (auto *CI = dyn_cast<CallInst>(&I)) {
          if (Function *F = CI->getCalledFunction()) {
            if (F->getName() == "gtid")
              TIDs.push_back(&I);
          }
        }
      }
    }
  }

  for (auto P : TIDs) {
    P->replaceAllUsesWith(gtid);
    P->eraseFromParent();
  }

  if (auto *F = KernelModule.getFunction("gtid"))
    F->eraseFromParent();
}

void CudaLoop::processOutlinedLoopCall(TapirLoopInfo &TL,
                                       TaskOutlineInfo &TOI,
                                       DominatorTree &DT) {

  LLVM_DEBUG(dbgs() << "\tprocessing outlined loop call for kernel '"
                    << KernelName << "'.\n");

  LLVMContext &Ctx = M.getContext();
  Type *Int8Ty = Type::getInt8Ty(Ctx);
  Type *Int32Ty = Type::getInt32Ty(Ctx);
  Type *Int64Ty = Type::getInt64Ty(Ctx);
  PointerType *VoidPtrTy = Type::getInt8PtrTy(Ctx);
  PointerType *VoidPtrPtrTy = VoidPtrTy->getPointerTo();

  Function *Parent = TOI.ReplCall->getFunction();
  Value *TripCount = OrderedInputs[0];
  BasicBlock *RCBB = TOI.ReplCall->getParent();
  BasicBlock *NBB = RCBB->splitBasicBlock(TOI.ReplCall);
  TOI.ReplCall->eraseFromParent();

  IRBuilder<> B(&NBB->front());
  transformForPTX();

  BasicBlock &EBB = Parent->getEntryBlock();
  IRBuilder<> EB(&EBB.front());

  ArrayType *ArrayTy = ArrayType::get(VoidPtrTy, OrderedInputs.size());
  Value *ArgArray = B.CreateAlloca(ArrayTy);
  unsigned int i = 0;
  for (Value *V : OrderedInputs) {
    Value *VP = B.CreateAlloca(V->getType());
    B.CreateStore(V, VP);
    Value *VoidVPtr = B.CreateBitCast(VP, VoidPtrTy);
    Value *ArgPtr = B.CreateConstInBoundsGEP2_32(ArrayTy, ArgArray, 0, i++);
    B.CreateStore(VoidVPtr, ArgPtr);

    // TODO: This is still experimental and currently just about as simple
    // of an approach as we can take on issuing prefetch calls.  Is it
    // better than nothing -- it is obviously very far from ideal placement.
    if (CodeGenDisablePrefetch == false) {
      Type *VT = V->getType();
      if (VT->isPointerTy()) {
        Value *VoidPP = B.CreateBitCast(V, VoidPtrTy);
        B.CreateCall(KitCudaMemPrefetchFn, {VoidPP});
      }
    }
  }
  const DataLayout &DL = M.getDataLayout();

  Value *GrainSize = TL.getGrainsize() ? ConstantInt::get(TripCount->getType(),
                                                          TL.getGrainsize())
                                       : OrderedInputs[2];
  Value *RunSizeQ = B.CreateUDiv(TripCount, GrainSize, "run_size");
  Value *RunRem = B.CreateURem(TripCount, GrainSize, "run_rem");
  Value *isRem = B.CreateICmp(ICmpInst::ICMP_UGT, RunRem,
                              ConstantInt::get(RunRem->getType(), 0));
  Value *isRemAdd = B.CreateZExt(isRem, RunSizeQ->getType());
  Value *RunSize = B.CreateZExt(B.CreateAdd(RunSizeQ, isRemAdd), Int64Ty);
  Value *argsPtr = B.CreateConstInBoundsGEP2_32(ArrayTy, ArgArray, 0, 0);

  // Generate a call to launch the kernel.
  Constant *KNameCS = ConstantDataArray::getString(Ctx, KernelName);
  GlobalVariable *KNameGV =
      new GlobalVariable(M, KNameCS->getType(), true,
                         GlobalValue::PrivateLinkage, KNameCS, ".str");
  KNameGV->setUnnamedAddr(GlobalValue::UnnamedAddr::Global);
  Type *StrTy = KNameGV->getType();
  Constant *Zeros[] = {ConstantInt::get(DL.getIndexType(StrTy), 0),
                       ConstantInt::get(DL.getIndexType(StrTy), 0)};
  Constant *KNameParam =
      ConstantExpr::getGetElementPtr(KNameGV->getValueType(), KNameGV, Zeros);

  // We can't get to the complete fat binary data until all loops in the
  // input module have been processed (i.e., the complete kernel module is
  // poplated, converted to PTX, turned into an assembled binary, etc.).
  // Because of this we create a "stand in" (dummy) here and will replace
  // it later in the ABI's transformaiton pipeline.
  Constant *DummyFBGV = getOrInsertFBGlobal(M, "_cuabi.dummy_fatbin",
                                            VoidPtrTy);
  Value *DummyFBPtr = B.CreateLoad(VoidPtrTy, DummyFBGV);

  Value * Stream;
  if (! TTarget->hasGlobalVariables()) {
    LLVM_DEBUG(dbgs() << "\t\tcreating no-globals kernel launch.\n");
    Stream = B.CreateCall(KitCudaLaunchFn,
                          {DummyFBPtr, KNameParam, argsPtr, RunSize},
                          "stream");
  } else {
    LLVM_DEBUG(dbgs() << "\t\tcreating kernel launch w/ globals.\n");
    Value *CM = B.CreateCall(KitCudaCreateFBModuleFn, {DummyFBPtr});
    Stream = B.CreateCall(KitCudaLaunchModuleFn,
                          {CM, KNameParam, argsPtr, RunSize},
                          "stream");
  }

  LLVM_DEBUG(dbgs() << "\t\tfinishing outlined loop with kernel wait call.\n");
  B.CreateCall(KitCudaWaitFn, Stream);
}

CudaABI::CudaABI(Module &M)
    : KM(CUABI_PREFIX + M.getName().str(), M.getContext()),
      TapirTarget(M) {

  LLVM_DEBUG(dbgs() << "cuabi: creating tapir target for module: "
                    << M.getName() << "\n");

  // Create a module (KM) to hold all device side functions for
  // all parallel constructs in the module we are processing (M).
  // At present a loop processor will be created for each
  // construct and is then responsible for the steps required to
  // prepare the "kernel" module (KM) for code generation to PTX.

  // Build the details required to have a PTX code generation path
  // ready to go at completion of the module processing; see
  // postProcessModule() for when that stage is kicked off via the
  // Tapir layer.
  std::string ArchString;
  if (HostMArch == "64")
    ArchString = "nvptx64";
  else
    ArchString = "nvptx";
  Triple TT(ArchString, "nvidia", "cuda");

  std::string PTXVersionStr = PTXVersionFromCudaVersion();
  std::string Error;
  const Target *PTXTarget = TargetRegistry::lookupTarget("", TT, Error);
  if (!PTXTarget) {
    errs() << "Target lookup failed: " << Error << "\n";
    report_fatal_error("Unable to find registered PTX target. "
                       "Was LLVM built with the NVPTX target enabled?");
  }

  PTXTargetMachine = PTXTarget->createTargetMachine(
      TT.getTriple(), GPUArch, PTXVersionStr.c_str(), TargetOptions(),
      Reloc::PIC_, CodeModel::Small, CodeGenOpt::Aggressive);

  KM.setTargetTriple(TT.str());
  KM.setDataLayout(PTXTargetMachine->createDataLayout());

  LLVM_DEBUG(dbgs() << "\ttarget triple: "
                    << TT.getTriple() << "\n");
}

CudaABI::~CudaABI() {
  LLVM_DEBUG(dbgs() << "cuabi: destroy tapir target.\n");
}

void CudaABI::pushPTXFilename(const std::string &FN) {
  ModulePTXFileList.push_back(FN);
}

void CudaABI::pushGlobalVariable(GlobalVariable *GV) {
  GlobalVars.push_back(GV);
}

Value *CudaABI::lowerGrainsizeCall(CallInst *GrainsizeCall) {
  // TODO: The grainsize on the GPU is a completely different beast
  // than the CPU cases Tapir was originally designed for.  At present
  // keeping the grainsize at 1 has almost always shown to yeild the
  // best results in terms of performance.  We have yet to really do
  // a detailed study of the aspects here so consider anything done
  // here as a lot of remaining work and exploration.
  Value *Grainsize =
      ConstantInt::get(GrainsizeCall->getType(), DefaultGrainSize);
  // Replace uses of grainsize intrinsic call with a computed
  // grainsize value.
  GrainsizeCall->replaceAllUsesWith(Grainsize);
  return Grainsize;
}

void CudaABI::lowerSync(SyncInst &SI) { /* no-op */
}

void CudaABI::addHelperAttributes(Function &F) { /* no-op */
}

void CudaABI::preProcessFunction(Function &F, TaskInfo &TI,
                                 bool OutliningTapirLoops) { /* no-op */
}

void CudaABI::postProcessFunction(Function &F, bool OutliningTapirLoops) {
  if (!OutliningTapirLoops)
    return;
}

void CudaABI::postProcessHelper(Function &F) { /* no-op */
}

void CudaABI::preProcessOutlinedTask(llvm::Function &, llvm::Instruction *,
                                     llvm::Instruction *, bool,
                                     BasicBlock *) { /* no-op */
}

void CudaABI::postProcessOutlinedTask(Function &F, Instruction *DetachPt,
                                      Instruction *TaskFrameCreate,
                                      bool IsSpawner,
                                      BasicBlock *TFEntry) { /* no-op */
}

void CudaABI::postProcessRootSpawner(Function &F,
                                     BasicBlock *TFEntry) { /* no-op */
}

void CudaABI::processSubTaskCall(TaskOutlineInfo &TOI,
                                 DominatorTree &DT) { /* no-op */
}

void CudaABI::preProcessRootSpawner(llvm::Function &,
                                    BasicBlock *TFEntry) { /* no-op */
}

CudaABIOutputFile CudaABI::assemblePTXFile(CudaABIOutputFile &PTXFile) {

  LLVM_DEBUG(dbgs() << "\tassembling PTX file '"
                    << PTXFile->getFilename() << "'.\n");

  std::error_code EC;
  auto PTXASExe = sys::findProgramByName("ptxas");
  if ((EC = PTXASExe.getError()))
    report_fatal_error("'ptxas' not found. "
                       "Is a CUDA installation in your path?");

  // We'll create an "assembled" PTX file that is named the
  // same as the LLVM module we've just processed.
  SmallString<255> AsmFileName(PTXFile->getFilename());
  sys::path::replace_extension(AsmFileName, ".s");
  std::unique_ptr<ToolOutputFile> AsmFile;
  AsmFile = std::make_unique<ToolOutputFile>(AsmFileName, EC,
                                             sys::fs::OpenFlags::OF_None);

  // Build the command line for ptxas...  There are some target
  // specific options that we support to configure some specifics
  // here.  See the 'opt' entries near the top of this file.
  // These can be passed to the transform via '-mllvm <cuabi-option>'
  opt::ArgStringList PTXASArgList;
  PTXASArgList.push_back(PTXASExe->c_str());

  // TODO: Do we need/want to add support for generating relocatable
  // code?
  //PTXASArgList.push_back("-c");

  // --machine <bits>: Specify 32-bit vs. 64-bit host architecture.
  PTXASArgList.push_back("--machine"); // host (32- vs. 64-bit)
  PTXASArgList.push_back(HostMArch.c_str());
  // --gpu-name <gpu name>: Specify name of GPU to generate code for.
  // (e.g., 'sm_70','sm_72','sm_75','sm_80','sm_86', 'sm_87')
  PTXASArgList.push_back("--gpu-name"); // target gpu architecture.
  PTXASArgList.push_back(GPUArch.c_str());
  if (Verbose) {
    // --verbose: prints code generation statistics.
    PTXASArgList.push_back("--verbose");
    PTXASArgList.push_back("-warn-spills");
  }
  if (Debug) {
    // TODO: It currently isn't possible to use both debug
    // and an optimization flags with ptxas -- need to check for
    // this case.  Doing so will lead to spew from our ptxas
    // invocation.
    PTXASArgList.push_back("--device-debug");
  }

  if (OptLevel > 3) {
      errs() << "warning -- cuda abi transform: "
             << "unknown optimization level.\n"
             << "\twill use level 3 instead.\n";
      OptLevel = 3;
  }
  PTXASArgList.push_back("--opt-level");
  switch (OptLevel) {
  case 0:
    PTXASArgList.push_back("0");
    break;
  case 1:
    PTXASArgList.push_back("1");
    break;
  case 2:
    PTXASArgList.push_back("2");
    break;
  case 3:
    PTXASArgList.push_back("3");
    break;
  default:
    llvm_unreachable_internal("unhandled/unexpected optimization level",
                              __FILE__, __LINE__);
    break;
  }

  if (OptLevel < 2 && AllowExpensiveOpts) {
    PTXASArgList.push_back("--allow-expensive-optimizations");
    PTXASArgList.push_back("true");
  }
  if (DisableFMA) {
    PTXASArgList.push_back("--fmad");
    PTXASArgList.push_back("false");
  }
  if (DisableConstantBank)
    PTXASArgList.push_back("--disable-optimizer-constants");

  PTXASArgList.push_back("--output-file");
  std::string SCodeFilename = AsmFile->getFilename().str();
  PTXASArgList.push_back(SCodeFilename.c_str());
  std::string ptxfile(PTXFile->getFilename().str());
  PTXASArgList.push_back(ptxfile.c_str());

  // Build argv for exec'ing ptxas...
  SmallVector<const char *, 128> PTXASArgv;
  PTXASArgv.append(PTXASArgList.begin(), PTXASArgList.end());
  PTXASArgv.push_back(nullptr);

  auto PTXASArgs = toStringRefArray(PTXASArgv.data());
  LLVM_DEBUG(dbgs() << "\tptxas command line:\n";
             unsigned c = 0;
             for (auto dbg_arg : PTXASArgs) {
               dbgs() << "\t\t" << c << ": " << dbg_arg << "\n";
               c++;
             }
             dbgs() << "\n\n";
             );

  // Finally we are ready to execute ptxas...
  std::string ErrMsg;
  bool ExecFailed;
  int ExecStat = sys::ExecuteAndWait(*PTXASExe, PTXASArgs, None, {},
                                     0, /* secs to wait -- 0 --> unlimited */
                                     0, /* memory limit -- 0 --> unlimited */
                                     &ErrMsg, &ExecFailed);
  if (ExecFailed)
    report_fatal_error("fatal error: 'ptxas' execution failed!");

  if (ExecStat != 0)
    // 'ptxas' ran but returned an error state.
    report_fatal_error("fatal error: 'ptxas' failure: " + ErrMsg);

  // TODO: Not sure we need to force 'keep' here as we return
  // the output file but will keep it here for now just to play it
  // safe.
  AsmFile->keep();
  return AsmFile;
}

// We can't create a correct launch sequence until all the kernels
// within a (LLVM) module are generated.  When post-processing the
// module we create the fatbinary and then to revisit the kernel
// launch calls we created at the loop level and replace the fat
// binary pointer/handle with the completed version.
//
// In addition, we must copy data for global variables from the
// host to the device prior to kernel launches.  This requires
// digging some additonal details out of the fat binary (CUDA
// module).
void CudaABI::finalizeLaunchCalls(Module &M, GlobalVariable *Fatbin) {

  LLVM_DEBUG(dbgs() << "\tpatching kernel launch calls...\n");

  LLVMContext &Ctx = M.getContext();
  const DataLayout &DL = M.getDataLayout();
  Type *VoidTy = Type::getVoidTy(Ctx);
  PointerType *VoidPtrTy = Type::getInt8PtrTy(Ctx);
  PointerType *CharPtrTy = Type::getInt8PtrTy(Ctx);
  Type *IntTy = Type::getInt32Ty(Ctx);
  Type *Int64Ty = Type::getInt64Ty(Ctx);

  // Look up a global (device-side) symbol via a module
  // created from the fat binary.
  FunctionCallee KitCudaGetGlobalSymbolFn =
          M.getOrInsertFunction("__kitrt_cuGetGlobalSymbol",
                                Int64Ty,  // device pointer
                                CharPtrTy,  // symbol name
                                VoidPtrTy); // CUDA module

  FunctionCallee KitCudaMemcpyToDeviceFn =
          M.getOrInsertFunction("__kitrt_cuMemcpySymbolToDevice",
                                VoidTy,    // returns
                                VoidPtrTy, // host ptr
                                Int64Ty, // device ptr
                                Int64Ty);  // num bytes


  // There are two forms of kernel launch we need to search for.  The first
  // is a kernel launch without any global variables in use.  In this case
  // we have a simple replacement of the first parameter with the now complete
  // fat binary.
  //
  // The second case is a kernel launch with globals.  In this case, we need to
  // find the corresponding global within the fat binary and then issue a copy
  // of the host side data to the device (prior to the kernel launch).
  // Therefore this path is bit more complex as we have to find the creation of
  // the CUDA module that requires the updated fat binary, then fetch the
  // device pointer for each global, issue a corresponding memcpy, and then
  // launch the kernel.
  auto &FnList = M.getFunctionList();
  for(auto &Fn : FnList) {
    for (auto &BB : Fn) {
      for(auto &I : BB) {
        if (CallInst *CI = dyn_cast<CallInst>(&I)) {
          if (Function *CFn = CI->getCalledFunction()) {
            if (CFn->getName().startswith("__kitrt_cuLaunchFBKernel")) {
              Value *CFatbin;
              CFatbin = CastInst::CreateBitOrPointerCast(Fatbin, VoidPtrTy,
                                                         "_cubin.fatbin",
                                                         CI);
              CI->setOperand(0, CFatbin);
            } else if (CFn->getName().startswith("__kitrt_cuCreateFBModule")) {
              Value *CFatbin;
              CFatbin = CastInst::CreateBitOrPointerCast(Fatbin, VoidPtrTy,
                                                         "_cubin.fatbin", CI);
              CI->setOperand(0, CFatbin);

              Instruction *NI = CI->getNextNonDebugInstruction();
              // Unless someting else has monkeyed with our generated code
              // NI should be the launch call...  However, that's not critical
              // but we do need the following instructions to codegen between
              // CI and the launch...
              assert(NI && "unexpected null instruction!");
              for(auto &HostGV : GlobalVars) {
                std::string DevVarName = HostGV->getName().str() + "_devvar";
                Value *SymName = createConstantStr(DevVarName, M, DevVarName);
                Value *DevPtr = CallInst::Create(KitCudaGetGlobalSymbolFn,
                                                 {SymName, CI},
                                                 ".cuabi_devptr", NI);
                Value *VGVPtr = CastInst::CreatePointerCast(HostGV,
                                                            VoidPtrTy,
                                                            "", NI);
                uint64_t NumBytes = DL.getTypeAllocSize(HostGV->getValueType());
                Value *MCpy = CallInst::Create(KitCudaMemcpyToDeviceFn,
                      {VGVPtr, DevPtr, ConstantInt::get(Int64Ty, NumBytes)},
                       "", NI);
              }
            }
          }
        }
      }
    }
  }
}

CudaABIOutputFile
CudaABI::createFatbinaryFile(CudaABIOutputFile &AsmFile) {
  std::error_code EC;
  SmallString<255> FatbinFilename(AsmFile->getFilename());
  sys::path::replace_extension(FatbinFilename, ".fbin");
  CudaABIOutputFile FatbinFile;
  FatbinFile = std::make_unique<ToolOutputFile>(FatbinFilename, EC,
                                            sys::fs::OpenFlags::OF_None);

  LLVM_DEBUG(dbgs() << "\tcreating fatbinary file '"
                    << FatbinFile->getFilename()
                    << "'.\n");

  // TODO: LLVM docs suggest we shouldn't be using findProgramByName()...
  auto FatbinaryExe = sys::findProgramByName("fatbinary");
  if (EC = FatbinaryExe.getError())
    report_fatal_error("'fatbinary' not found. "
                       "Is a CUDA installation in your path?");

  opt::ArgStringList FatbinaryArgList;
  FatbinaryArgList.push_back(FatbinaryExe->c_str());

  if (HostMArch == "32")
    FatbinaryArgList.push_back("--32");
  else if (HostMArch == "64")
    FatbinaryArgList.push_back("--64");

  FatbinaryArgList.push_back("--create");
  FatbinaryArgList.push_back(FatbinFilename.c_str());

  std::string FatbinaryImgArgs = "--image=profile=" + GPUArch +
                                 ",file=" + AsmFile->getFilename().str();
  FatbinaryArgList.push_back(FatbinaryImgArgs.c_str());

  std::list<std::string> PTXFilesArgList;
  if (EmbedPTXInFatbinaries) {
    std::string VArchStr = virtualArchForCudaArch(GPUArch);
    if (VArchStr == "unknown")
      report_fatal_error("cuabi: no virtual target for given gpuarch '"
                         + GPUArch + "'!");

    std::string PTXFixedArgStr = "--image=profile=" + VArchStr + ",file=";
    for (auto &PTXFile : ModulePTXFileList) {
      std::string arg = PTXFixedArgStr + PTXFile;
      std::list<std::string>::const_iterator it;
      it = PTXFilesArgList.emplace(PTXFilesArgList.end(), std::move(arg));
      FatbinaryArgList.push_back(it->c_str());
    }
  }
  FatbinaryArgList.push_back(nullptr);

  SmallVector<const char *, 128> FatbinaryArgv;
  FatbinaryArgv.append(FatbinaryArgList.begin(), FatbinaryArgList.end());
  auto FatbinaryArgs = toStringRefArray(FatbinaryArgv.data());

  LLVM_DEBUG(dbgs() << "\tfatbinary command line:\n";
             unsigned c = 0; for (auto dbg_arg
                                  : FatbinaryArgs) {
               dbgs() << "\t\t" << c << ": " << dbg_arg << "\n";
               c++;
             } dbgs() << "\n\n";);

  std::string ErrMsg;
  bool ExecFailed;
  int ExecStat = sys::ExecuteAndWait(*FatbinaryExe, FatbinaryArgs, None, {},
                                     0, /* secs to wait -- 0 --> unlimited */
                                     0, /* memory limit -- 0 --> unlimited */
                                     &ErrMsg, &ExecFailed);
  if (ExecFailed)
    report_fatal_error("unable to execute 'fatbinary'.");

  if (ExecStat != 0)
    // 'fatbinary' ran but returned an error state.
    // TODO: Need to check what sort of actual state 'fatbinary'
    // returns to the environment -- currently assuming it
    // matches standard practices...
    report_fatal_error("'fatbinary' error:" + ErrMsg);

  if (EmbedPTXInFatbinaries) {
    std::list<std::string>::iterator it = PTXFilesArgList.begin();
    while(it != PTXFilesArgList.end()) {
      PTXFilesArgList.erase(it++);
    }
  }

  // TODO: Not sure we need to force 'keep' here as we return
  // the output file but will keep it here for now just to play it
  // safe.
  FatbinFile->keep();
  return FatbinFile;
}

GlobalVariable *
CudaABI::embedFatbinary(CudaABIOutputFile &FatbinaryFile) {
  // Allocate a buffer to store the fat binary image in.  We
  // will then codegen it into the host-side module.
  std::unique_ptr<llvm::MemoryBuffer> Fatbinary = nullptr;
  ErrorOr<std::unique_ptr<MemoryBuffer>> FBBufferOrErr =
          MemoryBuffer::getFile(FatbinaryFile->getFilename());
  if (std::error_code EC = FBBufferOrErr.getError()) {
    report_fatal_error("cuabi: failed to load fat binary image: " +
                       EC.message());
  }
  Fatbinary = std::move(FBBufferOrErr.get());
  LLVM_DEBUG(dbgs() << "\tread fat binary image, "
                    << Fatbinary->getBufferSize() << " bytes.\n");

  // TODO: Some of these are not cross-platform friendly
  // names.  Need to sort these details out but for now
  // we *should* be fine on linux-based systems.
  const char *FatbinSectionName = ".nvFatBinSegment";
  const char *ModuleSectionName = "__nv_module_id";

  LLVMContext &Ctx = M.getContext();
  Type *Int8Ty = Type::getInt8Ty(Ctx);
  Constant *FatbinArray = ConstantDataArray::getRaw(
          StringRef(Fatbinary->getBufferStart(),
                    Fatbinary->getBufferSize()),
          Fatbinary->getBufferSize(), Int8Ty);

  // Create a global variable to hold the fatbinary image.
  GlobalVariable *FatbinaryGV;
  FatbinaryGV = new GlobalVariable(M, FatbinArray->getType(), true,
                                   GlobalValue::PrivateLinkage,
                                   FatbinArray,
                                   "_cuabi_fatbin_ptr");

  PointerType *VoidPtrTy = Type::getInt8PtrTy(Ctx);

  // At this point the fatbinary is not in an adequate form for
  // use within the executable for the CUDA runtime nor the
  // command line toolset that comes with CUDA distributions
  // (e.g., cuobjdump).  We complete the embedding in
  // embedFatbinary().
  return FatbinaryGV;
}

void CudaABI::bindGlobalVariables(Value *Handle, IRBuilder<> &B) {
  LLVMContext &Ctx = M.getContext();
  const DataLayout &DL = M.getDataLayout();
  Type *IntTy = Type::getInt32Ty(Ctx);
  Type *Int64Ty = Type::getInt64Ty(Ctx);
  Type *VoidTy = Type::getVoidTy(Ctx);
  PointerType *VoidPtrTy = Type::getInt8PtrTy(Ctx);
  PointerType *VoidPtrPtrTy = VoidPtrTy->getPointerTo();
  Type *VarSizeTy = Int64Ty;
  PointerType *CharPtrTy = Type::getInt8PtrTy(Ctx);

  FunctionCallee RegisterVarFn =
      M.getOrInsertFunction("__cudaRegisterVar", VoidTy,
            VoidPtrPtrTy, CharPtrTy, CharPtrTy, CharPtrTy,
            IntTy, VarSizeTy, IntTy, IntTy);
  for(auto &HostGV : GlobalVars) {
    uint64_t VarSize = DL.getTypeAllocSize(HostGV->getType());
    Value *VarName = createConstantStr(HostGV->getName().str(), M);
    std::string DevVarName = HostGV->getName().str() + "_devvar";
    Value *DevName = createConstantStr(DevVarName, M, DevVarName);
    llvm::Value *Args[] = {
      Handle, B.CreateBitCast(HostGV, VoidPtrTy),
      VarName,
      DevName,
      ConstantInt::get(IntTy, 0), // HostGV->isExternalLinkage()),
      ConstantInt::get(VarSizeTy, VarSize),
      ConstantInt::get(IntTy, HostGV->isConstant()),
      ConstantInt::get(IntTy, 0)
    };

    LLVM_DEBUG(dbgs()  << "\t\t\thost global '" << HostGV->getName().str()
                       << "' to device '" << DevVarName << "'.\n");
    B.CreateCall(RegisterVarFn, Args);
  }
}

Function *CudaABI::createCtor(GlobalVariable *Fatbinary, GlobalVariable *Wrapper) {
  LLVMContext &Ctx = M.getContext();
  Type *VoidTy = Type::getVoidTy(Ctx);
  PointerType *VoidPtrTy = Type::getInt8PtrTy(Ctx);
  PointerType *VoidPtrPtrTy = VoidPtrTy->getPointerTo();
  Type *IntTy = Type::getInt32Ty(Ctx);
  Type *Int64Ty = Type::getInt64Ty(Ctx);

  Function *CtorFn = Function::Create(
          FunctionType::get(VoidTy, VoidPtrTy, false),
          GlobalValue::InternalLinkage,
          CUABI_PREFIX + ".ctor." + M.getName(), &M);

  BasicBlock *CtorEntryBB = BasicBlock::Create(Ctx, "entry", CtorFn);
  IRBuilder<> CtorBuilder(CtorEntryBB);
  const DataLayout &DL = M.getDataLayout();

  // Tuck the call to initialize the Kitsune runtime into the constructor;
  // this in turn will initialized CUDA...
  FunctionCallee KitRTInitFn = M.getOrInsertFunction("__kitrt_cuInit",
                                                     VoidTy);
  CtorBuilder.CreateCall(KitRTInitFn, {});

  // TODO: The parameters to the CUDA registration calls can
  // be opaque about specifics (e.g., types).  Once we sort
  // out some details we should clean this up.

  // The general layout of the calls for fat binary registration
  // look something like this:
  //
  // void** __cudaRegisterFatBinary(void *fatCubin);
  //
  // void __cudaRegisterVar(void **fatCubinHandle,
  //                        char  *hostVar,
  //                        char  *deviceAddress,
  //                        const char  *deviceName,
  //                        int    ext,
  //                        size_t size,
  //                        int    constant,
  //                        int    global);
  //
  // void __cudaRegisterFatBinaryEnd(void **fatCubinHandle);
  //
  FunctionCallee RegisterFatbinaryFn =
        M.getOrInsertFunction("__cudaRegisterFatBinary",
                  FunctionType::get(VoidPtrPtrTy, //cubin handle.
                                    VoidPtrTy,    // fat bin device txt.
                                    false));
  CallInst *RegFatbin = CtorBuilder.CreateCall(RegisterFatbinaryFn,
                    CtorBuilder.CreateBitCast(Wrapper, VoidPtrTy));

  GlobalVariable *Handle = new GlobalVariable(M, VoidPtrPtrTy, false,
                                GlobalValue::InternalLinkage,
                                ConstantPointerNull::get(VoidPtrPtrTy),
                                CUABI_PREFIX + ".fbhand");
  Handle->setAlignment(Align(DL.getPointerABIAlignment(0)));
  CtorBuilder.CreateAlignedStore(RegFatbin, Handle,
                                 DL.getPointerABIAlignment(0));
  Handle->setUnnamedAddr(GlobalValue::UnnamedAddr::None);

  Value *HandlePtr = CtorBuilder.CreateLoad(VoidPtrPtrTy,
                                            Handle,
                                            CUABI_PREFIX + ".fbhand.ptr");

  // TODO: It is not 100% clear what calls we actually need to make
  // here for kernel, variable, etc. registration with CUDA.  Clang
  // makes these calls but we are targeting CUDA driver API entry
  // points via the Kitsune runtime library so these calls are
  // potentially unneeded...
  if (! GlobalVars.empty()) {
    LLVM_DEBUG(dbgs() << "\t\tbinding host and device global variables...\n");
    bindGlobalVariables(HandlePtr, CtorBuilder);
  }

  // Wrap up fatbinary registration steps...
  FunctionCallee EndFBRegrestrationFn =
        M.getOrInsertFunction("__cudaRegisterFatBinaryEnd",
                FunctionType::get(VoidTy,
                                  VoidPtrPtrTy,   // cubin handle.
                                  false));
  CtorBuilder.CreateCall(EndFBRegrestrationFn, RegFatbin);

  // Now add a Dtor to help us clean up at program exit...
  if (Function *CleanupFn = createDtor(Handle)) {
    // Hook into 'atexit()'...
    FunctionType *AtExitFnTy = FunctionType::get(IntTy,
                                  CleanupFn->getType(), false);
    FunctionCallee AtExitFn = M.getOrInsertFunction("atexit", AtExitFnTy,
                                   AttributeList());
    CtorBuilder.CreateCall(AtExitFn, CleanupFn);
  }

  CtorBuilder.CreateRetVoid();
  return CtorFn;
}

Function *CudaABI::createDtor(GlobalVariable *FBHandle) {
  LLVMContext &Ctx = M.getContext();
  const DataLayout &DL = M.getDataLayout();
  Type *VoidTy = Type::getVoidTy(Ctx);
  Type *VoidPtrTy = Type::getInt8PtrTy(Ctx);
  Type *VoidPtrPtrTy = VoidPtrTy->getPointerTo();

  FunctionCallee UnregisterFatbinFn =
      M.getOrInsertFunction("__cudaUnregisterFatBinary",
           FunctionType::get(VoidTy, VoidPtrPtrTy, false));

  Function *DtorFn =
            Function::Create(FunctionType::get(VoidTy, VoidPtrTy, false),
                             GlobalValue::InternalLinkage,
                             CUABI_PREFIX + ".dtor", &M);

<<<<<<< HEAD
  // This has to be done before the ReplCall is removed.
  if (LocalizeGlobalsEnabled) {
    Function* KernelFunc = KernelModule.getFunction(KernelName);

    assert(KernelFunc && "Could not find kernel function.");

    LLVM_DEBUG(dbgs() << "Localizing global variables in device\n");
    localizeGlobals->localizeGlobalsInDeviceFunction(*KernelFunc, M);
  }

  Function *Parent = TOI.ReplCall->getFunction();
  Value *TripCount = OrderedInputs[0];
  BasicBlock* RCBB = TOI.ReplCall->getParent();
  BasicBlock* NBB = RCBB->splitBasicBlock(TOI.ReplCall);
  TOI.ReplCall->eraseFromParent();
=======
  BasicBlock *DtorEntryBB = BasicBlock::Create(Ctx, "entry", DtorFn);
  IRBuilder<> DtorBuilder(DtorEntryBB);
  Value *HandleValue = DtorBuilder.CreateAlignedLoad(
      VoidPtrPtrTy, FBHandle, DL.getPointerABIAlignment(0));
  DtorBuilder.CreateCall(UnregisterFatbinFn, HandleValue);
>>>>>>> 2648724c

  FunctionCallee KitRTDestroyFn = M.getOrInsertFunction("__kitrt_cuDestroy",
                                                        VoidTy);
  DtorBuilder.CreateCall(KitRTDestroyFn, {});

  DtorBuilder.CreateRetVoid();
  return DtorFn;
}

void CudaABI::registerFatbinary(GlobalVariable *Fatbinary) {
  // Registering the fat binary image (and all the associated
  // components) is an undocumented portion of the CUDA API.
  // One place to peek for some details hides in the cuda
  // header files; specifially fatbinary_section.h.  This
  // shows the following struct that we need to have in the
  // host side code.
  //
  //    struct fatbinC_Wrapper_t {
  //      int magic;
  //      int version;
  //      const unsigned long long *data;
  //      void *filename_or_fatbins;
  //    };
  //
  // * Per the header, the magic number is 0x466243B1.
  // * FATBINC_VERSION is 1 and FATBINC_LINK_VERSION is 2.
  //   (more below)
  // * Then section and segments are needed that contains
  //   the "fatbin control structure".  This loosely looks
  //   like:
  //
  //        Control section name: ".nvFatBinSegment"
  //        Fatbinary section name: ".nv_fatbin"
  //        Pre-linked relocatable section: "__nv_relfatbin"
  // * The last struct member varies between versions.  In the
  //   case of version 1 it can be a offline filename and for
  //   version 2 it is an array of pre-linked fatbins.
  //
  const int FATBINARY_MAGIC_ID = 0x466243B1;
  const int FATBINARY_VERSION  = 1;
  #define FATBIN_CONTROL_SECTION_NAME   ".nvFatBinSegment"
  #define FATBIN_DATA_SECTION_NAME      ".nv_fatbin"

  LLVMContext &Ctx = M.getContext();
  Type *VoidTy = Type::getVoidTy(Ctx);
  PointerType *VoidPtrTy = Type::getInt8PtrTy(Ctx);
  Type *IntTy = Type::getInt32Ty(Ctx);

  const DataLayout &DL = M.getDataLayout();

  Type *FatbinStrTy = Fatbinary->getType();
  Constant *Zeros[] = {
        ConstantInt::get(DL.getIndexType(FatbinStrTy), 0),
        ConstantInt::get(DL.getIndexType(FatbinStrTy), 0)
  };

  // TODO: The section name below is a complete shot in the dark.
  // The CUDA fatbinary header suggests, "The section that contains
  // the fatbin data itself (put in a separate section so it is easy
  // to find".
  Fatbinary->setSection(FATBIN_DATA_SECTION_NAME);
  Constant *FatbinaryPtr =
      ConstantExpr::getGetElementPtr(Fatbinary->getValueType(),
                                     Fatbinary,
                                     Zeros);

  // Wrap the fatbinary in struct that the CUDA runtime and tools expect
  // to exist in final objects/executables.
  StructType *WrapperTy = StructType::get(IntTy,      // magic #
                                          IntTy,      // version
                                          VoidPtrTy,  // data
                                          VoidPtrTy); // unused for now.
  Constant *WrapperS = ConstantStruct::get(WrapperTy,
                          ConstantInt::get(IntTy, FATBINARY_MAGIC_ID),
                          ConstantInt::get(IntTy, FATBINARY_VERSION),
                          FatbinaryPtr,
                          ConstantPointerNull::get(VoidPtrTy));

  GlobalVariable *Wrapper = new GlobalVariable(M, WrapperTy,
                                  true, GlobalValue::InternalLinkage,
                                  WrapperS, "_cuabi_wrapper");
  Wrapper->setSection(FATBIN_CONTROL_SECTION_NAME);
  Wrapper->setAlignment(Align(DL.getPrefTypeAlignment(Wrapper->getType())));

  // The rest of the registration details are tucked into a constructor
  // entry...
  Function *CtorFn = createCtor(Fatbinary, Wrapper);
  if (CtorFn) {
    FunctionType *CtorFnTy = FunctionType::get(VoidTy, false);
    Type *CtorFnPtrTy = PointerType::get(CtorFnTy,
                            M.getDataLayout().getProgramAddressSpace());
    appendToGlobalArray("llvm.global_ctors", M,
                        ConstantExpr::getBitCast(CtorFn, CtorFnPtrTy),
                        65536, nullptr);
  }
}

CudaABIOutputFile CudaABI::generatePTX() {
  // Take the intermediate form code in the kernel module (KM) and
  // generate a PTX file.  The PTX file will be named the same as
  // the original input source modle (M) with the extension changed
  // to PTX.
  std::error_code  EC;
  SmallString<255> PTXFileName(Twine(CUABI_PREFIX + M.getName()).str());
  sys::path::replace_extension(PTXFileName, ".ptx");

  LLVM_DEBUG(dbgs() << "\tgenerating PTX file '"
                    << PTXFileName.c_str() << "'.\n");

  std::unique_ptr<ToolOutputFile> PTXFile;
  PTXFile = std::make_unique<ToolOutputFile>(PTXFileName, EC,
                sys::fs::OpenFlags::OF_None);

  pushPTXFilename(PTXFileName.c_str());

  LLVMContext &Ctx = KM.getContext();
  KM.addModuleFlag(llvm::Module::Override, "nvvm-reflect-ftz", true);

  // TODO: Need to update to new pass manager... Yay?
  legacy::PassManager PM;
  legacy::FunctionPassManager FPM(&KM);
  PassManagerBuilder PMB;
  PMB.OptLevel = OptLevel;
  PMB.VerifyInput = 1;
  PMB.Inliner = createFunctionInliningPass(PMB.OptLevel, 0, false);
  PMB.populateLTOPassManager(PM);
  PMB.populateFunctionPassManager(FPM);
  PMB.populateModulePassManager(PM);

  // Setup the passes and request that the output goes to the
  // specified PTX file.
  bool Fail = PTXTargetMachine->addPassesToEmitFile(
                  PM, PTXFile->os(), nullptr,
                  CodeGenFileType::CGFT_AssemblyFile,
                  false);
  if (Fail)
    report_fatal_error("Cuda ABI transform -- PTX generation failed!");

  FPM.doInitialization();
  if (PTXTargetMachine)
    PTXTargetMachine->adjustPassManager(PMB);
  for(Function &Fn : KM)
    FPM.run(Fn);
  FPM.doFinalization();
  PM.run(KM);

  // TODO: Not sure we need to force 'keep' here as we return
  // the output file but will keep it here for now just to play it
  // safe.
  PTXFile->keep();
  return PTXFile;
}

void CudaABI::postProcessModule() {
  // At this point all suitable constructs in the module (M)
  // have been processed by the outliner(s).  We expcet the
  // kernel module (KM) to be populated with PTX-ready LLVM
  // form (see the CudaLoop processor for details).
  //
  // We now start the high-level stages for creating a CUDA
  // executable target:
  //
  //   1. Generate and assmble PTX.
  //   2. Create a fat binary image and "inline" it into
  //      the host-side module (M).
  //   3. Register the fatbinary (and assocaited details)
  //      with the CUDA runtime layer(s).
  //   4. Clean up the host side code to refer to the
  //      fat binary content.
  //
  LLVM_DEBUG(dbgs() << "cuabi: post processing module '"
                    << M.getName() << "'\n");

  runKernelOptimizationPasses(KM, OptLevel);
  CudaABIOutputFile PTXFileName = generatePTX();
  CudaABIOutputFile AsmFile = assemblePTXFile(PTXFileName);
  CudaABIOutputFile FatbinFile = createFatbinaryFile(AsmFile);
  GlobalVariable *Fatbinary = embedFatbinary(FatbinFile);
  finalizeLaunchCalls(M, Fatbinary);
  registerFatbinary(Fatbinary);
}

LoopOutlineProcessor *
CudaABI::getLoopOutlineProcessor(const TapirLoopInfo *TL) {
  // Create a CUDA loop outline processor for transforming
  // parallel tapir loop constructs into suitable GPU device
  // code.  We hand the outliner the kernel module (KM) as
  // the destination for all generated (device-side) code.
  std::string ModuleName = M.getName().str();

  // PTX dislikes names containing '.' -- replace them with
  // underscores.  TODO: Is this still true?
  std::replace(ModuleName.begin(), ModuleName.end(), '.', '_');
  std::replace(ModuleName.begin(), ModuleName.end(), '-', '_');

  std::string KN;
  bool MakeKNUnique;

  if (M.getNamedMetadata("llvm.dbg.cu") || M.getNamedMetadata("llvm.dbg")) {
    // If we have debug info in the module go ahead and use a line number
    // based naming scheme for kernel names. This is purely for some extra
    // context (and sanity?) on the compiler development side...
    unsigned LineNumber = TL->getLoop()->getStartLoc()->getLine();
    KN = CUABI_KERNEL_NAME_PREFIX + ModuleName + "_" + Twine(LineNumber).str();
    MakeKNUnique = false;
  } else {
    // In the non-debug mode we use a consecutive numbering scheme for our
    // kernel names (this is currently handled via the 'make unique' parameter).
    KN = CUABI_KERNEL_NAME_PREFIX + ModuleName;
    MakeKNUnique = true;
  }

  CudaLoop *CLOP = new CudaLoop(M, KM, KN, this);
  return CLOP;
}<|MERGE_RESOLUTION|>--- conflicted
+++ resolved
@@ -162,20 +162,6 @@
 /// Disable the optimizer's constant bank optimizations.  Passed directly
 /// to 'ptxas' as '--disable-optimizer-constants'.
 static cl::opt<bool>
-<<<<<<< HEAD
-DisableConstantBank("cuabi-disable-constant-bank", cl::init(false),
-                    cl::Hidden,
-                    cl::desc("Disable the use of the constants bank in "
-                    "GPU code generation. (default=false)"));
-
-/// Set the CUDA ABI's default grainsize value.  This is used internally
-/// by the transform.
-static cl::opt<unsigned>
-DefaultGrainSize("cuabi-default-grainsize", cl::init(1),
-         cl::Hidden,
-         cl::desc("The default grainsize used by the transform "
-                  "when analysis fails to determine one. (default=1)"));
-=======
     DisableConstantBank("cuabi-disable-constant-bank", cl::init(false),
                         cl::Hidden,
                         cl::desc("Disable the use of the constants bank in "
@@ -187,7 +173,6 @@
     "cuabi-default-grainsize", cl::init(1), cl::Hidden,
     cl::desc("The default grainsize used by the transform "
              "when analysis fails to determine one. (default=1)"));
->>>>>>> 2648724c
 
 /// Keep the complete set of intermediate files around after compilation.  This
 /// includes LLVM IR, PTX, and the fatbinary file.
@@ -717,13 +702,8 @@
   return seen;
 }
 
-<<<<<<< HEAD
-static std::set<GlobalValue*>& collect(Function& f,
-                                       std::set<GlobalValue*>& seen) {
-=======
 static std::set<GlobalValue *> &collect(Function &f,
                                         std::set<GlobalValue *> &seen) {
->>>>>>> 2648724c
   seen.insert(&f);
 
   for (auto &bb : f)
@@ -879,6 +859,15 @@
     }
   }
 
+  if (LocalizeGlobalsEnabled) {
+    std::vector<GlobalVariable*> localize;
+    for (GlobalValue* V : usedGlobalValues)
+      if (GlobalVariable* GV = dyn_cast<GlobalVariable>(V))
+        localize.push_back(GV);
+    localizeGlobals.reset(new LocalizeGlobals(LocalizeGlobalsMode, KernelModule,
+                                              localize));
+  }
+
   // Create declarations for all functions first. These may be needed in the
   // global variables and aliases.
   for (GlobalValue *G : UsedGlobalValues) {
@@ -896,19 +885,7 @@
       VMap[F] = DeviceF;
     }
   }
-<<<<<<< HEAD
-
-  if (LocalizeGlobalsEnabled) {
-    std::vector<GlobalVariable*> localize;
-    for (GlobalValue* V : usedGlobalValues)
-      if (GlobalVariable* GV = dyn_cast<GlobalVariable>(V))
-        localize.push_back(GV);
-    localizeGlobals.reset(new LocalizeGlobals(LocalizeGlobalsMode, KernelModule,
-                                              localize));
-  }
-=======
   LLVM_DEBUG(dbgs() << "\tfinished preprocessing tapir loop.\n");
->>>>>>> 2648724c
 }
 
 void CudaLoop::postProcessOutline(TapirLoopInfo &TLI,
@@ -1117,6 +1094,16 @@
   Type *Int64Ty = Type::getInt64Ty(Ctx);
   PointerType *VoidPtrTy = Type::getInt8PtrTy(Ctx);
   PointerType *VoidPtrPtrTy = VoidPtrTy->getPointerTo();
+
+  // This has to be done before the ReplCall is removed.
+  if (LocalizeGlobalsEnabled) {
+    Function* KernelFunc = KernelModule.getFunction(KernelName);
+
+    assert(KernelFunc && "Could not find kernel function.");
+
+    LLVM_DEBUG(dbgs() << "Localizing global variables in device\n");
+    localizeGlobals->localizeGlobalsInDeviceFunction(*KernelFunc, M);
+  }
 
   Function *Parent = TOI.ReplCall->getFunction();
   Value *TripCount = OrderedInputs[0];
@@ -1825,29 +1812,11 @@
                              GlobalValue::InternalLinkage,
                              CUABI_PREFIX + ".dtor", &M);
 
-<<<<<<< HEAD
-  // This has to be done before the ReplCall is removed.
-  if (LocalizeGlobalsEnabled) {
-    Function* KernelFunc = KernelModule.getFunction(KernelName);
-
-    assert(KernelFunc && "Could not find kernel function.");
-
-    LLVM_DEBUG(dbgs() << "Localizing global variables in device\n");
-    localizeGlobals->localizeGlobalsInDeviceFunction(*KernelFunc, M);
-  }
-
-  Function *Parent = TOI.ReplCall->getFunction();
-  Value *TripCount = OrderedInputs[0];
-  BasicBlock* RCBB = TOI.ReplCall->getParent();
-  BasicBlock* NBB = RCBB->splitBasicBlock(TOI.ReplCall);
-  TOI.ReplCall->eraseFromParent();
-=======
   BasicBlock *DtorEntryBB = BasicBlock::Create(Ctx, "entry", DtorFn);
   IRBuilder<> DtorBuilder(DtorEntryBB);
   Value *HandleValue = DtorBuilder.CreateAlignedLoad(
       VoidPtrPtrTy, FBHandle, DL.getPointerABIAlignment(0));
   DtorBuilder.CreateCall(UnregisterFatbinFn, HandleValue);
->>>>>>> 2648724c
 
   FunctionCallee KitRTDestroyFn = M.getOrInsertFunction("__kitrt_cuDestroy",
                                                         VoidTy);
