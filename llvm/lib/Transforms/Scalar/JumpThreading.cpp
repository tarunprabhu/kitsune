--- conflicted
+++ resolved
@@ -1492,13 +1492,7 @@
     // Add all the unavailable predecessors to the PredsToSplit list.
     for (BasicBlock *P : predecessors(LoadBB)) {
       // If the predecessor is an indirect goto, we can't split the edge.
-<<<<<<< HEAD
-      // Same for CallBr, Reattach.
       if (isa<IndirectBrInst>(P->getTerminator()) ||
-          isa<CallBrInst>(P->getTerminator()) ||
-=======
-      if (isa<IndirectBrInst>(P->getTerminator()) ||
->>>>>>> 9c235e1d
           isa<ReattachInst>(P->getTerminator()))
         return false;
 
