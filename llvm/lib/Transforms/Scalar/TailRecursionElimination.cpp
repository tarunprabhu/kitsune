//===- TailRecursionElimination.cpp - Eliminate Tail Calls ----------------===//
//
// Part of the LLVM Project, under the Apache License v2.0 with LLVM Exceptions.
// See https://llvm.org/LICENSE.txt for license information.
// SPDX-License-Identifier: Apache-2.0 WITH LLVM-exception
//
//===----------------------------------------------------------------------===//
//
// This file transforms calls of the current function (self recursion) followed
// by a return instruction with a branch to the entry of the function, creating
// a loop.  This pass also implements the following extensions to the basic
// algorithm:
//
//  1. Trivial instructions between the call and return do not prevent the
//     transformation from taking place, though currently the analysis cannot
//     support moving any really useful instructions (only dead ones).
//  2. This pass transforms functions that are prevented from being tail
//     recursive by an associative and commutative expression to use an
//     accumulator variable, thus compiling the typical naive factorial or
//     'fib' implementation into efficient code.
//  3. TRE is performed if the function returns void, if the return
//     returns the result returned by the call, or if the function returns a
//     run-time constant on all exits from the function.  It is possible, though
//     unlikely, that the return returns something else (like constant 0), and
//     can still be TRE'd.  It can be TRE'd if ALL OTHER return instructions in
//     the function return the exact same value.
//  4. If it can prove that callees do not access their caller stack frame,
//     they are marked as eligible for tail call elimination (by the code
//     generator).
//
// There are several improvements that could be made:
//
//  1. If the function has any alloca instructions, these instructions will be
//     moved out of the entry block of the function, causing them to be
//     evaluated each time through the tail recursion.  Safely keeping allocas
//     in the entry block requires analysis to proves that the tail-called
//     function does not read or write the stack object.
//  2. Tail recursion is only performed if the call immediately precedes the
//     return instruction.  It's possible that there could be a jump between
//     the call and the return.
//  3. There can be intervening operations between the call and the return that
//     prevent the TRE from occurring.  For example, there could be GEP's and
//     stores to memory that will not be read or written by the call.  This
//     requires some substantial analysis (such as with DSA) to prove safe to
//     move ahead of the call, but doing so could allow many more TREs to be
//     performed, for example in TreeAdd/TreeAlloc from the treeadd benchmark.
//  4. The algorithm we use to detect if callees access their caller stack
//     frames is very primitive.
//
//===----------------------------------------------------------------------===//

#include "llvm/Transforms/Scalar/TailRecursionElimination.h"
#include "llvm/ADT/STLExtras.h"
#include "llvm/ADT/SmallPtrSet.h"
#include "llvm/ADT/Statistic.h"
#include "llvm/Analysis/DomTreeUpdater.h"
#include "llvm/Analysis/GlobalsModRef.h"
#include "llvm/Analysis/InstructionSimplify.h"
#include "llvm/Analysis/Loads.h"
#include "llvm/Analysis/OptimizationRemarkEmitter.h"
#include "llvm/Analysis/PostDominators.h"
#include "llvm/Analysis/TargetTransformInfo.h"
#include "llvm/Analysis/ValueTracking.h"
#include "llvm/IR/CFG.h"
#include "llvm/IR/Constants.h"
#include "llvm/IR/DataLayout.h"
#include "llvm/IR/DerivedTypes.h"
#include "llvm/IR/DiagnosticInfo.h"
#include "llvm/IR/Dominators.h"
#include "llvm/IR/Function.h"
#include "llvm/IR/IRBuilder.h"
#include "llvm/IR/InstIterator.h"
#include "llvm/IR/Instructions.h"
#include "llvm/IR/IntrinsicInst.h"
#include "llvm/IR/Intrinsics.h"
#include "llvm/IR/Module.h"
#include "llvm/InitializePasses.h"
#include "llvm/Pass.h"
#include "llvm/Support/Debug.h"
#include "llvm/Support/raw_ostream.h"
#include "llvm/Transforms/Scalar.h"
#include "llvm/Transforms/Utils/BasicBlockUtils.h"
<<<<<<< HEAD
#include "llvm/Transforms/Utils/Local.h"
=======
>>>>>>> 9c235e1d
#include "llvm/Transforms/Utils/TapirUtils.h"
using namespace llvm;

#define DEBUG_TYPE "tailcallelim"

STATISTIC(NumEliminated, "Number of tail calls removed");
STATISTIC(NumRetDuped,   "Number of return duplicated");
STATISTIC(NumAccumAdded, "Number of accumulators introduced");

/// Scan the specified function for alloca instructions.
/// If it contains any dynamic allocas, returns false.
static bool canTRE(Function &F) {
  // TODO: We don't do TRE if dynamic allocas are used.
  // Dynamic allocas allocate stack space which should be
  // deallocated before new iteration started. That is
  // currently not implemented.
  return llvm::all_of(instructions(F), [](Instruction &I) {
    auto *AI = dyn_cast<AllocaInst>(&I);
    return !AI || AI->isStaticAlloca();
  });
}

namespace {
struct AllocaDerivedValueTracker {
  // Start at a root value and walk its use-def chain to mark calls that use the
  // value or a derived value in AllocaUsers, and places where it may escape in
  // EscapePoints.
  void walk(Value *Root) {
    SmallVector<Use *, 32> Worklist;
    SmallPtrSet<Use *, 32> Visited;

    auto AddUsesToWorklist = [&](Value *V) {
      for (auto &U : V->uses()) {
        if (!Visited.insert(&U).second)
          continue;
        Worklist.push_back(&U);
      }
    };

    AddUsesToWorklist(Root);

    while (!Worklist.empty()) {
      Use *U = Worklist.pop_back_val();
      Instruction *I = cast<Instruction>(U->getUser());

      switch (I->getOpcode()) {
      case Instruction::Call:
      case Instruction::Invoke: {
        auto &CB = cast<CallBase>(*I);
        // If the alloca-derived argument is passed byval it is not an escape
        // point, or a use of an alloca. Calling with byval copies the contents
        // of the alloca into argument registers or stack slots, which exist
        // beyond the lifetime of the current frame.
        if (CB.isArgOperand(U) && CB.isByValArgument(CB.getArgOperandNo(U)))
          continue;
        bool IsNocapture =
            CB.isDataOperand(U) && CB.doesNotCapture(CB.getDataOperandNo(U));
        callUsesLocalStack(CB, IsNocapture);
        if (IsNocapture) {
          // If the alloca-derived argument is passed in as nocapture, then it
          // can't propagate to the call's return. That would be capturing.
          continue;
        }
        break;
      }
      case Instruction::Load: {
        // The result of a load is not alloca-derived (unless an alloca has
        // otherwise escaped, but this is a local analysis).
        continue;
      }
      case Instruction::Store: {
        if (U->getOperandNo() == 0)
          EscapePoints.insert(I);
        continue;  // Stores have no users to analyze.
      }
      case Instruction::BitCast:
      case Instruction::GetElementPtr:
      case Instruction::PHI:
      case Instruction::Select:
      case Instruction::AddrSpaceCast:
        break;
      default:
        EscapePoints.insert(I);
        break;
      }

      AddUsesToWorklist(I);
    }
  }

  void callUsesLocalStack(CallBase &CB, bool IsNocapture) {
    // Add it to the list of alloca users.
    AllocaUsers.insert(&CB);

    // If it's nocapture then it can't capture this alloca.
    if (IsNocapture)
      return;

    // If it can write to memory, it can leak the alloca value.
    if (!CB.onlyReadsMemory())
      EscapePoints.insert(&CB);
  }

  SmallPtrSet<Instruction *, 32> AllocaUsers;
  SmallPtrSet<Instruction *, 32> EscapePoints;
};
}

static bool markTails(Function &F, OptimizationRemarkEmitter *ORE) {
  if (F.callsFunctionThatReturnsTwice())
    return false;

  // The local stack holds all alloca instructions and all byval arguments.
  AllocaDerivedValueTracker Tracker;
  for (Argument &Arg : F.args()) {
    if (Arg.hasByValAttr())
      Tracker.walk(&Arg);
  }
  for (auto &BB : F) {
    for (auto &I : BB)
      if (AllocaInst *AI = dyn_cast<AllocaInst>(&I))
        Tracker.walk(AI);
  }

  bool Modified = false;

  // Track whether a block is reachable after an alloca has escaped. Blocks that
  // contain the escaping instruction will be marked as being visited without an
  // escaped alloca, since that is how the block began.
  enum VisitType {
    UNVISITED,
    UNESCAPED,
    ESCAPED
  };
  DenseMap<BasicBlock *, VisitType> Visited;

  // We propagate the fact that an alloca has escaped from block to successor.
  // Visit the blocks that are propagating the escapedness first. To do this, we
  // maintain two worklists.
  SmallVector<BasicBlock *, 32> WorklistUnescaped, WorklistEscaped;

  // We may enter a block and visit it thinking that no alloca has escaped yet,
  // then see an escape point and go back around a loop edge and come back to
  // the same block twice. Because of this, we defer setting tail on calls when
  // we first encounter them in a block. Every entry in this list does not
  // statically use an alloca via use-def chain analysis, but may find an alloca
  // through other means if the block turns out to be reachable after an escape
  // point.
  SmallVector<CallInst *, 32> DeferredTails;

  BasicBlock *BB = &F.getEntryBlock();
  VisitType Escaped = UNESCAPED;
  do {
    for (auto &I : *BB) {
      if (Tracker.EscapePoints.count(&I))
        Escaped = ESCAPED;

      CallInst *CI = dyn_cast<CallInst>(&I);
      // A PseudoProbeInst has the IntrInaccessibleMemOnly tag hence it is
      // considered accessing memory and will be marked as a tail call if we
      // don't bail out here.
      if (!CI || CI->isTailCall() || isa<DbgInfoIntrinsic>(&I) ||
          isa<PseudoProbeInst>(&I))
        continue;

      // Special-case operand bundles "clang.arc.attachedcall", "ptrauth", and
      // "kcfi".
      bool IsNoTail = CI->isNoTailCall() ||
                      CI->hasOperandBundlesOtherThan(
                          {LLVMContext::OB_clang_arc_attachedcall,
                           LLVMContext::OB_ptrauth, LLVMContext::OB_kcfi});

      if (!IsNoTail && CI->doesNotAccessMemory()) {
        // A call to a readnone function whose arguments are all things computed
        // outside this function can be marked tail. Even if you stored the
        // alloca address into a global, a readnone function can't load the
        // global anyhow.
        //
        // Note that this runs whether we know an alloca has escaped or not. If
        // it has, then we can't trust Tracker.AllocaUsers to be accurate.
        bool SafeToTail = true;
        for (auto &Arg : CI->args()) {
          if (isa<Constant>(Arg.getUser()))
            continue;
          if (Argument *A = dyn_cast<Argument>(Arg.getUser()))
            if (!A->hasByValAttr())
              continue;
          SafeToTail = false;
          break;
        }
        if (SafeToTail) {
          using namespace ore;
          ORE->emit([&]() {
            return OptimizationRemark(DEBUG_TYPE, "tailcall-readnone", CI)
                   << "marked as tail call candidate (readnone)";
          });
          CI->setTailCall();
          Modified = true;
          continue;
        }
      }

      if (!IsNoTail && Escaped == UNESCAPED && !Tracker.AllocaUsers.count(CI))
        DeferredTails.push_back(CI);
    }

    for (auto *SuccBB : successors(BB)) {
      auto &State = Visited[SuccBB];
      if (State < Escaped) {
        State = Escaped;
        if (State == ESCAPED)
          WorklistEscaped.push_back(SuccBB);
        else
          WorklistUnescaped.push_back(SuccBB);
      }
    }

    if (!WorklistEscaped.empty()) {
      BB = WorklistEscaped.pop_back_val();
      Escaped = ESCAPED;
    } else {
      BB = nullptr;
      while (!WorklistUnescaped.empty()) {
        auto *NextBB = WorklistUnescaped.pop_back_val();
        if (Visited[NextBB] == UNESCAPED) {
          BB = NextBB;
          Escaped = UNESCAPED;
          break;
        }
      }
    }
  } while (BB);

  for (CallInst *CI : DeferredTails) {
    if (Visited[CI->getParent()] != ESCAPED) {
      // If the escape point was part way through the block, calls after the
      // escape point wouldn't have been put into DeferredTails.
      LLVM_DEBUG(dbgs() << "Marked as tail call candidate: " << *CI << "\n");
      CI->setTailCall();
      Modified = true;
    }
  }

  return Modified;
}

/// Return true if it is safe to move the specified
/// instruction from after the call to before the call, assuming that all
/// instructions between the call and this instruction are movable.
///
static bool canMoveAboveCall(Instruction *I, CallInst *CI, AliasAnalysis *AA) {
  if (isa<DbgInfoIntrinsic>(I))
    return true;

  if (const IntrinsicInst *II = dyn_cast<IntrinsicInst>(I))
    if (II->getIntrinsicID() == Intrinsic::lifetime_end &&
        llvm::findAllocaForValue(II->getArgOperand(1)))
      return true;

  // FIXME: We can move load/store/call/free instructions above the call if the
  // call does not mod/ref the memory location being processed.
  if (I->mayHaveSideEffects())  // This also handles volatile loads.
    return false;

  if (LoadInst *L = dyn_cast<LoadInst>(I)) {
    // Loads may always be moved above calls without side effects.
    if (CI->mayHaveSideEffects()) {
      // Non-volatile loads may be moved above a call with side effects if it
      // does not write to memory and the load provably won't trap.
      // Writes to memory only matter if they may alias the pointer
      // being loaded from.
      const DataLayout &DL = L->getModule()->getDataLayout();
      if (isModSet(AA->getModRefInfo(CI, MemoryLocation::get(L))) ||
          !isSafeToLoadUnconditionally(L->getPointerOperand(), L->getType(),
                                       L->getAlign(), DL, L))
        return false;
    }
  }

  // Otherwise, if this is a side-effect free instruction, check to make sure
  // that it does not use the return value of the call.  If it doesn't use the
  // return value of the call, it must only use things that are defined before
  // the call, or movable instructions between the call and the instruction
  // itself.
  return !is_contained(I->operands(), CI);
}

static bool canTransformAccumulatorRecursion(Instruction *I, CallInst *CI) {
  if (!I->isAssociative() || !I->isCommutative())
    return false;

  assert(I->getNumOperands() == 2 &&
         "Associative/commutative operations should have 2 args!");

  // Exactly one operand should be the result of the call instruction.
  if ((I->getOperand(0) == CI && I->getOperand(1) == CI) ||
      (I->getOperand(0) != CI && I->getOperand(1) != CI))
    return false;

  // The only user of this instruction we allow is a single return instruction.
  if (!I->hasOneUse() || !isa<ReturnInst>(I->user_back()))
    return false;

  return true;
}

static Instruction *firstNonDbg(BasicBlock::iterator I) {
  while (isa<DbgInfoIntrinsic>(I))
    ++I;
  return &*I;
}

namespace {
class TailRecursionEliminator {
  Function &F;
  const TargetTransformInfo *TTI;
  AliasAnalysis *AA;
  OptimizationRemarkEmitter *ORE;
  DomTreeUpdater &DTU;

  // The below are shared state we want to have available when eliminating any
  // calls in the function. There values should be populated by
  // createTailRecurseLoopHeader the first time we find a call we can eliminate.
  BasicBlock *HeaderBB = nullptr;
  SmallVector<PHINode *, 8> ArgumentPHIs;

  // PHI node to store our return value.
  PHINode *RetPN = nullptr;

  // i1 PHI node to track if we have a valid return value stored in RetPN.
  PHINode *RetKnownPN = nullptr;

  // Vector of select instructions we insereted. These selects use RetKnownPN
  // to either propagate RetPN or select a new return value.
  SmallVector<SelectInst *, 8> RetSelects;

  // The below are shared state needed when performing accumulator recursion.
  // There values should be populated by insertAccumulator the first time we
  // find an elimination that requires an accumulator.

  // PHI node to store our current accumulated value.
  PHINode *AccPN = nullptr;

  // The instruction doing the accumulating.
  Instruction *AccumulatorRecursionInstr = nullptr;

  // Map from sync region to return blocks to sync for that sync region.
  DenseMap<Value *, SmallPtrSet<BasicBlock *, 4>> ReturnBlocksToSync;

  TailRecursionEliminator(Function &F, const TargetTransformInfo *TTI,
                          AliasAnalysis *AA, OptimizationRemarkEmitter *ORE,
                          DomTreeUpdater &DTU)
      : F(F), TTI(TTI), AA(AA), ORE(ORE), DTU(DTU) {}

  CallInst *findTRECandidate(BasicBlock *BB);

  void createTailRecurseLoopHeader(CallInst *CI);

  void insertAccumulator(Instruction *AccRecInstr);

  bool eliminateCall(CallInst *CI);

  void InsertSyncsIntoReturnBlocks();

  void cleanupAndFinalize();

  bool processBlock(BasicBlock &BB);

  void copyByValueOperandIntoLocalTemp(CallInst *CI, int OpndIdx);

  void copyLocalTempOfByValueOperandIntoArguments(CallInst *CI, int OpndIdx);

public:
  static bool eliminate(Function &F, const TargetTransformInfo *TTI,
                        AliasAnalysis *AA, OptimizationRemarkEmitter *ORE,
                        DomTreeUpdater &DTU);
};
} // namespace

CallInst *TailRecursionEliminator::findTRECandidate(BasicBlock *BB) {
  Instruction *TI = BB->getTerminator();

  if (&BB->front() == TI) // Make sure there is something before the terminator.
    return nullptr;

  // Scan backwards from the return, checking to see if there is a tail call in
  // this block.  If so, set CI to it.
  CallInst *CI = nullptr;
  BasicBlock::iterator BBI(TI);
  while (true) {
    CI = dyn_cast<CallInst>(BBI);
    if (CI && CI->getCalledFunction() == &F)
      break;

    if (BBI == BB->begin())
      return nullptr;          // Didn't find a potential tail call.
    --BBI;
  }

  assert((!CI->isTailCall() || !CI->isNoTailCall()) &&
         "Incompatible call site attributes(Tail,NoTail)");
  if (!CI->isTailCall())
    return nullptr;

  // As a special case, detect code like this:
  //   double fabs(double f) { return __builtin_fabs(f); } // a 'fabs' call
  // and disable this xform in this case, because the code generator will
  // lower the call to fabs into inline code.
  if (BB == &F.getEntryBlock() &&
      firstNonDbg(BB->front().getIterator()) == CI &&
      firstNonDbg(std::next(BB->begin())) == TI && CI->getCalledFunction() &&
      !TTI->isLoweredToCall(CI->getCalledFunction())) {
    // A single-block function with just a call and a return. Check that
    // the arguments match.
    auto I = CI->arg_begin(), E = CI->arg_end();
    Function::arg_iterator FI = F.arg_begin(), FE = F.arg_end();
    for (; I != E && FI != FE; ++I, ++FI)
      if (*I != &*FI) break;
    if (I == E && FI == FE)
      return nullptr;
  }

  return CI;
}

void TailRecursionEliminator::createTailRecurseLoopHeader(CallInst *CI) {
  HeaderBB = &F.getEntryBlock();
  BasicBlock *NewEntry = BasicBlock::Create(F.getContext(), "", &F, HeaderBB);
  NewEntry->takeName(HeaderBB);
  HeaderBB->setName("tailrecurse");
  BranchInst *BI = BranchInst::Create(HeaderBB, NewEntry);
  BI->setDebugLoc(CI->getDebugLoc());

  // Move all fixed sized allocas from HeaderBB to NewEntry.
  for (BasicBlock::iterator OEBI = HeaderBB->begin(), E = HeaderBB->end(),
                            NEBI = NewEntry->begin();
       OEBI != E;) {
    auto I = OEBI++;
    if (AllocaInst *AI = dyn_cast<AllocaInst>(I)) {
      if (isa<ConstantInt>(AI->getArraySize()))
        AI->moveBefore(&*NEBI);
    } else if (IntrinsicInst *II = dyn_cast<IntrinsicInst>(I)) {
      // Also move syncregions to NewEntry.
      if (Intrinsic::syncregion_start == II->getIntrinsicID())
        II->moveBefore(&*NEBI);
    }
  }

  // Now that we have created a new block, which jumps to the entry
  // block, insert a PHI node for each argument of the function.
  // For now, we initialize each PHI to only have the real arguments
  // which are passed in.
  Instruction *InsertPos = &HeaderBB->front();
  for (Function::arg_iterator I = F.arg_begin(), E = F.arg_end(); I != E; ++I) {
    PHINode *PN =
        PHINode::Create(I->getType(), 2, I->getName() + ".tr", InsertPos);
    I->replaceAllUsesWith(PN); // Everyone use the PHI node now!
    PN->addIncoming(&*I, NewEntry);
    ArgumentPHIs.push_back(PN);
  }

  // If the function doen't return void, create the RetPN and RetKnownPN PHI
  // nodes to track our return value. We initialize RetPN with poison and
  // RetKnownPN with false since we can't know our return value at function
  // entry.
  Type *RetType = F.getReturnType();
  if (!RetType->isVoidTy()) {
    Type *BoolType = Type::getInt1Ty(F.getContext());
    RetPN = PHINode::Create(RetType, 2, "ret.tr", InsertPos);
    RetKnownPN = PHINode::Create(BoolType, 2, "ret.known.tr", InsertPos);

    RetPN->addIncoming(PoisonValue::get(RetType), NewEntry);
    RetKnownPN->addIncoming(ConstantInt::getFalse(BoolType), NewEntry);
  }

  // The entry block was changed from HeaderBB to NewEntry.
  // The forward DominatorTree needs to be recalculated when the EntryBB is
  // changed. In this corner-case we recalculate the entire tree.
  DTU.recalculate(*NewEntry->getParent());
}

void TailRecursionEliminator::insertAccumulator(Instruction *AccRecInstr) {
  assert(!AccPN && "Trying to insert multiple accumulators");

  AccumulatorRecursionInstr = AccRecInstr;

  // Start by inserting a new PHI node for the accumulator.
  pred_iterator PB = pred_begin(HeaderBB), PE = pred_end(HeaderBB);
  AccPN = PHINode::Create(F.getReturnType(), std::distance(PB, PE) + 1,
                          "accumulator.tr", &HeaderBB->front());

  // Loop over all of the predecessors of the tail recursion block.  For the
  // real entry into the function we seed the PHI with the identity constant for
  // the accumulation operation.  For any other existing branches to this block
  // (due to other tail recursions eliminated) the accumulator is not modified.
  // Because we haven't added the branch in the current block to HeaderBB yet,
  // it will not show up as a predecessor.
  for (pred_iterator PI = PB; PI != PE; ++PI) {
    BasicBlock *P = *PI;
    if (P == &F.getEntryBlock()) {
      Constant *Identity = ConstantExpr::getBinOpIdentity(
          AccRecInstr->getOpcode(), AccRecInstr->getType());
      AccPN->addIncoming(Identity, P);
    } else {
      AccPN->addIncoming(AccPN, P);
    }
  }

  ++NumAccumAdded;
}

// Creates a copy of contents of ByValue operand of the specified
// call instruction into the newly created temporarily variable.
void TailRecursionEliminator::copyByValueOperandIntoLocalTemp(CallInst *CI,
                                                              int OpndIdx) {
  Type *AggTy = CI->getParamByValType(OpndIdx);
  assert(AggTy);
  const DataLayout &DL = F.getParent()->getDataLayout();

  // Get alignment of byVal operand.
  Align Alignment(CI->getParamAlign(OpndIdx).valueOrOne());

  // Create alloca for temporarily byval operands.
  // Put alloca into the entry block.
  Value *NewAlloca = new AllocaInst(
      AggTy, DL.getAllocaAddrSpace(), nullptr, Alignment,
      CI->getArgOperand(OpndIdx)->getName(), &*F.getEntryBlock().begin());

  IRBuilder<> Builder(CI);
  Value *Size = Builder.getInt64(DL.getTypeAllocSize(AggTy));

  // Copy data from byvalue operand into the temporarily variable.
  Builder.CreateMemCpy(NewAlloca, /*DstAlign*/ Alignment,
                       CI->getArgOperand(OpndIdx),
                       /*SrcAlign*/ Alignment, Size);
  CI->setArgOperand(OpndIdx, NewAlloca);
}

// Creates a copy from temporarily variable(keeping value of ByVal argument)
// into the corresponding function argument location.
void TailRecursionEliminator::copyLocalTempOfByValueOperandIntoArguments(
    CallInst *CI, int OpndIdx) {
  Type *AggTy = CI->getParamByValType(OpndIdx);
  assert(AggTy);
  const DataLayout &DL = F.getParent()->getDataLayout();

  // Get alignment of byVal operand.
  Align Alignment(CI->getParamAlign(OpndIdx).valueOrOne());

  IRBuilder<> Builder(CI);
  Value *Size = Builder.getInt64(DL.getTypeAllocSize(AggTy));

  // Copy data from the temporarily variable into corresponding
  // function argument location.
  Builder.CreateMemCpy(F.getArg(OpndIdx), /*DstAlign*/ Alignment,
                       CI->getArgOperand(OpndIdx),
                       /*SrcAlign*/ Alignment, Size);
}

bool TailRecursionEliminator::eliminateCall(CallInst *CI) {
  ReturnInst *Ret = cast<ReturnInst>(CI->getParent()->getTerminator());

  // Ok, we found a potential tail call.  We can currently only transform the
  // tail call if all of the instructions between the call and the return are
  // movable to above the call itself, leaving the call next to the return.
  // Check that this is the case now.
  Instruction *AccRecInstr = nullptr;
  BasicBlock::iterator BBI(CI);
  for (++BBI; &*BBI != Ret; ++BBI) {
    if (canMoveAboveCall(&*BBI, CI, AA))
      continue;

    // If we can't move the instruction above the call, it might be because it
    // is an associative and commutative operation that could be transformed
    // using accumulator recursion elimination.  Check to see if this is the
    // case, and if so, remember which instruction accumulates for later.
    if (AccPN || !canTransformAccumulatorRecursion(&*BBI, CI))
      return false; // We cannot eliminate the tail recursion!

    // Yes, this is accumulator recursion.  Remember which instruction
    // accumulates.
    AccRecInstr = &*BBI;
  }

  BasicBlock *BB = Ret->getParent();

  using namespace ore;
  ORE->emit([&]() {
    return OptimizationRemark(DEBUG_TYPE, "tailcall-recursion", CI)
           << "transforming tail recursion into loop";
  });

  // OK! We can transform this tail call.  If this is the first one found,
  // create the new entry block, allowing us to branch back to the old entry.
  if (!HeaderBB)
    createTailRecurseLoopHeader(CI);

  // Copy values of ByVal operands into local temporarily variables.
  for (unsigned I = 0, E = CI->arg_size(); I != E; ++I) {
    if (CI->isByValArgument(I))
      copyByValueOperandIntoLocalTemp(CI, I);
  }

  // Ok, now that we know we have a pseudo-entry block WITH all of the
  // required PHI nodes, add entries into the PHI node for the actual
  // parameters passed into the tail-recursive call.
  for (unsigned I = 0, E = CI->arg_size(); I != E; ++I) {
    if (CI->isByValArgument(I)) {
      copyLocalTempOfByValueOperandIntoArguments(CI, I);
      ArgumentPHIs[I]->addIncoming(F.getArg(I), BB);
    } else
      ArgumentPHIs[I]->addIncoming(CI->getArgOperand(I), BB);
  }

  if (AccRecInstr) {
    insertAccumulator(AccRecInstr);

    // Rewrite the accumulator recursion instruction so that it does not use
    // the result of the call anymore, instead, use the PHI node we just
    // inserted.
    AccRecInstr->setOperand(AccRecInstr->getOperand(0) != CI, AccPN);
  }

  // Update our return value tracking
  if (RetPN) {
    if (Ret->getReturnValue() == CI || AccRecInstr) {
      // Defer selecting a return value
      RetPN->addIncoming(RetPN, BB);
      RetKnownPN->addIncoming(RetKnownPN, BB);
    } else {
      // We found a return value we want to use, insert a select instruction to
      // select it if we don't already know what our return value will be and
      // store the result in our return value PHI node.
      SelectInst *SI = SelectInst::Create(
          RetKnownPN, RetPN, Ret->getReturnValue(), "current.ret.tr", Ret);
      RetSelects.push_back(SI);

      RetPN->addIncoming(SI, BB);
      RetKnownPN->addIncoming(ConstantInt::getTrue(RetKnownPN->getType()), BB);
    }

    if (AccPN)
      AccPN->addIncoming(AccRecInstr ? AccRecInstr : AccPN, BB);
  }

  // Now that all of the PHI nodes are in place, remove the call and
  // ret instructions, replacing them with an unconditional branch.
  BranchInst *NewBI = BranchInst::Create(HeaderBB, Ret);
  NewBI->setDebugLoc(CI->getDebugLoc());

  Ret->eraseFromParent();  // Remove return.
  CI->eraseFromParent();   // Remove call.
  DTU.applyUpdates({{DominatorTree::Insert, BB, HeaderBB}});
  ++NumEliminated;
  return true;
}

void TailRecursionEliminator::cleanupAndFinalize() {
  // If we eliminated any tail recursions, it's possible that we inserted some
  // silly PHI nodes which just merge an initial value (the incoming operand)
  // with themselves.  Check to see if we did and clean up our mess if so.  This
  // occurs when a function passes an argument straight through to its tail
  // call.
  for (PHINode *PN : ArgumentPHIs) {
    // If the PHI Node is a dynamic constant, replace it with the value it is.
    if (Value *PNV = simplifyInstruction(PN, F.getParent()->getDataLayout())) {
      PN->replaceAllUsesWith(PNV);
      PN->eraseFromParent();
    }
  }

  if (RetPN) {
    if (RetSelects.empty()) {
      // If we didn't insert any select instructions, then we know we didn't
      // store a return value and we can remove the PHI nodes we inserted.
      RetPN->dropAllReferences();
      RetPN->eraseFromParent();

      RetKnownPN->dropAllReferences();
      RetKnownPN->eraseFromParent();

      if (AccPN) {
        // We need to insert a copy of our accumulator instruction before any
        // return in the function, and return its result instead.
        Instruction *AccRecInstr = AccumulatorRecursionInstr;
        for (BasicBlock &BB : F) {
          ReturnInst *RI = dyn_cast<ReturnInst>(BB.getTerminator());
          if (!RI)
            continue;

          Instruction *AccRecInstrNew = AccRecInstr->clone();
          AccRecInstrNew->setName("accumulator.ret.tr");
          AccRecInstrNew->setOperand(AccRecInstr->getOperand(0) == AccPN,
                                     RI->getOperand(0));
          AccRecInstrNew->insertBefore(RI);
          RI->setOperand(0, AccRecInstrNew);
        }
      }
    } else {
      // We need to insert a select instruction before any return left in the
      // function to select our stored return value if we have one.
      for (BasicBlock &BB : F) {
        ReturnInst *RI = dyn_cast<ReturnInst>(BB.getTerminator());
        if (!RI)
          continue;

        SelectInst *SI = SelectInst::Create(
            RetKnownPN, RetPN, RI->getOperand(0), "current.ret.tr", RI);
        RetSelects.push_back(SI);
        RI->setOperand(0, SI);
      }

      if (AccPN) {
        // We need to insert a copy of our accumulator instruction before any
        // of the selects we inserted, and select its result instead.
        Instruction *AccRecInstr = AccumulatorRecursionInstr;
        for (SelectInst *SI : RetSelects) {
          Instruction *AccRecInstrNew = AccRecInstr->clone();
          AccRecInstrNew->setName("accumulator.ret.tr");
          AccRecInstrNew->setOperand(AccRecInstr->getOperand(0) == AccPN,
                                     SI->getFalseValue());
          AccRecInstrNew->insertBefore(SI);
          SI->setFalseValue(AccRecInstrNew);
        }
      }
    }
  }
}

static void
getReturnBlocksToSync(BasicBlock *Entry, SyncInst *Sync,
                      SmallPtrSetImpl<BasicBlock *> &ReturnBlocksToSync) {
  // Walk the CFG from the entry block, stopping traversal at any sync within
  // the same region.  Record all blocks found that are terminated by a return
  // instruction.
  Value *SyncRegion = Sync->getSyncRegion();
  SmallVector<BasicBlock *, 8> WorkList;
  SmallPtrSet<BasicBlock *, 8> Visited;
  WorkList.push_back(Entry);
  while (!WorkList.empty()) {
    BasicBlock *BB = WorkList.pop_back_val();
    if (!Visited.insert(BB).second)
      continue;

    // Skip paths that are synced within the same region.
    if (SyncInst *SI = dyn_cast<SyncInst>(BB->getTerminator()))
      if (SI->getSyncRegion() == SyncRegion)
        continue;

    // If we find a return, we must add a sync before it if we eliminate a
    // recursive tail call.
    if (isa<ReturnInst>(BB->getTerminator()))
      ReturnBlocksToSync.insert(BB);

    // Queue up successors to search.
    for (BasicBlock *Succ : successors(BB))
      if (Succ != Sync->getParent())
        WorkList.push_back(Succ);
  }
}

<<<<<<< HEAD
=======
static bool hasPrecedingSync(SyncInst *SI) {
  // TODO: Save the results from previous calls to hasPrecedingSync, in order to
  // speed up multiple calls to this routine for different sync instructions.
  SmallPtrSet<BasicBlock *, 32> Visited;
  SmallVector<Instruction *, 32> Worklist;
  Worklist.push_back(SI);
  while (!Worklist.empty()) {
    Instruction *I = Worklist.pop_back_val();
    if (!Visited.insert(I->getParent()).second)
      continue;

    // Scan the basic block in reverse for a taskframe.end.  If found, skip the
    // search to the corresponding taskframe.create().
    BasicBlock::iterator Iter(I);
    BasicBlock::const_iterator BBStart(I->getParent()->begin());
    bool FoundPred = false;
    while (Iter != BBStart) {
      Instruction *I = &*Iter;
      if (isTapirIntrinsic(Intrinsic::taskframe_end, I)) {
        CallInst *TFEnd = cast<CallInst>(I);
        Instruction *TaskFrame = cast<Instruction>(TFEnd->getArgOperand(0));
        if (TaskFrame->getParent() == I->getParent()) {
          Iter = TaskFrame->getIterator();
          continue;
        }
        Worklist.push_back(TaskFrame);
        FoundPred = true;
        break;
      }
      Iter--;
    }

    // If this block contains a taskframe.end whose taskframe.create exists in
    // another block, then we're done with this block.
    if (FoundPred)
      continue;

    // Add predecessors of this block to the search, based on their terminators.
    for (BasicBlock *Pred : predecessors(I->getParent())) {
      Instruction *TI = Pred->getTerminator();
      // If we find a sync, then the searchis done.
      if (isa<SyncInst>(TI))
        return true;

      // Skip predecessors terminated by reattaches or detached.rethrows.  This
      // block will also have a detach as its predecessor, where we'll continue
      // the search.
      if (isa<ReattachInst>(TI) || isDetachedRethrow(TI))
        continue;

      // If we find a taskframe.resume, jump the search to the corresponding
      // taskframe.create.
      if (isTaskFrameResume(TI)) {
        CallBase *CB = dyn_cast<CallBase>(TI);
        Instruction *TaskFrame = cast<Instruction>(CB->getArgOperand(0));
        Worklist.push_back(TaskFrame);
        continue;
      }
      // Otherwise, add the terminator to the worklist.
      Worklist.push_back(TI);
    }
  }
  // We finished the search and did not find a preceding sync.
  return false;
}

>>>>>>> 9c235e1d
bool TailRecursionEliminator::processBlock(BasicBlock &BB) {
  Instruction *TI = BB.getTerminator();

  if (BranchInst *BI = dyn_cast<BranchInst>(TI)) {
    if (BI->isConditional())
      return false;

    BasicBlock *Succ = BI->getSuccessor(0);
    ReturnInst *Ret = dyn_cast<ReturnInst>(Succ->getFirstNonPHIOrDbg(true));

    if (!Ret)
      return false;

    CallInst *CI = findTRECandidate(&BB);

    if (!CI)
      return false;

    LLVM_DEBUG(dbgs() << "FOLDING: " << *Succ
                      << "INTO UNCOND BRANCH PRED: " << BB);
    FoldReturnIntoUncondBranch(Ret, Succ, &BB, &DTU);
    ++NumRetDuped;

    // If all predecessors of Succ have been eliminated by
    // FoldReturnIntoUncondBranch, delete it.  It is important to empty it,
    // because the ret instruction in there is still using a value which
    // eliminateCall will attempt to remove.  This block can only contain
    // instructions that can't have uses, therefore it is safe to remove.
    if (pred_empty(Succ))
      DTU.deleteBB(Succ);

    eliminateCall(CI);
    return true;
  } else if (isa<ReturnInst>(TI)) {
    CallInst *CI = findTRECandidate(&BB);

    if (CI)
      return eliminateCall(CI);
  } else if (SyncInst *SI = dyn_cast<SyncInst>(TI)) {

    BasicBlock *Succ = SI->getSuccessor(0);
    // If the successor is terminated by a sync.unwind (which will necessarily
    // be an invoke), skip TRE.
    if (isSyncUnwind(Succ->getTerminator()))
      return false;

    // Try to find a return instruction in the block following a sync.
<<<<<<< HEAD
    ReturnInst *Ret =
        dyn_cast<ReturnInst>(Succ->getFirstNonPHIOrDbgOrSyncUnwind(true));
=======
    Instruction *NextI = Succ->getFirstNonPHIOrDbgOrSyncUnwind(true);
    Instruction *TapirRuntimeToRemove = nullptr;
    if (isTapirIntrinsic(Intrinsic::tapir_runtime_end, NextI)) {
      TapirRuntimeToRemove =
          cast<Instruction>(cast<CallInst>(NextI)->getArgOperand(0));
      NextI = &*(++NextI->getIterator());
    }
    ReturnInst *Ret = dyn_cast<ReturnInst>(NextI);
>>>>>>> 9c235e1d

    BasicBlock *BrSucc = nullptr;
    if (!Ret) {
      // After the sync, there might be a block with a sync.unwind instruction
      // and an unconditional branch to a block containing just a return.  Check
      // for this structure.
<<<<<<< HEAD
      if (BranchInst *BI = dyn_cast<BranchInst>(
              Succ->getFirstNonPHIOrDbgOrSyncUnwind(true))) {
=======
      if (BranchInst *BI = dyn_cast<BranchInst>(NextI)) {
>>>>>>> 9c235e1d
        if (BI->isConditional())
          return false;

        BrSucc = BI->getSuccessor(0);
        Ret = dyn_cast<ReturnInst>(BrSucc->getFirstNonPHIOrDbg(true));
      }
    }
    if (!Ret)
      return false;

    CallInst *CI = findTRECandidate(&BB);

    if (!CI)
      return false;

    // Check that all instructions between the candidate tail call and the sync
    // can be moved above the call.  In particular, we disallow accumulator
    // recursion elimination for tail calls before a sync.
    BasicBlock::iterator BBI(CI);
    for (++BBI; &*BBI != SI; ++BBI)
      if (!canMoveAboveCall(&*BBI, CI, AA))
        break;
    if (&*BBI != SI)
      return false;

    // Get the sync region for this sync.
    Value *SyncRegion = SI->getSyncRegion();
    BasicBlock *OldEntryBlock = &BB.getParent()->getEntryBlock();

    // Check that the sync region begins in the entry block of the function.
    if (cast<Instruction>(SyncRegion)->getParent() != OldEntryBlock) {
      LLVM_DEBUG(dbgs() << "Cannot eliminate tail call " << *CI
                        << ": sync region does not start in entry block.");
      return false;
    }

<<<<<<< HEAD
    // Get returns reachable from newly created loop.
    getReturnBlocksToSync(OldEntryBlock, SI, ReturnBlocksToSync[SyncRegion]);

=======
    // Check for preceding syncs, since TRE would cause those syncs to
    // synchronize any computations that this sync currently syncs.
    if (hasPrecedingSync(SI))
      return false;

    // Get returns reachable from newly created loop.
    getReturnBlocksToSync(OldEntryBlock, SI, ReturnBlocksToSync[SyncRegion]);

    // If we found a tapir.runtime.end intrinsic between the sync and return,
    // remove it.
    if (TapirRuntimeToRemove) {
      SmallVector<Instruction *, 8> ToErase;
      for (User *U : TapirRuntimeToRemove->users()) {
        if (Instruction *I = dyn_cast<Instruction>(U)) {
          if (!isTapirIntrinsic(Intrinsic::tapir_runtime_end, I))
            return false;
          ToErase.push_back(I);
        }
      }
      LLVM_DEBUG(dbgs() << "ERASING: " << *TapirRuntimeToRemove << "\n");
      for (Instruction *I : ToErase)
        I->eraseFromParent();
      TapirRuntimeToRemove->eraseFromParent();
    }

>>>>>>> 9c235e1d
    // If we found a sync.unwind and unconditional branch between the sync and
    // return, first fold the return into this unconditional branch.
    if (BrSucc) {
      LLVM_DEBUG(dbgs() << "FOLDING: " << *BrSucc
                        << "INTO UNCOND BRANCH PRED: " << *Succ);
      FoldReturnIntoUncondBranch(Ret, BrSucc, Succ, &DTU);
    }

    // Fold the return into the sync.
    LLVM_DEBUG(dbgs() << "FOLDING: " << *Succ << "INTO SYNC PRED: " << BB);
    FoldReturnIntoUncondBranch(Ret, Succ, &BB, &DTU);
    ++NumRetDuped;

    // If all predecessors of Succ have been eliminated by
    // FoldReturnIntoUncondBranch, delete it.  It is important to empty it,
    // because the ret instruction in there is still using a value which
    // eliminateCall will attempt to remove.  This block can only contain
    // instructions that can't have uses, therefore it is safe to remove.
    if (pred_empty(Succ))
      DTU.deleteBB(Succ);

    bool EliminatedCall = eliminateCall(CI);

    // If a recursive tail was eliminated, fix up the syncs and sync region in
    // the CFG.
    if (EliminatedCall) {
      // We defer the restoration of syncs at relevant return blocks until after
      // all blocks are processed.  This approach simplifies the logic for
      // eliminating multiple tail calls that are only separated from the return
      // by a sync, since the CFG won't be perturbed unnecessarily.
    } else {
      // Restore the sync that was eliminated.
      BasicBlock *RetBlock = Ret->getParent();
      BasicBlock *NewRetBlock = SplitBlock(RetBlock, Ret, &DTU);
      ReplaceInstWithInst(RetBlock->getTerminator(),
                          SyncInst::Create(NewRetBlock, SyncRegion));
      // The earlier call to FoldReturnIntoUncondBranch did not remove the
      // sync.unwind, so there's nothing to do to restore the sync.unwind.
    }

    return EliminatedCall;
  }

  return false;
}

void TailRecursionEliminator::InsertSyncsIntoReturnBlocks() {
  Function *SyncUnwindFn =
      Intrinsic::getDeclaration(F.getParent(), Intrinsic::sync_unwind);
  BasicBlock &NewEntry = F.getEntryBlock();

  for (auto ReturnsToSync : ReturnBlocksToSync) {
    Value *SyncRegion = ReturnsToSync.first;
    SmallPtrSetImpl<BasicBlock *> &ReturnBlocks = ReturnsToSync.second;

    // Move the sync region start to the new entry block.
    cast<Instruction>(SyncRegion)->moveBefore(&*(NewEntry.begin()));

    // Insert syncs before relevant return blocks.
    for (BasicBlock *RetBlock : ReturnBlocks) {
      BasicBlock *NewRetBlock =
          SplitBlock(RetBlock, RetBlock->getTerminator(), &DTU);
      ReplaceInstWithInst(RetBlock->getTerminator(),
                          SyncInst::Create(NewRetBlock, SyncRegion));

      if (!F.doesNotThrow())
        CallInst::Create(SyncUnwindFn, {SyncRegion}, "",
                         NewRetBlock->getTerminator());
    }
  }
}

bool TailRecursionEliminator::eliminate(Function &F,
                                        const TargetTransformInfo *TTI,
                                        AliasAnalysis *AA,
                                        OptimizationRemarkEmitter *ORE,
                                        DomTreeUpdater &DTU) {
  if (F.getFnAttribute("disable-tail-calls").getValueAsBool())
    return false;

  bool MadeChange = false;
  MadeChange |= markTails(F, ORE);

  // If this function is a varargs function, we won't be able to PHI the args
  // right, so don't even try to convert it...
  if (F.getFunctionType()->isVarArg())
    return MadeChange;

  if (!canTRE(F))
    return MadeChange;

  // Change any tail recursive calls to loops.
  TailRecursionEliminator TRE(F, TTI, AA, ORE, DTU);

  for (BasicBlock &BB : F)
    MadeChange |= TRE.processBlock(BB);

  if (!TRE.ReturnBlocksToSync.empty())
    TRE.InsertSyncsIntoReturnBlocks();

  TRE.cleanupAndFinalize();

  return MadeChange;
}

namespace {
struct TailCallElim : public FunctionPass {
  static char ID; // Pass identification, replacement for typeid
  TailCallElim() : FunctionPass(ID) {
    initializeTailCallElimPass(*PassRegistry::getPassRegistry());
  }

  void getAnalysisUsage(AnalysisUsage &AU) const override {
    AU.addRequired<TargetTransformInfoWrapperPass>();
    AU.addRequired<AAResultsWrapperPass>();
    AU.addRequired<OptimizationRemarkEmitterWrapperPass>();
    AU.addPreserved<GlobalsAAWrapperPass>();
    AU.addPreserved<DominatorTreeWrapperPass>();
    AU.addPreserved<PostDominatorTreeWrapperPass>();
  }

  bool runOnFunction(Function &F) override {
    if (skipFunction(F))
      return false;

    auto *DTWP = getAnalysisIfAvailable<DominatorTreeWrapperPass>();
    auto *DT = DTWP ? &DTWP->getDomTree() : nullptr;
    auto *PDTWP = getAnalysisIfAvailable<PostDominatorTreeWrapperPass>();
    auto *PDT = PDTWP ? &PDTWP->getPostDomTree() : nullptr;
    // There is no noticable performance difference here between Lazy and Eager
    // UpdateStrategy based on some test results. It is feasible to switch the
    // UpdateStrategy to Lazy if we find it profitable later.
    DomTreeUpdater DTU(DT, PDT, DomTreeUpdater::UpdateStrategy::Eager);

    return TailRecursionEliminator::eliminate(
        F, &getAnalysis<TargetTransformInfoWrapperPass>().getTTI(F),
        &getAnalysis<AAResultsWrapperPass>().getAAResults(),
        &getAnalysis<OptimizationRemarkEmitterWrapperPass>().getORE(), DTU);
  }
};
}

char TailCallElim::ID = 0;
INITIALIZE_PASS_BEGIN(TailCallElim, "tailcallelim", "Tail Call Elimination",
                      false, false)
INITIALIZE_PASS_DEPENDENCY(TargetTransformInfoWrapperPass)
INITIALIZE_PASS_DEPENDENCY(OptimizationRemarkEmitterWrapperPass)
INITIALIZE_PASS_END(TailCallElim, "tailcallelim", "Tail Call Elimination",
                    false, false)

// Public interface to the TailCallElimination pass
FunctionPass *llvm::createTailCallEliminationPass() {
  return new TailCallElim();
}

PreservedAnalyses TailCallElimPass::run(Function &F,
                                        FunctionAnalysisManager &AM) {

  TargetTransformInfo &TTI = AM.getResult<TargetIRAnalysis>(F);
  AliasAnalysis &AA = AM.getResult<AAManager>(F);
  auto &ORE = AM.getResult<OptimizationRemarkEmitterAnalysis>(F);
  auto *DT = AM.getCachedResult<DominatorTreeAnalysis>(F);
  auto *PDT = AM.getCachedResult<PostDominatorTreeAnalysis>(F);
  // There is no noticable performance difference here between Lazy and Eager
  // UpdateStrategy based on some test results. It is feasible to switch the
  // UpdateStrategy to Lazy if we find it profitable later.
  DomTreeUpdater DTU(DT, PDT, DomTreeUpdater::UpdateStrategy::Eager);
  bool Changed = TailRecursionEliminator::eliminate(F, &TTI, &AA, &ORE, DTU);

  if (!Changed)
    return PreservedAnalyses::all();
  PreservedAnalyses PA;
  PA.preserve<DominatorTreeAnalysis>();
  PA.preserve<PostDominatorTreeAnalysis>();
  return PA;
}<|MERGE_RESOLUTION|>--- conflicted
+++ resolved
@@ -80,10 +80,7 @@
 #include "llvm/Support/raw_ostream.h"
 #include "llvm/Transforms/Scalar.h"
 #include "llvm/Transforms/Utils/BasicBlockUtils.h"
-<<<<<<< HEAD
 #include "llvm/Transforms/Utils/Local.h"
-=======
->>>>>>> 9c235e1d
 #include "llvm/Transforms/Utils/TapirUtils.h"
 using namespace llvm;
 
@@ -845,8 +842,6 @@
   }
 }
 
-<<<<<<< HEAD
-=======
 static bool hasPrecedingSync(SyncInst *SI) {
   // TODO: Save the results from previous calls to hasPrecedingSync, in order to
   // speed up multiple calls to this routine for different sync instructions.
@@ -913,7 +908,6 @@
   return false;
 }
 
->>>>>>> 9c235e1d
 bool TailRecursionEliminator::processBlock(BasicBlock &BB) {
   Instruction *TI = BB.getTerminator();
 
@@ -961,10 +955,6 @@
       return false;
 
     // Try to find a return instruction in the block following a sync.
-<<<<<<< HEAD
-    ReturnInst *Ret =
-        dyn_cast<ReturnInst>(Succ->getFirstNonPHIOrDbgOrSyncUnwind(true));
-=======
     Instruction *NextI = Succ->getFirstNonPHIOrDbgOrSyncUnwind(true);
     Instruction *TapirRuntimeToRemove = nullptr;
     if (isTapirIntrinsic(Intrinsic::tapir_runtime_end, NextI)) {
@@ -973,19 +963,13 @@
       NextI = &*(++NextI->getIterator());
     }
     ReturnInst *Ret = dyn_cast<ReturnInst>(NextI);
->>>>>>> 9c235e1d
 
     BasicBlock *BrSucc = nullptr;
     if (!Ret) {
       // After the sync, there might be a block with a sync.unwind instruction
       // and an unconditional branch to a block containing just a return.  Check
       // for this structure.
-<<<<<<< HEAD
-      if (BranchInst *BI = dyn_cast<BranchInst>(
-              Succ->getFirstNonPHIOrDbgOrSyncUnwind(true))) {
-=======
       if (BranchInst *BI = dyn_cast<BranchInst>(NextI)) {
->>>>>>> 9c235e1d
         if (BI->isConditional())
           return false;
 
@@ -1022,11 +1006,6 @@
       return false;
     }
 
-<<<<<<< HEAD
-    // Get returns reachable from newly created loop.
-    getReturnBlocksToSync(OldEntryBlock, SI, ReturnBlocksToSync[SyncRegion]);
-
-=======
     // Check for preceding syncs, since TRE would cause those syncs to
     // synchronize any computations that this sync currently syncs.
     if (hasPrecedingSync(SI))
@@ -1052,7 +1031,6 @@
       TapirRuntimeToRemove->eraseFromParent();
     }
 
->>>>>>> 9c235e1d
     // If we found a sync.unwind and unconditional branch between the sync and
     // return, first fold the return into this unconditional branch.
     if (BrSucc) {
