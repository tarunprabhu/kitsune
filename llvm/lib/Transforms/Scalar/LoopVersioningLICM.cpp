//===- LoopVersioningLICM.cpp - LICM Loop Versioning ----------------------===//
//
// Part of the LLVM Project, under the Apache License v2.0 with LLVM Exceptions.
// See https://llvm.org/LICENSE.txt for license information.
// SPDX-License-Identifier: Apache-2.0 WITH LLVM-exception
//
//===----------------------------------------------------------------------===//
//
// When alias analysis is uncertain about the aliasing between any two accesses,
// it will return MayAlias. This uncertainty from alias analysis restricts LICM
// from proceeding further. In cases where alias analysis is uncertain we might
// use loop versioning as an alternative.
//
// Loop Versioning will create a version of the loop with aggressive aliasing
// assumptions in addition to the original with conservative (default) aliasing
// assumptions. The version of the loop making aggressive aliasing assumptions
// will have all the memory accesses marked as no-alias. These two versions of
// loop will be preceded by a memory runtime check. This runtime check consists
// of bound checks for all unique memory accessed in loop, and it ensures the
// lack of memory aliasing. The result of the runtime check determines which of
// the loop versions is executed: If the runtime check detects any memory
// aliasing, then the original loop is executed. Otherwise, the version with
// aggressive aliasing assumptions is used.
//
// Following are the top level steps:
//
// a) Perform LoopVersioningLICM's feasibility check.
// b) If loop is a candidate for versioning then create a memory bound check,
//    by considering all the memory accesses in loop body.
// c) Clone original loop and set all memory accesses as no-alias in new loop.
// d) Set original loop & versioned loop as a branch target of the runtime check
//    result.
//
// It transforms loop as shown below:
//
//                         +----------------+
//                         |Runtime Memcheck|
//                         +----------------+
//                                 |
//              +----------+----------------+----------+
//              |                                      |
//    +---------+----------+               +-----------+----------+
//    |Orig Loop Preheader |               |Cloned Loop Preheader |
//    +--------------------+               +----------------------+
//              |                                      |
//    +--------------------+               +----------------------+
//    |Orig Loop Body      |               |Cloned Loop Body      |
//    +--------------------+               +----------------------+
//              |                                      |
//    +--------------------+               +----------------------+
//    |Orig Loop Exit Block|               |Cloned Loop Exit Block|
//    +--------------------+               +-----------+----------+
//              |                                      |
//              +----------+--------------+-----------+
//                                 |
//                           +-----+----+
//                           |Join Block|
//                           +----------+
//
//===----------------------------------------------------------------------===//

#include "llvm/Transforms/Scalar/LoopVersioningLICM.h"
#include "llvm/ADT/SmallVector.h"
#include "llvm/ADT/StringRef.h"
#include "llvm/Analysis/AliasAnalysis.h"
#include "llvm/Analysis/AliasSetTracker.h"
#include "llvm/Analysis/GlobalsModRef.h"
#include "llvm/Analysis/LoopAccessAnalysis.h"
#include "llvm/Analysis/LoopInfo.h"
#include "llvm/Analysis/LoopPass.h"
#include "llvm/Analysis/OptimizationRemarkEmitter.h"
#include "llvm/Analysis/ScalarEvolution.h"
#include "llvm/IR/Dominators.h"
#include "llvm/IR/Instruction.h"
#include "llvm/IR/Instructions.h"
#include "llvm/IR/LLVMContext.h"
#include "llvm/IR/MDBuilder.h"
#include "llvm/IR/Metadata.h"
#include "llvm/IR/Value.h"
#include "llvm/InitializePasses.h"
#include "llvm/Pass.h"
#include "llvm/Support/Casting.h"
#include "llvm/Support/CommandLine.h"
#include "llvm/Support/Debug.h"
#include "llvm/Support/raw_ostream.h"
#include "llvm/Transforms/Scalar.h"
#include "llvm/Transforms/Utils.h"
#include "llvm/Transforms/Utils/LoopUtils.h"
#include "llvm/Transforms/Utils/LoopVersioning.h"
#include <cassert>
#include <memory>

using namespace llvm;

#define DEBUG_TYPE "loop-versioning-licm"

static const char *LICMVersioningMetaData = "llvm.loop.licm_versioning.disable";

/// Threshold minimum allowed percentage for possible
/// invariant instructions in a loop.
static cl::opt<float>
    LVInvarThreshold("licm-versioning-invariant-threshold",
                     cl::desc("LoopVersioningLICM's minimum allowed percentage"
                              "of possible invariant instructions per loop"),
                     cl::init(25), cl::Hidden);

/// Threshold for maximum allowed loop nest/depth
static cl::opt<unsigned> LVLoopDepthThreshold(
    "licm-versioning-max-depth-threshold",
    cl::desc(
        "LoopVersioningLICM's threshold for maximum allowed loop nest/depth"),
    cl::init(2), cl::Hidden);

namespace {

struct LoopVersioningLICMLegacyPass : public LoopPass {
  static char ID;

  LoopVersioningLICMLegacyPass() : LoopPass(ID) {
    initializeLoopVersioningLICMLegacyPassPass(
        *PassRegistry::getPassRegistry());
  }

  bool runOnLoop(Loop *L, LPPassManager &LPM) override;

  StringRef getPassName() const override { return "Loop Versioning for LICM"; }

  void getAnalysisUsage(AnalysisUsage &AU) const override {
    AU.setPreservesCFG();
    AU.addRequired<AAResultsWrapperPass>();
    AU.addRequired<DominatorTreeWrapperPass>();
    AU.addRequiredID(LCSSAID);
    AU.addRequired<LoopAccessLegacyAnalysis>();
    AU.addRequired<LoopInfoWrapperPass>();
    AU.addRequiredID(LoopSimplifyID);
    AU.addRequired<ScalarEvolutionWrapperPass>();
    AU.addPreserved<AAResultsWrapperPass>();
    AU.addPreserved<GlobalsAAWrapperPass>();
    AU.addRequired<OptimizationRemarkEmitterWrapperPass>();
  }
};

struct LoopVersioningLICM {
  // We don't explicitly pass in LoopAccessInfo to the constructor since the
  // loop versioning might return early due to instructions that are not safe
  // for versioning. By passing the proxy instead the construction of
  // LoopAccessInfo will take place only when it's necessary.
  LoopVersioningLICM(AliasAnalysis *AA, ScalarEvolution *SE,
                     OptimizationRemarkEmitter *ORE,
                     LoopAccessInfoManager &LAIs, LoopInfo &LI,
                     Loop *CurLoop)
      : AA(AA), SE(SE), LAIs(LAIs), LI(LI), CurLoop(CurLoop),
        LoopDepthThreshold(LVLoopDepthThreshold),
        InvariantThreshold(LVInvarThreshold), ORE(ORE) {}

  bool run(DominatorTree *DT);

private:
  // Current AliasAnalysis information
  AliasAnalysis *AA;

  // Current ScalarEvolution
  ScalarEvolution *SE;

  // Current Loop's LoopAccessInfo
  const LoopAccessInfo *LAI = nullptr;

  // Proxy for retrieving LoopAccessInfo.
  LoopAccessInfoManager &LAIs;

  LoopInfo &LI;

  // The current loop we are working on.
  Loop *CurLoop;

  // Maximum loop nest threshold
  unsigned LoopDepthThreshold;

  // Minimum invariant threshold
  float InvariantThreshold;

  // Counter to track num of load & store
  unsigned LoadAndStoreCounter = 0;

  // Counter to track num of invariant
  unsigned InvariantCounter = 0;

  // Read only loop marker.
  bool IsReadOnlyLoop = true;

  // OptimizationRemarkEmitter
  OptimizationRemarkEmitter *ORE;

  bool isLegalForVersioning();
  bool legalLoopStructure();
  bool legalLoopInstructions();
  bool legalLoopMemoryAccesses();
  bool isLoopAlreadyVisited();
  void setNoAliasToLoop(Loop *VerLoop);
  bool instructionSafeForVersioning(Instruction *I);
};

} // end anonymous namespace

/// Check loop structure and confirms it's good for LoopVersioningLICM.
bool LoopVersioningLICM::legalLoopStructure() {
  // Loop must be in loop simplify form.
  if (!CurLoop->isLoopSimplifyForm()) {
    LLVM_DEBUG(dbgs() << "    loop is not in loop-simplify form.\n");
    return false;
  }
  // Loop should be innermost loop, if not return false.
  if (!CurLoop->getSubLoops().empty()) {
    LLVM_DEBUG(dbgs() << "    loop is not innermost\n");
    return false;
  }
  // Loop should have a single backedge, if not return false.
  if (CurLoop->getNumBackEdges() != 1) {
    LLVM_DEBUG(dbgs() << "    loop has multiple backedges\n");
    return false;
  }
  // Loop must have a single exiting block, if not return false.
  if (!CurLoop->getExitingBlock()) {
    LLVM_DEBUG(dbgs() << "    loop has multiple exiting block\n");
    return false;
  }
  // We only handle bottom-tested loop, i.e. loop in which the condition is
  // checked at the end of each iteration. With that we can assume that all
  // instructions in the loop are executed the same number of times.
  if (CurLoop->getExitingBlock() != CurLoop->getLoopLatch()) {
    LLVM_DEBUG(dbgs() << "    loop is not bottom tested\n");
    return false;
  }
  // Parallel loops must not have aliasing loop-invariant memory accesses.
  // Hence we don't need to version anything in this case.
  if (CurLoop->isAnnotatedParallel()) {
    LLVM_DEBUG(dbgs() << "    Parallel loop is not worth versioning\n");
    return false;
  }
  // Loop depth more then LoopDepthThreshold are not allowed
  if (CurLoop->getLoopDepth() > LoopDepthThreshold) {
    LLVM_DEBUG(dbgs() << "    loop depth is more then threshold\n");
    return false;
  }
  // We need to be able to compute the loop trip count in order
  // to generate the bound checks.
  const SCEV *ExitCount = SE->getBackedgeTakenCount(CurLoop);
  if (isa<SCEVCouldNotCompute>(ExitCount)) {
    LLVM_DEBUG(dbgs() << "    loop does not has trip count\n");
    return false;
  }
  return true;
}

/// Check memory accesses in loop and confirms it's good for
/// LoopVersioningLICM.
bool LoopVersioningLICM::legalLoopMemoryAccesses() {
  // Loop over the body of this loop, construct AST.
  BatchAAResults BAA(*AA);
  AliasSetTracker AST(BAA);
  for (auto *Block : CurLoop->getBlocks()) {
    // Ignore blocks in subloops.
    if (LI.getLoopFor(Block) == CurLoop)
      AST.add(*Block);
  }

  // Memory check:
  // Transform phase will generate a versioned loop and also a runtime check to
  // ensure the pointers are independent and they don’t alias.
  // In version variant of loop, alias meta data asserts that all access are
  // mutually independent.
  //
  // Pointers aliasing in alias domain are avoided because with multiple
  // aliasing domains we may not be able to hoist potential loop invariant
  // access out of the loop.
  //
  // Iterate over alias tracker sets, and confirm AliasSets doesn't have any
  // must alias set.
  bool HasMayAlias = false;
  bool TypeSafety = false;
  bool HasMod = false;
  for (const auto &I : AST) {
    const AliasSet &AS = I;
    // Skip Forward Alias Sets, as this should be ignored as part of
    // the AliasSetTracker object.
    if (AS.isForwardingAliasSet())
      continue;
    // With MustAlias its not worth adding runtime bound check.
    if (AS.isMustAlias())
      return false;
    Value *SomePtr = AS.begin()->getValue();
    bool TypeCheck = true;
    // Check for Mod & MayAlias
    HasMayAlias |= AS.isMayAlias();
    HasMod |= AS.isMod();
    for (const auto &A : AS) {
      Value *Ptr = A.getValue();
      // Alias tracker should have pointers of same data type.
      TypeCheck = (TypeCheck && (SomePtr->getType() == Ptr->getType()));
    }
    // At least one alias tracker should have pointers of same data type.
    TypeSafety |= TypeCheck;
  }
  // Ensure types should be of same type.
  if (!TypeSafety) {
    LLVM_DEBUG(dbgs() << "    Alias tracker type safety failed!\n");
    return false;
  }
  // Ensure loop body shouldn't be read only.
  if (!HasMod) {
    LLVM_DEBUG(dbgs() << "    No memory modified in loop body\n");
    return false;
  }
  // Make sure alias set has may alias case.
  // If there no alias memory ambiguity, return false.
  if (!HasMayAlias) {
    LLVM_DEBUG(dbgs() << "    No ambiguity in memory access.\n");
    return false;
  }
  return true;
}

/// Check loop instructions safe for Loop versioning.
/// It returns true if it's safe else returns false.
/// Consider following:
/// 1) Check all load store in loop body are non atomic & non volatile.
/// 2) Check function call safety, by ensuring its not accessing memory.
/// 3) Loop body shouldn't have any may throw instruction.
/// 4) Loop body shouldn't have any convergent or noduplicate instructions.
bool LoopVersioningLICM::instructionSafeForVersioning(Instruction *I) {
  assert(I != nullptr && "Null instruction found!");
  // Check function call safety
  if (auto *Call = dyn_cast<CallBase>(I)) {
    if (Call->isConvergent() || Call->cannotDuplicate()) {
      LLVM_DEBUG(dbgs() << "    Convergent call site found.\n");
      return false;
    }

    if (!AA->doesNotAccessMemory(Call)) {
      LLVM_DEBUG(dbgs() << "    Unsafe call site found.\n");
      return false;
    }
  }

  // Avoid loops with possiblity of throw
  if (I->mayThrow()) {
    LLVM_DEBUG(dbgs() << "    May throw instruction found in loop body\n");
    return false;
  }
  // If current instruction is load instructions
  // make sure it's a simple load (non atomic & non volatile)
  if (I->mayReadFromMemory()) {
    LoadInst *Ld = dyn_cast<LoadInst>(I);
    if (!Ld || !Ld->isSimple()) {
      LLVM_DEBUG(dbgs() << "    Found a non-simple load.\n");
      return false;
    }
    LoadAndStoreCounter++;
    Value *Ptr = Ld->getPointerOperand();
    // Check loop invariant.
    if (SE->isLoopInvariant(SE->getSCEV(Ptr), CurLoop))
      InvariantCounter++;
  }
  // If current instruction is store instruction
  // make sure it's a simple store (non atomic & non volatile)
  else if (I->mayWriteToMemory()) {
    StoreInst *St = dyn_cast<StoreInst>(I);
    if (!St || !St->isSimple()) {
      LLVM_DEBUG(dbgs() << "    Found a non-simple store.\n");
      return false;
    }
    LoadAndStoreCounter++;
    Value *Ptr = St->getPointerOperand();
    // Check loop invariant.
    if (SE->isLoopInvariant(SE->getSCEV(Ptr), CurLoop))
      InvariantCounter++;

    IsReadOnlyLoop = false;
  }
  return true;
}

/// Check loop instructions and confirms it's good for
/// LoopVersioningLICM.
bool LoopVersioningLICM::legalLoopInstructions() {
  // Resetting counters.
  LoadAndStoreCounter = 0;
  InvariantCounter = 0;
  IsReadOnlyLoop = true;
  using namespace ore;
  // Iterate over loop blocks and instructions of each block and check
  // instruction safety.
  for (auto *Block : CurLoop->getBlocks())
    for (auto &Inst : *Block) {
      // If instruction is unsafe just return false.
      if (!instructionSafeForVersioning(&Inst)) {
        ORE->emit([&]() {
          return OptimizationRemarkMissed(DEBUG_TYPE, "IllegalLoopInst", &Inst)
                 << " Unsafe Loop Instruction";
        });
        return false;
      }
    }
  // Get LoopAccessInfo from current loop via the proxy.
  LAI = &LAIs.getInfo(*CurLoop);
  // Check LoopAccessInfo for need of runtime check.
  if (LAI->getRuntimePointerChecking()->getChecks().empty()) {
    LLVM_DEBUG(dbgs() << "    LAA: Runtime check not found !!\n");
    return false;
  }
  // Number of runtime-checks should be less then RuntimeMemoryCheckThreshold
  if (LAI->getNumRuntimePointerChecks() >
      VectorizerParams::RuntimeMemoryCheckThreshold) {
    LLVM_DEBUG(
        dbgs() << "    LAA: Runtime checks are more than threshold !!\n");
    ORE->emit([&]() {
      return OptimizationRemarkMissed(DEBUG_TYPE, "RuntimeCheck",
                                      CurLoop->getStartLoc(),
                                      CurLoop->getHeader())
             << "Number of runtime checks "
             << NV("RuntimeChecks", LAI->getNumRuntimePointerChecks())
             << " exceeds threshold "
             << NV("Threshold", VectorizerParams::RuntimeMemoryCheckThreshold);
    });
    return false;
  }
  // Loop should have at least one invariant load or store instruction.
  if (!InvariantCounter) {
    LLVM_DEBUG(dbgs() << "    Invariant not found !!\n");
    return false;
  }
  // Read only loop not allowed.
  if (IsReadOnlyLoop) {
    LLVM_DEBUG(dbgs() << "    Found a read-only loop!\n");
    return false;
  }
  // Profitablity check:
  // Check invariant threshold, should be in limit.
  if (InvariantCounter * 100 < InvariantThreshold * LoadAndStoreCounter) {
    LLVM_DEBUG(
        dbgs()
        << "    Invariant load & store are less then defined threshold\n");
    LLVM_DEBUG(dbgs() << "    Invariant loads & stores: "
                      << ((InvariantCounter * 100) / LoadAndStoreCounter)
                      << "%\n");
    LLVM_DEBUG(dbgs() << "    Invariant loads & store threshold: "
                      << InvariantThreshold << "%\n");
    ORE->emit([&]() {
      return OptimizationRemarkMissed(DEBUG_TYPE, "InvariantThreshold",
                                      CurLoop->getStartLoc(),
                                      CurLoop->getHeader())
             << "Invariant load & store "
             << NV("LoadAndStoreCounter",
                   ((InvariantCounter * 100) / LoadAndStoreCounter))
             << " are less then defined threshold "
             << NV("Threshold", InvariantThreshold);
    });
    return false;
  }
  return true;
}

/// It checks loop is already visited or not.
/// check loop meta data, if loop revisited return true
/// else false.
bool LoopVersioningLICM::isLoopAlreadyVisited() {
  // Check LoopVersioningLICM metadata into loop
  if (findStringMetadataForLoop(CurLoop, LICMVersioningMetaData)) {
    return true;
  }
  return false;
}

/// Checks legality for LoopVersioningLICM by considering following:
/// a) loop structure legality   b) loop instruction legality
/// c) loop memory access legality.
/// Return true if legal else returns false.
bool LoopVersioningLICM::isLegalForVersioning() {
  using namespace ore;
  LLVM_DEBUG(dbgs() << "Loop: " << *CurLoop);
  // Make sure not re-visiting same loop again.
  if (isLoopAlreadyVisited()) {
    LLVM_DEBUG(
        dbgs() << "    Revisiting loop in LoopVersioningLICM not allowed.\n\n");
    return false;
  }
  // Check loop structure leagality.
  if (!legalLoopStructure()) {
    LLVM_DEBUG(
        dbgs() << "    Loop structure not suitable for LoopVersioningLICM\n\n");
    ORE->emit([&]() {
      return OptimizationRemarkMissed(DEBUG_TYPE, "IllegalLoopStruct",
                                      CurLoop->getStartLoc(),
                                      CurLoop->getHeader())
             << " Unsafe Loop structure";
    });
    return false;
  }
  // Check loop instruction leagality.
  if (!legalLoopInstructions()) {
    LLVM_DEBUG(
        dbgs()
        << "    Loop instructions not suitable for LoopVersioningLICM\n\n");
    return false;
  }
  // Check loop memory access leagality.
  if (!legalLoopMemoryAccesses()) {
    LLVM_DEBUG(
        dbgs()
        << "    Loop memory access not suitable for LoopVersioningLICM\n\n");
    ORE->emit([&]() {
      return OptimizationRemarkMissed(DEBUG_TYPE, "IllegalLoopMemoryAccess",
                                      CurLoop->getStartLoc(),
                                      CurLoop->getHeader())
             << " Unsafe Loop memory access";
    });
    return false;
  }
  // Loop versioning is feasible, return true.
  LLVM_DEBUG(dbgs() << "    Loop Versioning found to be beneficial\n\n");
  ORE->emit([&]() {
    return OptimizationRemark(DEBUG_TYPE, "IsLegalForVersioning",
                              CurLoop->getStartLoc(), CurLoop->getHeader())
           << " Versioned loop for LICM."
           << " Number of runtime checks we had to insert "
           << NV("RuntimeChecks", LAI->getNumRuntimePointerChecks());
  });
  return true;
}

/// Update loop with aggressive aliasing assumptions.
/// It marks no-alias to any pairs of memory operations by assuming
/// loop should not have any must-alias memory accesses pairs.
/// During LoopVersioningLICM legality we ignore loops having must
/// aliasing memory accesses.
void LoopVersioningLICM::setNoAliasToLoop(Loop *VerLoop) {
  // Get latch terminator instruction.
  Instruction *I = VerLoop->getLoopLatch()->getTerminator();
  // Create alias scope domain.
  MDBuilder MDB(I->getContext());
  MDNode *NewDomain = MDB.createAnonymousAliasScopeDomain("LVDomain");
  StringRef Name = "LVAliasScope";
  MDNode *NewScope = MDB.createAnonymousAliasScope(NewDomain, Name);
  SmallVector<Metadata *, 4> Scopes{NewScope}, NoAliases{NewScope};
  // Iterate over each instruction of loop.
  // set no-alias for all load & store instructions.
  for (auto *Block : CurLoop->getBlocks()) {
    for (auto &Inst : *Block) {
      // Only interested in instruction that may modify or read memory.
      if (!Inst.mayReadFromMemory() && !Inst.mayWriteToMemory())
        continue;
      // Set no-alias for current instruction.
      Inst.setMetadata(
          LLVMContext::MD_noalias,
          MDNode::concatenate(Inst.getMetadata(LLVMContext::MD_noalias),
                              MDNode::get(Inst.getContext(), NoAliases)));
      // set alias-scope for current instruction.
      Inst.setMetadata(
          LLVMContext::MD_alias_scope,
          MDNode::concatenate(Inst.getMetadata(LLVMContext::MD_alias_scope),
                              MDNode::get(Inst.getContext(), Scopes)));
    }
  }
}

bool LoopVersioningLICMLegacyPass::runOnLoop(Loop *L, LPPassManager &LPM) {
  if (skipLoop(L))
    return false;

  AliasAnalysis *AA = &getAnalysis<AAResultsWrapperPass>().getAAResults();
  ScalarEvolution *SE = &getAnalysis<ScalarEvolutionWrapperPass>().getSE();
  OptimizationRemarkEmitter *ORE =
      &getAnalysis<OptimizationRemarkEmitterWrapperPass>().getORE();
  LoopInfo &LI = getAnalysis<LoopInfoWrapperPass>().getLoopInfo();
  DominatorTree *DT = &getAnalysis<DominatorTreeWrapperPass>().getDomTree();
  auto &LAIs = getAnalysis<LoopAccessLegacyAnalysis>().getLAIs();

  return LoopVersioningLICM(AA, SE, ORE, LAIs, LI, L).run(DT);
}

bool LoopVersioningLICM::run(DominatorTree *DT) {
  // Do not do the transformation if disabled by metadata.
  if (hasLICMVersioningTransformation(CurLoop) & TM_Disable)
    return false;

  bool Changed = false;

  // Check feasiblity of LoopVersioningLICM.
  // If versioning found to be feasible and beneficial then proceed
  // else simply return, by cleaning up memory.
  if (isLegalForVersioning()) {
    // Do loop versioning.
    // Create memcheck for memory accessed inside loop.
    // Clone original loop, and set blocks properly.
    LoopVersioning LVer(*LAI, LAI->getRuntimePointerChecking()->getChecks(),
                        CurLoop, &LI, DT, SE);
    LVer.versionLoop();
    // Set Loop Versioning metaData for original loop.
    addStringMetadataToLoop(LVer.getNonVersionedLoop(), LICMVersioningMetaData);
    // Set Loop Versioning metaData for version loop.
    addStringMetadataToLoop(LVer.getVersionedLoop(), LICMVersioningMetaData);
    // Set "llvm.mem.parallel_loop_access" metaData to versioned loop.
    // FIXME: "llvm.mem.parallel_loop_access" annotates memory access
    // instructions, not loops.
    addStringMetadataToLoop(LVer.getVersionedLoop(),
                            "llvm.mem.parallel_loop_access");
    // Update version loop with aggressive aliasing assumption.
    setNoAliasToLoop(LVer.getVersionedLoop());
    Changed = true;
  }
  return Changed;
}

char LoopVersioningLICMLegacyPass::ID = 0;

INITIALIZE_PASS_BEGIN(LoopVersioningLICMLegacyPass, "loop-versioning-licm",
                      "Loop Versioning For LICM", false, false)
INITIALIZE_PASS_DEPENDENCY(AAResultsWrapperPass)
INITIALIZE_PASS_DEPENDENCY(DominatorTreeWrapperPass)
INITIALIZE_PASS_DEPENDENCY(GlobalsAAWrapperPass)
INITIALIZE_PASS_DEPENDENCY(LCSSAWrapperPass)
INITIALIZE_PASS_DEPENDENCY(LoopAccessLegacyAnalysis)
INITIALIZE_PASS_DEPENDENCY(LoopInfoWrapperPass)
INITIALIZE_PASS_DEPENDENCY(LoopSimplify)
INITIALIZE_PASS_DEPENDENCY(ScalarEvolutionWrapperPass)
INITIALIZE_PASS_DEPENDENCY(OptimizationRemarkEmitterWrapperPass)
INITIALIZE_PASS_END(LoopVersioningLICMLegacyPass, "loop-versioning-licm",
                    "Loop Versioning For LICM", false, false)

Pass *llvm::createLoopVersioningLICMPass() {
  return new LoopVersioningLICMLegacyPass();
}

namespace llvm {

PreservedAnalyses LoopVersioningLICMPass::run(Loop &L, LoopAnalysisManager &AM,
                                              LoopStandardAnalysisResults &LAR,
                                              LPMUpdater &U) {
  AliasAnalysis *AA = &LAR.AA;
  ScalarEvolution *SE = &LAR.SE;
  DominatorTree *DT = &LAR.DT;
  TaskInfo* TI = &LAR.TI;
  const Function *F = L.getHeader()->getParent();
  OptimizationRemarkEmitter ORE(F);

<<<<<<< HEAD
  LoopAccessInfoManager LAIs(*SE, *AA, *DT, LAR.LI, nullptr, TI);
=======
  LoopAccessInfoManager LAIs(*SE, *AA, *DT, LAR.LI, LAR.TI, nullptr);
>>>>>>> 9c235e1d
  if (!LoopVersioningLICM(AA, SE, &ORE, LAIs, LAR.LI, &L).run(DT))
    return PreservedAnalyses::all();
  return getLoopPassPreservedAnalyses();
}
} // namespace llvm<|MERGE_RESOLUTION|>--- conflicted
+++ resolved
@@ -643,11 +643,7 @@
   const Function *F = L.getHeader()->getParent();
   OptimizationRemarkEmitter ORE(F);
 
-<<<<<<< HEAD
-  LoopAccessInfoManager LAIs(*SE, *AA, *DT, LAR.LI, nullptr, TI);
-=======
   LoopAccessInfoManager LAIs(*SE, *AA, *DT, LAR.LI, LAR.TI, nullptr);
->>>>>>> 9c235e1d
   if (!LoopVersioningLICM(AA, SE, &ORE, LAIs, LAR.LI, &L).run(DT))
     return PreservedAnalyses::all();
   return getLoopPassPreservedAnalyses();
