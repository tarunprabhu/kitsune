//===-- LICM.cpp - Loop Invariant Code Motion Pass ------------------------===//
//
// Part of the LLVM Project, under the Apache License v2.0 with LLVM Exceptions.
// See https://llvm.org/LICENSE.txt for license information.
// SPDX-License-Identifier: Apache-2.0 WITH LLVM-exception
//
//===----------------------------------------------------------------------===//
//
// This pass performs loop invariant code motion, attempting to remove as much
// code from the body of a loop as possible.  It does this by either hoisting
// code into the preheader block, or by sinking code to the exit blocks if it is
// safe.  This pass also promotes must-aliased memory locations in the loop to
// live in registers, thus hoisting and sinking "invariant" loads and stores.
//
// Hoisting operations out of loops is a canonicalization transform.  It
// enables and simplifies subsequent optimizations in the middle-end.
// Rematerialization of hoisted instructions to reduce register pressure is the
// responsibility of the back-end, which has more accurate information about
// register pressure and also handles other optimizations than LICM that
// increase live-ranges.
//
// This pass uses alias analysis for two purposes:
//
//  1. Moving loop invariant loads and calls out of loops.  If we can determine
//     that a load or call inside of a loop never aliases anything stored to,
//     we can hoist it or sink it like any other instruction.
//  2. Scalar Promotion of Memory - If there is a store instruction inside of
//     the loop, we try to move the store to happen AFTER the loop instead of
//     inside of the loop.  This can only happen if a few conditions are true:
//       A. The pointer stored through is loop invariant
//       B. There are no stores or loads in the loop which _may_ alias the
//          pointer.  There are no calls in the loop which mod/ref the pointer.
//     If these conditions are true, we can promote the loads and stores in the
//     loop of the pointer to use a temporary alloca'd variable.  We then use
//     the SSAUpdater to construct the appropriate SSA form for the value.
//
//===----------------------------------------------------------------------===//

#include "llvm/Transforms/Scalar/LICM.h"
#include "llvm/ADT/PriorityWorklist.h"
#include "llvm/ADT/SetOperations.h"
#include "llvm/ADT/Statistic.h"
#include "llvm/Analysis/AliasAnalysis.h"
#include "llvm/Analysis/AliasSetTracker.h"
#include "llvm/Analysis/AssumptionCache.h"
#include "llvm/Analysis/CaptureTracking.h"
#include "llvm/Analysis/ConstantFolding.h"
#include "llvm/Analysis/GuardUtils.h"
#include "llvm/Analysis/LazyBlockFrequencyInfo.h"
#include "llvm/Analysis/Loads.h"
#include "llvm/Analysis/LoopInfo.h"
#include "llvm/Analysis/LoopIterator.h"
#include "llvm/Analysis/LoopNestAnalysis.h"
#include "llvm/Analysis/LoopPass.h"
#include "llvm/Analysis/MemorySSA.h"
#include "llvm/Analysis/MemorySSAUpdater.h"
#include "llvm/Analysis/MustExecute.h"
#include "llvm/Analysis/OptimizationRemarkEmitter.h"
#include "llvm/Analysis/ScalarEvolution.h"
#include "llvm/Analysis/TapirTaskInfo.h"
#include "llvm/Analysis/TargetLibraryInfo.h"
#include "llvm/Analysis/TargetTransformInfo.h"
#include "llvm/Analysis/TapirTaskInfo.h"
#include "llvm/Analysis/ValueTracking.h"
#include "llvm/IR/CFG.h"
#include "llvm/IR/Constants.h"
#include "llvm/IR/DataLayout.h"
#include "llvm/IR/DebugInfoMetadata.h"
#include "llvm/IR/DerivedTypes.h"
#include "llvm/IR/Dominators.h"
#include "llvm/IR/Instructions.h"
#include "llvm/IR/IntrinsicInst.h"
#include "llvm/IR/LLVMContext.h"
#include "llvm/IR/Metadata.h"
#include "llvm/IR/PatternMatch.h"
#include "llvm/IR/PredIteratorCache.h"
#include "llvm/InitializePasses.h"
#include "llvm/Support/CommandLine.h"
#include "llvm/Support/Debug.h"
#include "llvm/Support/raw_ostream.h"
#include "llvm/Target/TargetOptions.h"
#include "llvm/Transforms/Scalar.h"
#include "llvm/Transforms/Utils/AssumeBundleBuilder.h"
#include "llvm/Transforms/Utils/BasicBlockUtils.h"
#include "llvm/Transforms/Utils/Local.h"
#include "llvm/Transforms/Utils/LoopUtils.h"
#include "llvm/Transforms/Utils/SSAUpdater.h"
#include "llvm/Transforms/Utils/TapirUtils.h"
#include <algorithm>
#include <utility>
using namespace llvm;

namespace llvm {
class LPMUpdater;
} // namespace llvm

#define DEBUG_TYPE "licm"

STATISTIC(NumCreatedBlocks, "Number of blocks created");
STATISTIC(NumClonedBranches, "Number of branches cloned");
STATISTIC(NumSunk, "Number of instructions sunk out of loop");
STATISTIC(NumHoisted, "Number of instructions hoisted out of loop");
STATISTIC(NumMovedLoads, "Number of load insts hoisted or sunk");
STATISTIC(NumMovedCalls, "Number of call insts hoisted or sunk");
STATISTIC(NumPromotionCandidates, "Number of promotion candidates");
STATISTIC(NumLoadPromoted, "Number of load-only promotions");
STATISTIC(NumLoadStorePromoted, "Number of load and store promotions");

/// Memory promotion is enabled by default.
static cl::opt<bool>
    DisablePromotion("disable-licm-promotion", cl::Hidden, cl::init(false),
                     cl::desc("Disable memory promotion in LICM pass"));

static cl::opt<bool> ControlFlowHoisting(
    "licm-control-flow-hoisting", cl::Hidden, cl::init(false),
    cl::desc("Enable control flow (and PHI) hoisting in LICM"));

static cl::opt<bool>
    SingleThread("licm-force-thread-model-single", cl::Hidden, cl::init(false),
                 cl::desc("Force thread model single in LICM pass"));

static cl::opt<uint32_t> MaxNumUsesTraversed(
    "licm-max-num-uses-traversed", cl::Hidden, cl::init(8),
    cl::desc("Max num uses visited for identifying load "
             "invariance in loop using invariant start (default = 8)"));

// Experimental option to allow imprecision in LICM in pathological cases, in
// exchange for faster compile. This is to be removed if MemorySSA starts to
// address the same issue. LICM calls MemorySSAWalker's
// getClobberingMemoryAccess, up to the value of the Cap, getting perfect
// accuracy. Afterwards, LICM will call into MemorySSA's getDefiningAccess,
// which may not be precise, since optimizeUses is capped. The result is
// correct, but we may not get as "far up" as possible to get which access is
// clobbering the one queried.
cl::opt<unsigned> llvm::SetLicmMssaOptCap(
    "licm-mssa-optimization-cap", cl::init(100), cl::Hidden,
    cl::desc("Enable imprecision in LICM in pathological cases, in exchange "
             "for faster compile. Caps the MemorySSA clobbering calls."));

// Experimentally, memory promotion carries less importance than sinking and
// hoisting. Limit when we do promotion when using MemorySSA, in order to save
// compile time.
cl::opt<unsigned> llvm::SetLicmMssaNoAccForPromotionCap(
    "licm-mssa-max-acc-promotion", cl::init(250), cl::Hidden,
    cl::desc("[LICM & MemorySSA] When MSSA in LICM is disabled, this has no "
             "effect. When MSSA in LICM is enabled, then this is the maximum "
             "number of accesses allowed to be present in a loop in order to "
             "enable memory promotion."));

static bool inSubLoop(BasicBlock *BB, Loop *CurLoop, LoopInfo *LI);
static bool isNotUsedOrFreeInLoop(const Instruction &I, const Loop *CurLoop,
                                  const LoopSafetyInfo *SafetyInfo,
                                  TargetTransformInfo *TTI, bool &FreeInLoop,
                                  bool LoopNestMode);
static void hoist(Instruction &I, const DominatorTree *DT, const Loop *CurLoop,
                  BasicBlock *Dest, ICFLoopSafetyInfo *SafetyInfo,
                  MemorySSAUpdater &MSSAU, ScalarEvolution *SE,
                  const TaskInfo *TI, OptimizationRemarkEmitter *ORE);
static bool sink(Instruction &I, LoopInfo *LI, DominatorTree *DT,
                 const Loop *CurLoop, ICFLoopSafetyInfo *SafetyInfo,
                 MemorySSAUpdater &MSSAU, OptimizationRemarkEmitter *ORE);
static bool isSafeToExecuteUnconditionally(
    Instruction &Inst, const DominatorTree *DT, const TargetLibraryInfo *TLI,
    const Loop *CurLoop, const LoopSafetyInfo *SafetyInfo, const TaskInfo *TI,
    OptimizationRemarkEmitter *ORE, const Instruction *CtxI,
    AssumptionCache *AC, bool AllowSpeculation);
static bool pointerInvalidatedByLoop(MemorySSA *MSSA, MemoryUse *MU,
                                     Loop *CurLoop, Instruction &I,
                                     SinkAndHoistLICMFlags &Flags);
static bool pointerInvalidatedByBlock(BasicBlock &BB, MemorySSA &MSSA,
                                      MemoryUse &MU);
static Instruction *cloneInstructionInExitBlock(
    Instruction &I, BasicBlock &ExitBlock, PHINode &PN, const LoopInfo *LI,
    const LoopSafetyInfo *SafetyInfo, MemorySSAUpdater &MSSAU);

static void eraseInstruction(Instruction &I, ICFLoopSafetyInfo &SafetyInfo,
                             MemorySSAUpdater &MSSAU);

static void moveInstructionBefore(Instruction &I, Instruction &Dest,
                                  ICFLoopSafetyInfo &SafetyInfo,
                                  MemorySSAUpdater &MSSAU, ScalarEvolution *SE);

static void foreachMemoryAccess(MemorySSA *MSSA, Loop *L,
                                function_ref<void(Instruction *)> Fn);
using PointersAndHasReadsOutsideSet =
    std::pair<SmallSetVector<Value *, 8>, bool>;
static SmallVector<PointersAndHasReadsOutsideSet, 0>
collectPromotionCandidates(MemorySSA *MSSA, AliasAnalysis *AA, Loop *L);

namespace {
struct LoopInvariantCodeMotion {
  bool runOnLoop(Loop *L, AAResults *AA, LoopInfo *LI, DominatorTree *DT,
                 AssumptionCache *AC, TargetLibraryInfo *TLI,
                 TargetTransformInfo *TTI, ScalarEvolution *SE, MemorySSA *MSSA,
                 TaskInfo *TI, OptimizationRemarkEmitter *ORE,
                 bool LoopNestMode = false);

  LoopInvariantCodeMotion(unsigned LicmMssaOptCap,
                          unsigned LicmMssaNoAccForPromotionCap,
                          bool LicmAllowSpeculation)
      : LicmMssaOptCap(LicmMssaOptCap),
        LicmMssaNoAccForPromotionCap(LicmMssaNoAccForPromotionCap),
        LicmAllowSpeculation(LicmAllowSpeculation) {}

private:
  unsigned LicmMssaOptCap;
  unsigned LicmMssaNoAccForPromotionCap;
  bool LicmAllowSpeculation;
};

struct LegacyLICMPass : public LoopPass {
  static char ID; // Pass identification, replacement for typeid
  LegacyLICMPass(
      unsigned LicmMssaOptCap = SetLicmMssaOptCap,
      unsigned LicmMssaNoAccForPromotionCap = SetLicmMssaNoAccForPromotionCap,
      bool LicmAllowSpeculation = true)
      : LoopPass(ID), LICM(LicmMssaOptCap, LicmMssaNoAccForPromotionCap,
                           LicmAllowSpeculation) {
    initializeLegacyLICMPassPass(*PassRegistry::getPassRegistry());
  }

  bool runOnLoop(Loop *L, LPPassManager &LPM) override {
    if (skipLoop(L))
      return false;

    LLVM_DEBUG(dbgs() << "Perform LICM on Loop with header at block "
                      << L->getHeader()->getNameOrAsOperand() << "\n");

    Function *F = L->getHeader()->getParent();

    auto *SE = getAnalysisIfAvailable<ScalarEvolutionWrapperPass>();
    MemorySSA *MSSA = &getAnalysis<MemorySSAWrapperPass>().getMSSA();
    // For the old PM, we can't use OptimizationRemarkEmitter as an analysis
    // pass. Function analyses need to be preserved across loop transformations
    // but ORE cannot be preserved (see comment before the pass definition).
    OptimizationRemarkEmitter ORE(L->getHeader()->getParent());
    return LICM.runOnLoop(
        L, &getAnalysis<AAResultsWrapperPass>().getAAResults(),
        &getAnalysis<LoopInfoWrapperPass>().getLoopInfo(),
        &getAnalysis<DominatorTreeWrapperPass>().getDomTree(),
        &getAnalysis<AssumptionCacheTracker>().getAssumptionCache(*F),
        &getAnalysis<TargetLibraryInfoWrapperPass>().getTLI(*F),
        &getAnalysis<TargetTransformInfoWrapperPass>().getTTI(*F),
        SE ? &SE->getSE() : nullptr, MSSA,
        &getAnalysis<TaskInfoWrapperPass>().getTaskInfo(), &ORE);
  }

  /// This transformation requires natural loop information & requires that
  /// loop preheaders be inserted into the CFG...
  ///
  void getAnalysisUsage(AnalysisUsage &AU) const override {
    AU.addPreserved<DominatorTreeWrapperPass>();
    AU.addPreserved<LoopInfoWrapperPass>();
    AU.addRequired<TaskInfoWrapperPass>();
    AU.addPreserved<TaskInfoWrapperPass>();
    AU.addRequired<TargetLibraryInfoWrapperPass>();
    AU.addRequired<MemorySSAWrapperPass>();
    AU.addPreserved<MemorySSAWrapperPass>();
    AU.addRequired<TargetTransformInfoWrapperPass>();
    AU.addRequired<AssumptionCacheTracker>();
    getLoopAnalysisUsage(AU);
    LazyBlockFrequencyInfoPass::getLazyBFIAnalysisUsage(AU);
    AU.addPreserved<LazyBlockFrequencyInfoPass>();
    AU.addPreserved<LazyBranchProbabilityInfoPass>();
  }

private:
  LoopInvariantCodeMotion LICM;
};
} // namespace

PreservedAnalyses LICMPass::run(Loop &L, LoopAnalysisManager &AM,
                                LoopStandardAnalysisResults &AR, LPMUpdater &) {
  if (!AR.MSSA)
    report_fatal_error("LICM requires MemorySSA (loop-mssa)",
                       /*GenCrashDiag*/false);

  // For the new PM, we also can't use OptimizationRemarkEmitter as an analysis
  // pass.  Function analyses need to be preserved across loop transformations
  // but ORE cannot be preserved (see comment before the pass definition).
  OptimizationRemarkEmitter ORE(L.getHeader()->getParent());

  LoopInvariantCodeMotion LICM(Opts.MssaOptCap, Opts.MssaNoAccForPromotionCap,
                               Opts.AllowSpeculation);
  if (!LICM.runOnLoop(&L, &AR.AA, &AR.LI, &AR.DT, &AR.AC, &AR.TLI, &AR.TTI,
                      &AR.SE, AR.MSSA, &AR.TI, &ORE))
    return PreservedAnalyses::all();

  auto PA = getLoopPassPreservedAnalyses();

  PA.preserve<DominatorTreeAnalysis>();
  PA.preserve<LoopAnalysis>();
  PA.preserve<MemorySSAAnalysis>();

  return PA;
}

void LICMPass::printPipeline(
    raw_ostream &OS, function_ref<StringRef(StringRef)> MapClassName2PassName) {
  static_cast<PassInfoMixin<LICMPass> *>(this)->printPipeline(
      OS, MapClassName2PassName);

  OS << "<";
  OS << (Opts.AllowSpeculation ? "" : "no-") << "allowspeculation";
  OS << ">";
}

PreservedAnalyses LNICMPass::run(LoopNest &LN, LoopAnalysisManager &AM,
                                 LoopStandardAnalysisResults &AR,
                                 LPMUpdater &) {
  if (!AR.MSSA)
    report_fatal_error("LNICM requires MemorySSA (loop-mssa)",
                       /*GenCrashDiag*/false);

  // For the new PM, we also can't use OptimizationRemarkEmitter as an analysis
  // pass.  Function analyses need to be preserved across loop transformations
  // but ORE cannot be preserved (see comment before the pass definition).
  OptimizationRemarkEmitter ORE(LN.getParent());

  LoopInvariantCodeMotion LICM(Opts.MssaOptCap, Opts.MssaNoAccForPromotionCap,
                               Opts.AllowSpeculation);

  Loop &OutermostLoop = LN.getOutermostLoop();
<<<<<<< HEAD
  bool Changed = LICM.runOnLoop(&OutermostLoop, &AR.AA, &AR.LI, &AR.DT, &AR.AC,
                                &AR.TLI, &AR.TTI, &AR.SE, AR.MSSA, &AR.TI, &ORE,
                                true);
=======
  bool Changed =
      LICM.runOnLoop(&OutermostLoop, &AR.AA, &AR.LI, &AR.DT, &AR.AC, &AR.TLI,
                     &AR.TTI, &AR.SE, AR.MSSA, &AR.TI, &ORE, true);
>>>>>>> 9c235e1d

  if (!Changed)
    return PreservedAnalyses::all();

  auto PA = getLoopPassPreservedAnalyses();

  PA.preserve<DominatorTreeAnalysis>();
  PA.preserve<LoopAnalysis>();
  PA.preserve<MemorySSAAnalysis>();

  return PA;
}

void LNICMPass::printPipeline(
    raw_ostream &OS, function_ref<StringRef(StringRef)> MapClassName2PassName) {
  static_cast<PassInfoMixin<LNICMPass> *>(this)->printPipeline(
      OS, MapClassName2PassName);

  OS << "<";
  OS << (Opts.AllowSpeculation ? "" : "no-") << "allowspeculation";
  OS << ">";
}

char LegacyLICMPass::ID = 0;
INITIALIZE_PASS_BEGIN(LegacyLICMPass, "licm", "Loop Invariant Code Motion",
                      false, false)
INITIALIZE_PASS_DEPENDENCY(LoopPass)
INITIALIZE_PASS_DEPENDENCY(TargetLibraryInfoWrapperPass)
INITIALIZE_PASS_DEPENDENCY(TargetTransformInfoWrapperPass)
INITIALIZE_PASS_DEPENDENCY(MemorySSAWrapperPass)
INITIALIZE_PASS_DEPENDENCY(LazyBFIPass)
INITIALIZE_PASS_END(LegacyLICMPass, "licm", "Loop Invariant Code Motion", false,
                    false)

Pass *llvm::createLICMPass() { return new LegacyLICMPass(); }
Pass *llvm::createLICMPass(unsigned LicmMssaOptCap,
                           unsigned LicmMssaNoAccForPromotionCap,
                           bool LicmAllowSpeculation) {
  return new LegacyLICMPass(LicmMssaOptCap, LicmMssaNoAccForPromotionCap,
                            LicmAllowSpeculation);
}

llvm::SinkAndHoistLICMFlags::SinkAndHoistLICMFlags(bool IsSink, Loop *L,
                                                   MemorySSA *MSSA)
    : SinkAndHoistLICMFlags(SetLicmMssaOptCap, SetLicmMssaNoAccForPromotionCap,
                            IsSink, L, MSSA) {}

llvm::SinkAndHoistLICMFlags::SinkAndHoistLICMFlags(
    unsigned LicmMssaOptCap, unsigned LicmMssaNoAccForPromotionCap, bool IsSink,
    Loop *L, MemorySSA *MSSA)
    : LicmMssaOptCap(LicmMssaOptCap),
      LicmMssaNoAccForPromotionCap(LicmMssaNoAccForPromotionCap),
      IsSink(IsSink) {
  assert(((L != nullptr) == (MSSA != nullptr)) &&
         "Unexpected values for SinkAndHoistLICMFlags");
  if (!MSSA)
    return;

  unsigned AccessCapCount = 0;
  for (auto *BB : L->getBlocks())
    if (const auto *Accesses = MSSA->getBlockAccesses(BB))
      for (const auto &MA : *Accesses) {
        (void)MA;
        ++AccessCapCount;
        if (AccessCapCount > LicmMssaNoAccForPromotionCap) {
          NoOfMemAccTooLarge = true;
          return;
        }
      }
}

/// Hoist expressions out of the specified loop. Note, alias info for inner
/// loop is not preserved so it is not a good idea to run LICM multiple
/// times on one loop.
<<<<<<< HEAD
bool LoopInvariantCodeMotion::runOnLoop(Loop *L, AAResults *AA, LoopInfo *LI,
                                        DominatorTree *DT, AssumptionCache *AC,
                                        TargetLibraryInfo *TLI,
                                        TargetTransformInfo *TTI,
                                        ScalarEvolution *SE, MemorySSA *MSSA,
                                        TaskInfo *TI,
                                        OptimizationRemarkEmitter *ORE,
                                        bool LoopNestMode) {
=======
bool LoopInvariantCodeMotion::runOnLoop(
    Loop *L, AAResults *AA, LoopInfo *LI, DominatorTree *DT,
    AssumptionCache *AC, TargetLibraryInfo *TLI, TargetTransformInfo *TTI,
    ScalarEvolution *SE, MemorySSA *MSSA, TaskInfo *TI,
    OptimizationRemarkEmitter *ORE, bool LoopNestMode) {
>>>>>>> 9c235e1d
  bool Changed = false;

  assert(L->isLCSSAForm(*DT) && "Loop is not in LCSSA form.");
  MSSA->ensureOptimizedUses();

  // If this loop has metadata indicating that LICM is not to be performed then
  // just exit.
  if (hasDisableLICMTransformsHint(L)) {
    return false;
  }

  // Don't sink stores from loops with coroutine suspend instructions.
  // LICM would sink instructions into the default destination of
  // the coroutine switch. The default destination of the switch is to
  // handle the case where the coroutine is suspended, by which point the
  // coroutine frame may have been destroyed. No instruction can be sunk there.
  // FIXME: This would unfortunately hurt the performance of coroutines, however
  // there is currently no general solution for this. Similar issues could also
  // potentially happen in other passes where instructions are being moved
  // across that edge.
  bool HasCoroSuspendInst = llvm::any_of(L->getBlocks(), [](BasicBlock *BB) {
    return llvm::any_of(*BB, [](Instruction &I) {
      IntrinsicInst *II = dyn_cast<IntrinsicInst>(&I);
      return II && II->getIntrinsicID() == Intrinsic::coro_suspend;
    });
  });

  MemorySSAUpdater MSSAU(MSSA);
  SinkAndHoistLICMFlags Flags(LicmMssaOptCap, LicmMssaNoAccForPromotionCap,
                              /*IsSink=*/true, L, MSSA);

  // Get the preheader block to move instructions into...
  BasicBlock *Preheader = L->getLoopPreheader();

  // Compute loop safety information.
  ICFLoopSafetyInfo SafetyInfo;
  SafetyInfo.computeLoopSafetyInfo(L);

  // We want to visit all of the instructions in this loop... that are not parts
  // of our subloops (they have already had their invariants hoisted out of
  // their loop, into this loop, so there is no need to process the BODIES of
  // the subloops).
  //
  // Traverse the body of the loop in depth first order on the dominator tree so
  // that we are guaranteed to see definitions before we see uses.  This allows
  // us to sink instructions in one pass, without iteration.  After sinking
  // instructions, we perform another pass to hoist them out of the loop.
  if (L->hasDedicatedExits())
<<<<<<< HEAD
    Changed |=
        LoopNestMode
            ? sinkRegionForLoopNest(DT->getNode(L->getHeader()), AA, LI, DT,
                                    TLI, TTI, L, MSSAU, &SafetyInfo, Flags, TI,
                                    ORE)
            : sinkRegion(DT->getNode(L->getHeader()), AA, LI, DT, TLI, TTI, L,
                         MSSAU, &SafetyInfo, Flags, TI, ORE);
=======
    Changed |= LoopNestMode
                   ? sinkRegionForLoopNest(DT->getNode(L->getHeader()), AA, LI,
                                           DT, TLI, TTI, L, MSSAU, &SafetyInfo,
                                           Flags, TI, ORE)
                   : sinkRegion(DT->getNode(L->getHeader()), AA, LI, DT, TLI,
                                TTI, L, MSSAU, &SafetyInfo, Flags, TI, ORE);
>>>>>>> 9c235e1d
  Flags.setIsSink(false);
  if (Preheader)
    Changed |= hoistRegion(DT->getNode(L->getHeader()), AA, LI, DT, AC, TLI, L,
                           MSSAU, SE, &SafetyInfo, Flags, TI, ORE, LoopNestMode,
                           LicmAllowSpeculation);

  // Now that all loop invariants have been removed from the loop, promote any
  // memory references to scalars that we can.
  // Don't sink stores from loops without dedicated block exits. Exits
  // containing indirect branches are not transformed by loop simplify,
  // make sure we catch that. An additional load may be generated in the
  // preheader for SSA updater, so also avoid sinking when no preheader
  // is available.
  if (!DisablePromotion && Preheader && L->hasDedicatedExits() &&
      !Flags.tooManyMemoryAccesses() && !HasCoroSuspendInst) {
    // Figure out the loop exits and their insertion points
    SmallVector<BasicBlock *, 8> ExitBlocks;
    L->getUniqueExitBlocks(ExitBlocks);

    // We can't insert into a catchswitch.
    bool HasCatchSwitch = llvm::any_of(ExitBlocks, [](BasicBlock *Exit) {
      return isa<CatchSwitchInst>(Exit->getTerminator());
    });

    if (!HasCatchSwitch) {
      SmallVector<Instruction *, 8> InsertPts;
      SmallVector<MemoryAccess *, 8> MSSAInsertPts;
      InsertPts.reserve(ExitBlocks.size());
      MSSAInsertPts.reserve(ExitBlocks.size());
      for (BasicBlock *ExitBlock : ExitBlocks) {
        InsertPts.push_back(&*ExitBlock->getFirstInsertionPt());
        MSSAInsertPts.push_back(nullptr);
      }

      PredIteratorCache PIC;

      // Promoting one set of accesses may make the pointers for another set
      // loop invariant, so run this in a loop.
      bool Promoted = false;
      bool LocalPromoted;
      do {
        LocalPromoted = false;
        for (auto [PointerMustAliases, HasReadsOutsideSet] :
             collectPromotionCandidates(MSSA, AA, L)) {
          LocalPromoted |= promoteLoopAccessesToScalars(
              PointerMustAliases, ExitBlocks, InsertPts, MSSAInsertPts, PIC, LI,
              DT, AC, TLI, TTI, L, MSSAU, &SafetyInfo, TI, ORE,
              LicmAllowSpeculation, HasReadsOutsideSet);
        }
        Promoted |= LocalPromoted;
      } while (LocalPromoted);

      // Once we have promoted values across the loop body we have to
      // recursively reform LCSSA as any nested loop may now have values defined
      // within the loop used in the outer loop.
      // FIXME: This is really heavy handed. It would be a bit better to use an
      // SSAUpdater strategy during promotion that was LCSSA aware and reformed
      // it as it went.
      if (Promoted)
        formLCSSARecursively(*L, *DT, LI, SE);

      Changed |= Promoted;
    }
  }

  // Check that neither this loop nor its parent have had LCSSA broken. LICM is
  // specifically moving instructions across the loop boundary and so it is
  // especially in need of basic functional correctness checking here.
  assert(L->isLCSSAForm(*DT) && "Loop not left in LCSSA form after LICM!");
  assert((L->isOutermost() || L->getParentLoop()->isLCSSAForm(*DT)) &&
         "Parent loop not left in LCSSA form after LICM!");

  if (VerifyMemorySSA)
    MSSA->verifyMemorySSA();

  if (Changed && SE)
    SE->forgetLoopDispositions();

  if (Changed && TI)
    // Recompute task info.
    // FIXME: Figure out a way to update task info that is less computationally
    // wasteful.
    TI->recalculate(*DT->getRoot()->getParent(), *DT);
<<<<<<< HEAD

=======
>>>>>>> 9c235e1d
  return Changed;
}

/// Walk the specified region of the CFG (defined by all blocks dominated by
/// the specified block, and that are in the current loop) in reverse depth
/// first order w.r.t the DominatorTree.  This allows us to visit uses before
/// definitions, allowing us to sink a loop body in one pass without iteration.
///
bool llvm::sinkRegion(DomTreeNode *N, AAResults *AA, LoopInfo *LI,
                      DominatorTree *DT, TargetLibraryInfo *TLI,
                      TargetTransformInfo *TTI, Loop *CurLoop,
                      MemorySSAUpdater &MSSAU, ICFLoopSafetyInfo *SafetyInfo,
                      SinkAndHoistLICMFlags &Flags, TaskInfo *TI,
                      OptimizationRemarkEmitter *ORE, Loop *OutermostLoop) {

  // Verify inputs.
  assert(N != nullptr && AA != nullptr && LI != nullptr && DT != nullptr &&
         CurLoop != nullptr && SafetyInfo != nullptr && TI != nullptr &&
         "Unexpected input to sinkRegion.");

  // We want to visit children before parents. We will enqueue all the parents
  // before their children in the worklist and process the worklist in reverse
  // order.
  SmallVector<DomTreeNode *, 16> Worklist = collectChildrenInLoop(N, CurLoop);

  bool Changed = false;
  for (DomTreeNode *DTN : reverse(Worklist)) {
    BasicBlock *BB = DTN->getBlock();
    // Only need to process the contents of this block if it is not part of a
    // subloop (which would already have been processed).
    if (inSubLoop(BB, CurLoop, LI))
      continue;

    for (BasicBlock::iterator II = BB->end(); II != BB->begin();) {
      Instruction &I = *--II;

      // The instruction is not used in the loop if it is dead.  In this case,
      // we just delete it instead of sinking it.
      if (isInstructionTriviallyDead(&I, TLI)) {
        LLVM_DEBUG(dbgs() << "LICM deleting dead inst: " << I << '\n');
        salvageKnowledge(&I);
        salvageDebugInfo(I);
        ++II;
        eraseInstruction(I, *SafetyInfo, MSSAU);
        Changed = true;
        continue;
      }

      // Check to see if we can sink this instruction to the exit blocks
      // of the loop.  We can do this if the all users of the instruction are
      // outside of the loop.  In this case, it doesn't even matter if the
      // operands of the instruction are loop invariant.
      //
      bool FreeInLoop = false;
      bool LoopNestMode = OutermostLoop != nullptr;
      if (!I.mayHaveSideEffects() &&
          isNotUsedOrFreeInLoop(I, LoopNestMode ? OutermostLoop : CurLoop,
                                SafetyInfo, TTI, FreeInLoop, LoopNestMode) &&
<<<<<<< HEAD
          canSinkOrHoistInst(I, AA, DT, CurLoop, MSSAU, true, Flags, TI, ORE)) {
=======
          canSinkOrHoistInst(I, AA, DT, CurLoop, MSSAU, true, TI, Flags, ORE)) {
>>>>>>> 9c235e1d
        if (sink(I, LI, DT, CurLoop, SafetyInfo, MSSAU, ORE)) {
          if (!FreeInLoop) {
            ++II;
            salvageDebugInfo(I);
            eraseInstruction(I, *SafetyInfo, MSSAU);
          }
          Changed = true;
        }
      }
    }
  }
  if (VerifyMemorySSA)
    MSSAU.getMemorySSA()->verifyMemorySSA();
  return Changed;
}

bool llvm::sinkRegionForLoopNest(DomTreeNode *N, AAResults *AA, LoopInfo *LI,
                                 DominatorTree *DT, TargetLibraryInfo *TLI,
                                 TargetTransformInfo *TTI, Loop *CurLoop,
                                 MemorySSAUpdater &MSSAU,
                                 ICFLoopSafetyInfo *SafetyInfo,
                                 SinkAndHoistLICMFlags &Flags, TaskInfo *TI,
                                 OptimizationRemarkEmitter *ORE) {

  bool Changed = false;
  SmallPriorityWorklist<Loop *, 4> Worklist;
  Worklist.insert(CurLoop);
  appendLoopsToWorklist(*CurLoop, Worklist);
  while (!Worklist.empty()) {
    Loop *L = Worklist.pop_back_val();
    Changed |= sinkRegion(DT->getNode(L->getHeader()), AA, LI, DT, TLI, TTI, L,
                          MSSAU, SafetyInfo, Flags, TI, ORE, CurLoop);
  }
  return Changed;
}

namespace {
// This is a helper class for hoistRegion to make it able to hoist control flow
// in order to be able to hoist phis. The way this works is that we initially
// start hoisting to the loop preheader, and when we see a loop invariant branch
// we make note of this. When we then come to hoist an instruction that's
// conditional on such a branch we duplicate the branch and the relevant control
// flow, then hoist the instruction into the block corresponding to its original
// block in the duplicated control flow.
class ControlFlowHoister {
private:
  // Information about the loop we are hoisting from
  LoopInfo *LI;
  DominatorTree *DT;
  Loop *CurLoop;
  MemorySSAUpdater &MSSAU;

  // A map of blocks in the loop to the block their instructions will be hoisted
  // to.
  DenseMap<BasicBlock *, BasicBlock *> HoistDestinationMap;

  // The branches that we can hoist, mapped to the block that marks a
  // convergence point of their control flow.
  DenseMap<BranchInst *, BasicBlock *> HoistableBranches;

public:
  ControlFlowHoister(LoopInfo *LI, DominatorTree *DT, Loop *CurLoop,
                     MemorySSAUpdater &MSSAU)
      : LI(LI), DT(DT), CurLoop(CurLoop), MSSAU(MSSAU) {}

  void registerPossiblyHoistableBranch(BranchInst *BI) {
    // We can only hoist conditional branches with loop invariant operands.
    if (!ControlFlowHoisting || !BI->isConditional() ||
        !CurLoop->hasLoopInvariantOperands(BI))
      return;

    // The branch destinations need to be in the loop, and we don't gain
    // anything by duplicating conditional branches with duplicate successors,
    // as it's essentially the same as an unconditional branch.
    BasicBlock *TrueDest = BI->getSuccessor(0);
    BasicBlock *FalseDest = BI->getSuccessor(1);
    if (!CurLoop->contains(TrueDest) || !CurLoop->contains(FalseDest) ||
        TrueDest == FalseDest)
      return;

    // We can hoist BI if one branch destination is the successor of the other,
    // or both have common successor which we check by seeing if the
    // intersection of their successors is non-empty.
    // TODO: This could be expanded to allowing branches where both ends
    // eventually converge to a single block.
    SmallPtrSet<BasicBlock *, 4> TrueDestSucc, FalseDestSucc;
    TrueDestSucc.insert(succ_begin(TrueDest), succ_end(TrueDest));
    FalseDestSucc.insert(succ_begin(FalseDest), succ_end(FalseDest));
    BasicBlock *CommonSucc = nullptr;
    if (TrueDestSucc.count(FalseDest)) {
      CommonSucc = FalseDest;
    } else if (FalseDestSucc.count(TrueDest)) {
      CommonSucc = TrueDest;
    } else {
      set_intersect(TrueDestSucc, FalseDestSucc);
      // If there's one common successor use that.
      if (TrueDestSucc.size() == 1)
        CommonSucc = *TrueDestSucc.begin();
      // If there's more than one pick whichever appears first in the block list
      // (we can't use the value returned by TrueDestSucc.begin() as it's
      // unpredicatable which element gets returned).
      else if (!TrueDestSucc.empty()) {
        Function *F = TrueDest->getParent();
        auto IsSucc = [&](BasicBlock &BB) { return TrueDestSucc.count(&BB); };
        auto It = llvm::find_if(*F, IsSucc);
        assert(It != F->end() && "Could not find successor in function");
        CommonSucc = &*It;
      }
    }
    // The common successor has to be dominated by the branch, as otherwise
    // there will be some other path to the successor that will not be
    // controlled by this branch so any phi we hoist would be controlled by the
    // wrong condition. This also takes care of avoiding hoisting of loop back
    // edges.
    // TODO: In some cases this could be relaxed if the successor is dominated
    // by another block that's been hoisted and we can guarantee that the
    // control flow has been replicated exactly.
    if (CommonSucc && DT->dominates(BI, CommonSucc))
      HoistableBranches[BI] = CommonSucc;
  }

  bool canHoistPHI(PHINode *PN) {
    // The phi must have loop invariant operands.
    if (!ControlFlowHoisting || !CurLoop->hasLoopInvariantOperands(PN))
      return false;
    // We can hoist phis if the block they are in is the target of hoistable
    // branches which cover all of the predecessors of the block.
    SmallPtrSet<BasicBlock *, 8> PredecessorBlocks;
    BasicBlock *BB = PN->getParent();
    for (BasicBlock *PredBB : predecessors(BB))
      PredecessorBlocks.insert(PredBB);
    // If we have less predecessor blocks than predecessors then the phi will
    // have more than one incoming value for the same block which we can't
    // handle.
    // TODO: This could be handled be erasing some of the duplicate incoming
    // values.
    if (PredecessorBlocks.size() != pred_size(BB))
      return false;
    for (auto &Pair : HoistableBranches) {
      if (Pair.second == BB) {
        // Which blocks are predecessors via this branch depends on if the
        // branch is triangle-like or diamond-like.
        if (Pair.first->getSuccessor(0) == BB) {
          PredecessorBlocks.erase(Pair.first->getParent());
          PredecessorBlocks.erase(Pair.first->getSuccessor(1));
        } else if (Pair.first->getSuccessor(1) == BB) {
          PredecessorBlocks.erase(Pair.first->getParent());
          PredecessorBlocks.erase(Pair.first->getSuccessor(0));
        } else {
          PredecessorBlocks.erase(Pair.first->getSuccessor(0));
          PredecessorBlocks.erase(Pair.first->getSuccessor(1));
        }
      }
    }
    // PredecessorBlocks will now be empty if for every predecessor of BB we
    // found a hoistable branch source.
    return PredecessorBlocks.empty();
  }

  BasicBlock *getOrCreateHoistedBlock(BasicBlock *BB) {
    if (!ControlFlowHoisting)
      return CurLoop->getLoopPreheader();
    // If BB has already been hoisted, return that
    if (HoistDestinationMap.count(BB))
      return HoistDestinationMap[BB];

    // Check if this block is conditional based on a pending branch
    auto HasBBAsSuccessor =
        [&](DenseMap<BranchInst *, BasicBlock *>::value_type &Pair) {
          return BB != Pair.second && (Pair.first->getSuccessor(0) == BB ||
                                       Pair.first->getSuccessor(1) == BB);
        };
    auto It = llvm::find_if(HoistableBranches, HasBBAsSuccessor);

    // If not involved in a pending branch, hoist to preheader
    BasicBlock *InitialPreheader = CurLoop->getLoopPreheader();
    if (It == HoistableBranches.end()) {
      LLVM_DEBUG(dbgs() << "LICM using "
                        << InitialPreheader->getNameOrAsOperand()
                        << " as hoist destination for "
                        << BB->getNameOrAsOperand() << "\n");
      HoistDestinationMap[BB] = InitialPreheader;
      return InitialPreheader;
    }
    BranchInst *BI = It->first;
    assert(std::find_if(++It, HoistableBranches.end(), HasBBAsSuccessor) ==
               HoistableBranches.end() &&
           "BB is expected to be the target of at most one branch");

    LLVMContext &C = BB->getContext();
    BasicBlock *TrueDest = BI->getSuccessor(0);
    BasicBlock *FalseDest = BI->getSuccessor(1);
    BasicBlock *CommonSucc = HoistableBranches[BI];
    BasicBlock *HoistTarget = getOrCreateHoistedBlock(BI->getParent());

    // Create hoisted versions of blocks that currently don't have them
    auto CreateHoistedBlock = [&](BasicBlock *Orig) {
      if (HoistDestinationMap.count(Orig))
        return HoistDestinationMap[Orig];
      BasicBlock *New =
          BasicBlock::Create(C, Orig->getName() + ".licm", Orig->getParent());
      HoistDestinationMap[Orig] = New;
      DT->addNewBlock(New, HoistTarget);
      if (CurLoop->getParentLoop())
        CurLoop->getParentLoop()->addBasicBlockToLoop(New, *LI);
      ++NumCreatedBlocks;
      LLVM_DEBUG(dbgs() << "LICM created " << New->getName()
                        << " as hoist destination for " << Orig->getName()
                        << "\n");
      return New;
    };
    BasicBlock *HoistTrueDest = CreateHoistedBlock(TrueDest);
    BasicBlock *HoistFalseDest = CreateHoistedBlock(FalseDest);
    BasicBlock *HoistCommonSucc = CreateHoistedBlock(CommonSucc);

    // Link up these blocks with branches.
    if (!HoistCommonSucc->getTerminator()) {
      // The new common successor we've generated will branch to whatever that
      // hoist target branched to.
      BasicBlock *TargetSucc = HoistTarget->getSingleSuccessor();
      assert(TargetSucc && "Expected hoist target to have a single successor");
      HoistCommonSucc->moveBefore(TargetSucc);
      BranchInst::Create(TargetSucc, HoistCommonSucc);
    }
    if (!HoistTrueDest->getTerminator()) {
      HoistTrueDest->moveBefore(HoistCommonSucc);
      BranchInst::Create(HoistCommonSucc, HoistTrueDest);
    }
    if (!HoistFalseDest->getTerminator()) {
      HoistFalseDest->moveBefore(HoistCommonSucc);
      BranchInst::Create(HoistCommonSucc, HoistFalseDest);
    }

    // If BI is being cloned to what was originally the preheader then
    // HoistCommonSucc will now be the new preheader.
    if (HoistTarget == InitialPreheader) {
      // Phis in the loop header now need to use the new preheader.
      InitialPreheader->replaceSuccessorsPhiUsesWith(HoistCommonSucc);
      MSSAU.wireOldPredecessorsToNewImmediatePredecessor(
          HoistTarget->getSingleSuccessor(), HoistCommonSucc, {HoistTarget});
      // The new preheader dominates the loop header.
      DomTreeNode *PreheaderNode = DT->getNode(HoistCommonSucc);
      DomTreeNode *HeaderNode = DT->getNode(CurLoop->getHeader());
      DT->changeImmediateDominator(HeaderNode, PreheaderNode);
      // The preheader hoist destination is now the new preheader, with the
      // exception of the hoist destination of this branch.
      for (auto &Pair : HoistDestinationMap)
        if (Pair.second == InitialPreheader && Pair.first != BI->getParent())
          Pair.second = HoistCommonSucc;
    }

    // Now finally clone BI.
    ReplaceInstWithInst(
        HoistTarget->getTerminator(),
        BranchInst::Create(HoistTrueDest, HoistFalseDest, BI->getCondition()));
    ++NumClonedBranches;

    assert(CurLoop->getLoopPreheader() &&
           "Hoisting blocks should not have destroyed preheader");
    return HoistDestinationMap[BB];
  }
};
} // namespace

/// Walk the specified region of the CFG (defined by all blocks dominated by
/// the specified block, and that are in the current loop) in depth first
/// order w.r.t the DominatorTree.  This allows us to visit definitions before
/// uses, allowing us to hoist a loop body in one pass without iteration.
///
bool llvm::hoistRegion(DomTreeNode *N, AAResults *AA, LoopInfo *LI,
                       DominatorTree *DT, AssumptionCache *AC,
                       TargetLibraryInfo *TLI, Loop *CurLoop,
                       MemorySSAUpdater &MSSAU, ScalarEvolution *SE,
                       ICFLoopSafetyInfo *SafetyInfo,
                       SinkAndHoistLICMFlags &Flags, TaskInfo *TI,
                       OptimizationRemarkEmitter *ORE, bool LoopNestMode,
                       bool AllowSpeculation) {
  // Verify inputs.
  assert(N != nullptr && AA != nullptr && LI != nullptr && DT != nullptr &&
         CurLoop != nullptr && SafetyInfo != nullptr && TI != nullptr &&
         "Unexpected input to hoistRegion.");

  ControlFlowHoister CFH(LI, DT, CurLoop, MSSAU);

  // Keep track of instructions that have been hoisted, as they may need to be
  // re-hoisted if they end up not dominating all of their uses.
  SmallVector<Instruction *, 16> HoistedInstructions;

  // For PHI hoisting to work we need to hoist blocks before their successors.
  // We can do this by iterating through the blocks in the loop in reverse
  // post-order.
  LoopBlocksRPO Worklist(CurLoop);
  Worklist.perform(LI);
  bool Changed = false;
  for (BasicBlock *BB : Worklist) {
    // Only need to process the contents of this block if it is not part of a
    // subloop (which would already have been processed).
    if (!LoopNestMode && inSubLoop(BB, CurLoop, LI))
      continue;

    for (Instruction &I : llvm::make_early_inc_range(*BB)) {
      // Try constant folding this instruction.  If all the operands are
      // constants, it is technically hoistable, but it would be better to
      // just fold it.
      if (Constant *C = ConstantFoldInstruction(
              &I, I.getModule()->getDataLayout(), TLI)) {
        LLVM_DEBUG(dbgs() << "LICM folding inst: " << I << "  --> " << *C
                          << '\n');
        // FIXME MSSA: Such replacements may make accesses unoptimized (D51960).
        I.replaceAllUsesWith(C);
        if (isInstructionTriviallyDead(&I, TLI))
          eraseInstruction(I, *SafetyInfo, MSSAU);
        Changed = true;
        continue;
      }

      // Try hoisting the instruction out to the preheader.  We can only do
      // this if all of the operands of the instruction are loop invariant and
      // if it is safe to hoist the instruction. We also check block frequency
      // to make sure instruction only gets hoisted into colder blocks.
      // TODO: It may be safe to hoist if we are hoisting to a conditional block
      // and we have accurately duplicated the control flow from the loop header
      // to that block.
      if (CurLoop->hasLoopInvariantOperands(&I) &&
<<<<<<< HEAD
          canSinkOrHoistInst(I, AA, DT, CurLoop, MSSAU, true, Flags, TI, ORE) &&
=======
          canSinkOrHoistInst(I, AA, DT, CurLoop, MSSAU, true, TI, Flags, ORE) &&
>>>>>>> 9c235e1d
          isSafeToExecuteUnconditionally(
              I, DT, TLI, CurLoop, SafetyInfo, TI, ORE,
              CurLoop->getLoopPreheader()->getTerminator(), AC,
              AllowSpeculation)) {
        hoist(I, DT, CurLoop, CFH.getOrCreateHoistedBlock(BB), SafetyInfo,
              MSSAU, SE, TI, ORE);
        HoistedInstructions.push_back(&I);
        Changed = true;
        continue;
      }

      // Attempt to remove floating point division out of the loop by
      // converting it to a reciprocal multiplication.
      if (I.getOpcode() == Instruction::FDiv && I.hasAllowReciprocal() &&
          CurLoop->isLoopInvariant(I.getOperand(1))) {
        auto Divisor = I.getOperand(1);
        auto One = llvm::ConstantFP::get(Divisor->getType(), 1.0);
        auto ReciprocalDivisor = BinaryOperator::CreateFDiv(One, Divisor);
        ReciprocalDivisor->setFastMathFlags(I.getFastMathFlags());
        SafetyInfo->insertInstructionTo(ReciprocalDivisor, I.getParent());
        ReciprocalDivisor->insertBefore(&I);

        auto Product =
            BinaryOperator::CreateFMul(I.getOperand(0), ReciprocalDivisor);
        Product->setFastMathFlags(I.getFastMathFlags());
        SafetyInfo->insertInstructionTo(Product, I.getParent());
        Product->insertAfter(&I);
        I.replaceAllUsesWith(Product);
        eraseInstruction(I, *SafetyInfo, MSSAU);

        hoist(*ReciprocalDivisor, DT, CurLoop, CFH.getOrCreateHoistedBlock(BB),
              SafetyInfo, MSSAU, SE, TI, ORE);
        HoistedInstructions.push_back(ReciprocalDivisor);
        Changed = true;
        continue;
      }

      auto IsInvariantStart = [&](Instruction &I) {
        using namespace PatternMatch;
        return I.use_empty() &&
               match(&I, m_Intrinsic<Intrinsic::invariant_start>());
      };
      auto MustExecuteWithoutWritesBefore = [&](Instruction &I) {
        return SafetyInfo->isGuaranteedToExecute(I, DT, TI, CurLoop) &&
               SafetyInfo->doesNotWriteMemoryBefore(I, CurLoop);
      };
      if ((IsInvariantStart(I) || isGuard(&I)) &&
          CurLoop->hasLoopInvariantOperands(&I) &&
          MustExecuteWithoutWritesBefore(I)) {
        hoist(I, DT, CurLoop, CFH.getOrCreateHoistedBlock(BB), SafetyInfo,
              MSSAU, SE, TI, ORE);
        HoistedInstructions.push_back(&I);
        Changed = true;
        continue;
      }

      if (PHINode *PN = dyn_cast<PHINode>(&I)) {
        if (CFH.canHoistPHI(PN)) {
          // Redirect incoming blocks first to ensure that we create hoisted
          // versions of those blocks before we hoist the phi.
          for (unsigned int i = 0; i < PN->getNumIncomingValues(); ++i)
            PN->setIncomingBlock(
                i, CFH.getOrCreateHoistedBlock(PN->getIncomingBlock(i)));
          hoist(*PN, DT, CurLoop, CFH.getOrCreateHoistedBlock(BB), SafetyInfo,
                MSSAU, SE, TI, ORE);
          assert(DT->dominates(PN, BB) && "Conditional PHIs not expected");
          Changed = true;
          continue;
        }
      }

      // Remember possibly hoistable branches so we can actually hoist them
      // later if needed.
      if (BranchInst *BI = dyn_cast<BranchInst>(&I))
        CFH.registerPossiblyHoistableBranch(BI);
    }
  }

  // If we hoisted instructions to a conditional block they may not dominate
  // their uses that weren't hoisted (such as phis where some operands are not
  // loop invariant). If so make them unconditional by moving them to their
  // immediate dominator. We iterate through the instructions in reverse order
  // which ensures that when we rehoist an instruction we rehoist its operands,
  // and also keep track of where in the block we are rehoisting to to make sure
  // that we rehoist instructions before the instructions that use them.
  Instruction *HoistPoint = nullptr;
  if (ControlFlowHoisting) {
    for (Instruction *I : reverse(HoistedInstructions)) {
      if (!llvm::all_of(I->uses(),
                        [&](Use &U) { return DT->dominates(I, U); })) {
        BasicBlock *Dominator =
            DT->getNode(I->getParent())->getIDom()->getBlock();
        if (!HoistPoint || !DT->dominates(HoistPoint->getParent(), Dominator)) {
          if (HoistPoint)
            assert(DT->dominates(Dominator, HoistPoint->getParent()) &&
                   "New hoist point expected to dominate old hoist point");
          HoistPoint = Dominator->getTerminator();
        }
        LLVM_DEBUG(dbgs() << "LICM rehoisting to "
                          << HoistPoint->getParent()->getNameOrAsOperand()
                          << ": " << *I << "\n");
        moveInstructionBefore(*I, *HoistPoint, *SafetyInfo, MSSAU, SE);
        HoistPoint = I;
        Changed = true;
      }
    }
  }
  if (VerifyMemorySSA)
    MSSAU.getMemorySSA()->verifyMemorySSA();

    // Now that we've finished hoisting make sure that LI and DT are still
    // valid.
#ifdef EXPENSIVE_CHECKS
  if (Changed) {
    assert(DT->verify(DominatorTree::VerificationLevel::Fast) &&
           "Dominator tree verification failed");
    LI->verify(*DT);
  }
#endif

  return Changed;
}

// Return true if LI is invariant within scope of the loop. LI is invariant if
// CurLoop is dominated by an invariant.start representing the same memory
// location and size as the memory location LI loads from, and also the
// invariant.start has no uses.
static bool isLoadInvariantInLoop(LoadInst *LI, DominatorTree *DT,
                                  Loop *CurLoop) {
  Value *Addr = LI->getOperand(0);
  const DataLayout &DL = LI->getModule()->getDataLayout();
  const TypeSize LocSizeInBits = DL.getTypeSizeInBits(LI->getType());

  // It is not currently possible for clang to generate an invariant.start
  // intrinsic with scalable vector types because we don't support thread local
  // sizeless types and we don't permit sizeless types in structs or classes.
  // Furthermore, even if support is added for this in future the intrinsic
  // itself is defined to have a size of -1 for variable sized objects. This
  // makes it impossible to verify if the intrinsic envelops our region of
  // interest. For example, both <vscale x 32 x i8> and <vscale x 16 x i8>
  // types would have a -1 parameter, but the former is clearly double the size
  // of the latter.
  if (LocSizeInBits.isScalable())
    return false;

  // if the type is i8 addrspace(x)*, we know this is the type of
  // llvm.invariant.start operand
  auto *PtrInt8Ty = PointerType::get(Type::getInt8Ty(LI->getContext()),
                                     LI->getPointerAddressSpace());
  unsigned BitcastsVisited = 0;
  // Look through bitcasts until we reach the i8* type (this is invariant.start
  // operand type).
  while (Addr->getType() != PtrInt8Ty) {
    auto *BC = dyn_cast<BitCastInst>(Addr);
    // Avoid traversing high number of bitcast uses.
    if (++BitcastsVisited > MaxNumUsesTraversed || !BC)
      return false;
    Addr = BC->getOperand(0);
  }
  // If we've ended up at a global/constant, bail. We shouldn't be looking at
  // uselists for non-local Values in a loop pass.
  if (isa<Constant>(Addr))
    return false;

  unsigned UsesVisited = 0;
  // Traverse all uses of the load operand value, to see if invariant.start is
  // one of the uses, and whether it dominates the load instruction.
  for (auto *U : Addr->users()) {
    // Avoid traversing for Load operand with high number of users.
    if (++UsesVisited > MaxNumUsesTraversed)
      return false;
    IntrinsicInst *II = dyn_cast<IntrinsicInst>(U);
    // If there are escaping uses of invariant.start instruction, the load maybe
    // non-invariant.
    if (!II || II->getIntrinsicID() != Intrinsic::invariant_start ||
        !II->use_empty())
      continue;
    ConstantInt *InvariantSize = cast<ConstantInt>(II->getArgOperand(0));
    // The intrinsic supports having a -1 argument for variable sized objects
    // so we should check for that here.
    if (InvariantSize->isNegative())
      continue;
    uint64_t InvariantSizeInBits = InvariantSize->getSExtValue() * 8;
    // Confirm the invariant.start location size contains the load operand size
    // in bits. Also, the invariant.start should dominate the load, and we
    // should not hoist the load out of a loop that contains this dominating
    // invariant.start.
    if (LocSizeInBits.getFixedValue() <= InvariantSizeInBits &&
        DT->properlyDominates(II->getParent(), CurLoop->getHeader()))
      return true;
  }

  return false;
}

namespace {
/// Return true if-and-only-if we know how to (mechanically) both hoist and
/// sink a given instruction out of a loop.  Does not address legality
/// concerns such as aliasing or speculation safety.
bool isHoistableAndSinkableInst(Instruction &I) {
  // Only these instructions are hoistable/sinkable.
  return (isa<LoadInst>(I) || isa<StoreInst>(I) || isa<CallInst>(I) ||
          isa<FenceInst>(I) || isa<CastInst>(I) || isa<UnaryOperator>(I) ||
          isa<BinaryOperator>(I) || isa<SelectInst>(I) ||
          isa<GetElementPtrInst>(I) || isa<CmpInst>(I) ||
          isa<InsertElementInst>(I) || isa<ExtractElementInst>(I) ||
          isa<ShuffleVectorInst>(I) || isa<ExtractValueInst>(I) ||
          isa<InsertValueInst>(I) || isa<FreezeInst>(I));
}
/// Return true if MSSA knows there are no MemoryDefs in the loop.
bool isReadOnly(const MemorySSAUpdater &MSSAU, const Loop *L) {
  for (auto *BB : L->getBlocks())
    if (MSSAU.getMemorySSA()->getBlockDefs(BB))
      return false;
  return true;
}

/// Return true if I is the only Instruction with a MemoryAccess in L.
bool isOnlyMemoryAccess(const Instruction *I, const Loop *L,
                        const MemorySSAUpdater &MSSAU) {
  for (auto *BB : L->getBlocks())
    if (auto *Accs = MSSAU.getMemorySSA()->getBlockAccesses(BB)) {
      int NotAPhi = 0;
      for (const auto &Acc : *Accs) {
        if (isa<MemoryPhi>(&Acc))
          continue;
        const auto *MUD = cast<MemoryUseOrDef>(&Acc);
        if (MUD->getMemoryInst() != I || NotAPhi++ == 1)
          return false;
      }
    }
  return true;
}
}

bool llvm::canSinkOrHoistInst(Instruction &I, AAResults *AA, DominatorTree *DT,
                              Loop *CurLoop, MemorySSAUpdater &MSSAU,
<<<<<<< HEAD
                              bool TargetExecutesOncePerLoop,
                              SinkAndHoistLICMFlags &Flags, TaskInfo *TI,
=======
                              bool TargetExecutesOncePerLoop, TaskInfo *TI,
                              SinkAndHoistLICMFlags &Flags,
>>>>>>> 9c235e1d
                              OptimizationRemarkEmitter *ORE) {
  // If we don't understand the instruction, bail early.
  if (!isHoistableAndSinkableInst(I))
    return false;

  MemorySSA *MSSA = MSSAU.getMemorySSA();
  // Loads have extra constraints we have to verify before we can hoist them.
  if (LoadInst *LI = dyn_cast<LoadInst>(&I)) {
    if (!LI->isUnordered())
      return false; // Don't sink/hoist volatile or ordered atomic loads!

    // Loads from constant memory are always safe to move, even if they end up
    // in the same alias set as something that ends up being modified.
    if (!isModSet(AA->getModRefInfoMask(LI->getOperand(0))))
      return true;
    if (LI->hasMetadata(LLVMContext::MD_invariant_load))
      return true;

    if (LI->isAtomic() && !TargetExecutesOncePerLoop)
      return false; // Don't risk duplicating unordered loads

    // This checks for an invariant.start dominating the load.
    if (isLoadInvariantInLoop(LI, DT, CurLoop))
      return true;

    bool Invalidated = pointerInvalidatedByLoop(
        MSSA, cast<MemoryUse>(MSSA->getMemoryAccess(LI)), CurLoop, I, Flags);
    // Check loop-invariant address because this may also be a sinkable load
    // whose address is not necessarily loop-invariant.
    if (ORE && Invalidated && CurLoop->isLoopInvariant(LI->getPointerOperand()))
      ORE->emit([&]() {
        return OptimizationRemarkMissed(
                   DEBUG_TYPE, "LoadWithLoopInvariantAddressInvalidated", LI)
               << "failed to move load with loop-invariant address "
                  "because the loop may invalidate its value";
      });

    return !Invalidated;
  } else if (CallInst *CI = dyn_cast<CallInst>(&I)) {
    // Don't sink or hoist dbg info; it's legal, but not useful.
    if (isa<DbgInfoIntrinsic>(I))
      return false;

    // Don't sink calls which can throw.
    if (CI->mayThrow())
      return false;

    // Convergent attribute has been used on operations that involve
    // inter-thread communication which results are implicitly affected by the
    // enclosing control flows. It is not safe to hoist or sink such operations
    // across control flow.
    if (CI->isConvergent())
      return false;

    using namespace PatternMatch;
    if (match(CI, m_Intrinsic<Intrinsic::assume>()))
      // Assumes don't actually alias anything or throw
      return true;

    if (match(CI, m_Intrinsic<Intrinsic::experimental_widenable_condition>()))
      // Widenable conditions don't actually alias anything or throw
      return true;

    // Handle simple cases by querying alias analysis.
    MemoryEffects Behavior = AA->getMemoryEffects(CI);
    if (Behavior.doesNotAccessMemory())
      return true;
    if (Behavior.onlyReadsMemory()) {
      // A readonly argmemonly function only reads from memory pointed to by
      // it's arguments with arbitrary offsets.  If we can prove there are no
      // writes to this memory in the loop, we can hoist or sink.
      if (Behavior.onlyAccessesArgPointees() || CI->isStrandPure()) {
        // TODO: expand to writeable arguments
        for (Value *Op : CI->args())
          if (Op->getType()->isPointerTy() &&
              pointerInvalidatedByLoop(
                  MSSA, cast<MemoryUse>(MSSA->getMemoryAccess(CI)), CurLoop, I,
                  Flags))
            return false;
        return true;
      }

      // If this call only reads from memory and there are no writes to memory
      // in the loop, we can hoist or sink the call as appropriate.
      if (isReadOnly(MSSAU, CurLoop))
        return true;
    }

    // FIXME: This should use mod/ref information to see if we can hoist or
    // sink the call.

    return false;
  } else if (auto *FI = dyn_cast<FenceInst>(&I)) {
    // Fences alias (most) everything to provide ordering.  For the moment,
    // just give up if there are any other memory operations in the loop.
    return isOnlyMemoryAccess(FI, CurLoop, MSSAU);
  } else if (auto *SI = dyn_cast<StoreInst>(&I)) {
    if (!SI->isUnordered())
      return false; // Don't sink/hoist volatile or ordered atomic store!

    // We can only hoist a store that we can prove writes a value which is not
    // read or overwritten within the loop.  For those cases, we fallback to
    // load store promotion instead.  TODO: We can extend this to cases where
    // there is exactly one write to the location and that write dominates an
    // arbitrary number of reads in the loop.
    if (isOnlyMemoryAccess(SI, CurLoop, MSSAU))
      return true;
    // If there are more accesses than the Promotion cap or no "quota" to
    // check clobber, then give up as we're not walking a list that long.
    if (Flags.tooManyMemoryAccesses() || Flags.tooManyClobberingCalls())
      return false;
    // If there are interfering Uses (i.e. their defining access is in the
    // loop), or ordered loads (stored as Defs!), don't move this store.
    // Could do better here, but this is conservatively correct.
    // TODO: Cache set of Uses on the first walk in runOnLoop, update when
    // moving accesses. Can also extend to dominating uses.
    auto *SIMD = MSSA->getMemoryAccess(SI);
    for (auto *BB : CurLoop->getBlocks())
      if (auto *Accesses = MSSA->getBlockAccesses(BB)) {
        for (const auto &MA : *Accesses)
          if (const auto *MU = dyn_cast<MemoryUse>(&MA)) {
            auto *MD = MU->getDefiningAccess();
            if (!MSSA->isLiveOnEntryDef(MD) &&
                CurLoop->contains(MD->getBlock()))
              return false;
            // Disable hoisting past potentially interfering loads. Optimized
            // Uses may point to an access outside the loop, as getClobbering
            // checks the previous iteration when walking the backedge.
            // FIXME: More precise: no Uses that alias SI.
            if (!Flags.getIsSink() && !MSSA->dominates(SIMD, MU))
              return false;
          } else if (const auto *MD = dyn_cast<MemoryDef>(&MA)) {
            if (auto *LI = dyn_cast<LoadInst>(MD->getMemoryInst())) {
              (void)LI; // Silence warning.
              assert(!LI->isUnordered() && "Expected unordered load");
              return false;
            }
            // Any call, while it may not be clobbering SI, it may be a use.
            if (auto *CI = dyn_cast<CallInst>(MD->getMemoryInst())) {
              // Check if the call may read from the memory location written
              // to by SI. Check CI's attributes and arguments; the number of
              // such checks performed is limited above by NoOfMemAccTooLarge.
              ModRefInfo MRI = AA->getModRefInfo(CI, MemoryLocation::get(SI));
              if (isModOrRefSet(MRI))
                return false;
            }
          }
      }
    auto *Source = MSSA->getSkipSelfWalker()->getClobberingMemoryAccess(SI);
    Flags.incrementClobberingCalls();
    // If there are no clobbering Defs in the loop, store is safe to hoist.
    return MSSA->isLiveOnEntryDef(Source) ||
           !CurLoop->contains(Source->getBlock());
  }

  assert(!I.mayReadOrWriteMemory() && "unhandled aliasing");

  // We've established mechanical ability and aliasing, it's up to the caller
  // to check fault safety
  return true;
}

/// Returns true if a PHINode is a trivially replaceable with an
/// Instruction.
/// This is true when all incoming values are that instruction.
/// This pattern occurs most often with LCSSA PHI nodes.
///
static bool isTriviallyReplaceablePHI(const PHINode &PN, const Instruction &I) {
  for (const Value *IncValue : PN.incoming_values())
    if (IncValue != &I)
      return false;

  return true;
}

/// Return true if the instruction is free in the loop.
static bool isFreeInLoop(const Instruction &I, const Loop *CurLoop,
                         const TargetTransformInfo *TTI) {
  InstructionCost CostI =
      TTI->getInstructionCost(&I, TargetTransformInfo::TCK_SizeAndLatency);

  if (auto *GEP = dyn_cast<GetElementPtrInst>(&I)) {
    if (CostI != TargetTransformInfo::TCC_Free)
      return false;
    // For a GEP, we cannot simply use getInstructionCost because currently
    // it optimistically assumes that a GEP will fold into addressing mode
    // regardless of its users.
    const BasicBlock *BB = GEP->getParent();
    for (const User *U : GEP->users()) {
      const Instruction *UI = cast<Instruction>(U);
      if (CurLoop->contains(UI) &&
          (BB != UI->getParent() ||
           (!isa<StoreInst>(UI) && !isa<LoadInst>(UI))))
        return false;
    }
    return true;
  }

  return CostI == TargetTransformInfo::TCC_Free;
}

/// Return true if the only users of this instruction are outside of
/// the loop. If this is true, we can sink the instruction to the exit
/// blocks of the loop.
///
/// We also return true if the instruction could be folded away in lowering.
/// (e.g.,  a GEP can be folded into a load as an addressing mode in the loop).
static bool isNotUsedOrFreeInLoop(const Instruction &I, const Loop *CurLoop,
                                  const LoopSafetyInfo *SafetyInfo,
                                  TargetTransformInfo *TTI, bool &FreeInLoop,
                                  bool LoopNestMode) {
  const auto &BlockColors = SafetyInfo->getBlockColors();
  bool IsFree = isFreeInLoop(I, CurLoop, TTI);
  for (const User *U : I.users()) {
    const Instruction *UI = cast<Instruction>(U);
    if (const PHINode *PN = dyn_cast<PHINode>(UI)) {
      const BasicBlock *BB = PN->getParent();
      // We cannot sink uses in catchswitches.
      if (isa<CatchSwitchInst>(BB->getTerminator()))
        return false;

      // We need to sink a callsite to a unique funclet.  Avoid sinking if the
      // phi use is too muddled.
      if (isa<CallInst>(I))
        if (!BlockColors.empty() &&
            BlockColors.find(const_cast<BasicBlock *>(BB))->second.size() != 1)
          return false;

      if (LoopNestMode) {
        while (isa<PHINode>(UI) && UI->hasOneUser() &&
               UI->getNumOperands() == 1) {
          if (!CurLoop->contains(UI))
            break;
          UI = cast<Instruction>(UI->user_back());
        }
      }
    }

    if (CurLoop->contains(UI)) {
      if (IsFree) {
        FreeInLoop = true;
        continue;
      }
      return false;
    }
  }
  return true;
}

static Instruction *cloneInstructionInExitBlock(
    Instruction &I, BasicBlock &ExitBlock, PHINode &PN, const LoopInfo *LI,
    const LoopSafetyInfo *SafetyInfo, MemorySSAUpdater &MSSAU) {
  Instruction *New;
  if (auto *CI = dyn_cast<CallInst>(&I)) {
    const auto &BlockColors = SafetyInfo->getBlockColors();

    // Sinking call-sites need to be handled differently from other
    // instructions.  The cloned call-site needs a funclet bundle operand
    // appropriate for its location in the CFG.
    SmallVector<OperandBundleDef, 1> OpBundles;
    for (unsigned BundleIdx = 0, BundleEnd = CI->getNumOperandBundles();
         BundleIdx != BundleEnd; ++BundleIdx) {
      OperandBundleUse Bundle = CI->getOperandBundleAt(BundleIdx);
      if (Bundle.getTagID() == LLVMContext::OB_funclet)
        continue;

      OpBundles.emplace_back(Bundle);
    }

    if (!BlockColors.empty()) {
      const ColorVector &CV = BlockColors.find(&ExitBlock)->second;
      assert(CV.size() == 1 && "non-unique color for exit block!");
      BasicBlock *BBColor = CV.front();
      Instruction *EHPad = BBColor->getFirstNonPHI();
      if (EHPad->isEHPad())
        OpBundles.emplace_back("funclet", EHPad);
    }

    New = CallInst::Create(CI, OpBundles);
  } else {
    New = I.clone();
  }

  New->insertInto(&ExitBlock, ExitBlock.getFirstInsertionPt());
  if (!I.getName().empty())
    New->setName(I.getName() + ".le");

  if (MSSAU.getMemorySSA()->getMemoryAccess(&I)) {
    // Create a new MemoryAccess and let MemorySSA set its defining access.
    MemoryAccess *NewMemAcc = MSSAU.createMemoryAccessInBB(
        New, nullptr, New->getParent(), MemorySSA::Beginning);
    if (NewMemAcc) {
      if (auto *MemDef = dyn_cast<MemoryDef>(NewMemAcc))
        MSSAU.insertDef(MemDef, /*RenameUses=*/true);
      else {
        auto *MemUse = cast<MemoryUse>(NewMemAcc);
        MSSAU.insertUse(MemUse, /*RenameUses=*/true);
      }
    }
  }

  // Build LCSSA PHI nodes for any in-loop operands (if legal).  Note that
  // this is particularly cheap because we can rip off the PHI node that we're
  // replacing for the number and blocks of the predecessors.
  // OPT: If this shows up in a profile, we can instead finish sinking all
  // invariant instructions, and then walk their operands to re-establish
  // LCSSA. That will eliminate creating PHI nodes just to nuke them when
  // sinking bottom-up.
  for (Use &Op : New->operands())
    if (LI->wouldBeOutOfLoopUseRequiringLCSSA(Op.get(), PN.getParent())) {
      auto *OInst = cast<Instruction>(Op.get());
      PHINode *OpPN =
        PHINode::Create(OInst->getType(), PN.getNumIncomingValues(),
                        OInst->getName() + ".lcssa", &ExitBlock.front());
      for (unsigned i = 0, e = PN.getNumIncomingValues(); i != e; ++i)
        OpPN->addIncoming(OInst, PN.getIncomingBlock(i));
      Op = OpPN;
    }
  return New;
}

static void eraseInstruction(Instruction &I, ICFLoopSafetyInfo &SafetyInfo,
                             MemorySSAUpdater &MSSAU) {
  MSSAU.removeMemoryAccess(&I);
  SafetyInfo.removeInstruction(&I);
  I.eraseFromParent();
}

static void moveInstructionBefore(Instruction &I, Instruction &Dest,
                                  ICFLoopSafetyInfo &SafetyInfo,
                                  MemorySSAUpdater &MSSAU,
                                  ScalarEvolution *SE) {
  SafetyInfo.removeInstruction(&I);
  SafetyInfo.insertInstructionTo(&I, Dest.getParent());
  I.moveBefore(&Dest);
  if (MemoryUseOrDef *OldMemAcc = cast_or_null<MemoryUseOrDef>(
          MSSAU.getMemorySSA()->getMemoryAccess(&I)))
    MSSAU.moveToPlace(OldMemAcc, Dest.getParent(), MemorySSA::BeforeTerminator);
  if (SE)
    SE->forgetValue(&I);
}

static Instruction *sinkThroughTriviallyReplaceablePHI(
    PHINode *TPN, Instruction *I, LoopInfo *LI,
    SmallDenseMap<BasicBlock *, Instruction *, 32> &SunkCopies,
    const LoopSafetyInfo *SafetyInfo, const Loop *CurLoop,
    MemorySSAUpdater &MSSAU) {
  assert(isTriviallyReplaceablePHI(*TPN, *I) &&
         "Expect only trivially replaceable PHI");
  BasicBlock *ExitBlock = TPN->getParent();
  Instruction *New;
  auto It = SunkCopies.find(ExitBlock);
  if (It != SunkCopies.end())
    New = It->second;
  else
    New = SunkCopies[ExitBlock] = cloneInstructionInExitBlock(
        *I, *ExitBlock, *TPN, LI, SafetyInfo, MSSAU);
  return New;
}

static bool canSplitPredecessors(PHINode *PN, LoopSafetyInfo *SafetyInfo) {
  BasicBlock *BB = PN->getParent();
  if (!BB->canSplitPredecessors())
    return false;
  // It's not impossible to split EHPad blocks, but if BlockColors already exist
  // it require updating BlockColors for all offspring blocks accordingly. By
  // skipping such corner case, we can make updating BlockColors after splitting
  // predecessor fairly simple.
  if (!SafetyInfo->getBlockColors().empty() && BB->getFirstNonPHI()->isEHPad())
    return false;
  for (BasicBlock *BBPred : predecessors(BB)) {
    if (isa<IndirectBrInst>(BBPred->getTerminator()))
      return false;
  }
  return true;
}

static void splitPredecessorsOfLoopExit(PHINode *PN, DominatorTree *DT,
                                        LoopInfo *LI, const Loop *CurLoop,
                                        LoopSafetyInfo *SafetyInfo,
                                        MemorySSAUpdater *MSSAU) {
#ifndef NDEBUG
  SmallVector<BasicBlock *, 32> ExitBlocks;
  CurLoop->getUniqueExitBlocks(ExitBlocks);
  SmallPtrSet<BasicBlock *, 32> ExitBlockSet(ExitBlocks.begin(),
                                             ExitBlocks.end());

  // Get the Tapir task exits for the current loop, in order to check for users
  // contained in those task exits.
  SmallPtrSet<BasicBlock *, 4> CurLoopTaskExits;
  CurLoop->getTaskExits(CurLoopTaskExits);
#endif
  BasicBlock *ExitBB = PN->getParent();
  assert(ExitBlockSet.count(ExitBB) && "Expect the PHI is in an exit block.");

  // Split predecessors of the loop exit to make instructions in the loop are
  // exposed to exit blocks through trivially replaceable PHIs while keeping the
  // loop in the canonical form where each predecessor of each exit block should
  // be contained within the loop. For example, this will convert the loop below
  // from
  //
  // LB1:
  //   %v1 =
  //   br %LE, %LB2
  // LB2:
  //   %v2 =
  //   br %LE, %LB1
  // LE:
  //   %p = phi [%v1, %LB1], [%v2, %LB2] <-- non-trivially replaceable
  //
  // to
  //
  // LB1:
  //   %v1 =
  //   br %LE.split, %LB2
  // LB2:
  //   %v2 =
  //   br %LE.split2, %LB1
  // LE.split:
  //   %p1 = phi [%v1, %LB1]  <-- trivially replaceable
  //   br %LE
  // LE.split2:
  //   %p2 = phi [%v2, %LB2]  <-- trivially replaceable
  //   br %LE
  // LE:
  //   %p = phi [%p1, %LE.split], [%p2, %LE.split2]
  //
  const auto &BlockColors = SafetyInfo->getBlockColors();
  SmallSetVector<BasicBlock *, 8> PredBBs(pred_begin(ExitBB), pred_end(ExitBB));
  while (!PredBBs.empty()) {
    BasicBlock *PredBB = *PredBBs.begin();
    assert((CurLoop->contains(PredBB) || CurLoopTaskExits.count(PredBB)) &&
           "Expect all predecessors are in the loop");
    // Don't split loop-exit predecessor blocks terminated by a detach or
    // detached.rethrow.
    if (isa<DetachInst>(PredBB->getTerminator()) ||
        isDetachedRethrow(PredBB->getTerminator())) {
      PredBBs.remove(PredBB);
      continue;
    }
    if (PN->getBasicBlockIndex(PredBB) >= 0) {
      BasicBlock *NewPred = SplitBlockPredecessors(
          ExitBB, PredBB, ".split.loop.exit", DT, LI, MSSAU, true);
      // Since we do not allow splitting EH-block with BlockColors in
      // canSplitPredecessors(), we can simply assign predecessor's color to
      // the new block.
      if (!BlockColors.empty())
        // Grab a reference to the ColorVector to be inserted before getting the
        // reference to the vector we are copying because inserting the new
        // element in BlockColors might cause the map to be reallocated.
        SafetyInfo->copyColors(NewPred, PredBB);
    }
    PredBBs.remove(PredBB);
  }
}

/// When an instruction is found to only be used outside of the loop, this
/// function moves it to the exit blocks and patches up SSA form as needed.
/// This method is guaranteed to remove the original instruction from its
/// position, and may either delete it or move it to outside of the loop.
///
static bool sink(Instruction &I, LoopInfo *LI, DominatorTree *DT,
                 const Loop *CurLoop, ICFLoopSafetyInfo *SafetyInfo,
                 MemorySSAUpdater &MSSAU, OptimizationRemarkEmitter *ORE) {
  bool Changed = false;
  LLVM_DEBUG(dbgs() << "LICM sinking instruction: " << I << "\n");

  // Get the Tapir task exits for the current loop, in order to check for users
  // contained in those task exits.
  SmallPtrSet<BasicBlock *, 4> CurLoopTaskExits;
  CurLoop->getTaskExits(CurLoopTaskExits);

  // Iterate over users to be ready for actual sinking. Replace users via
  // unreachable blocks with undef and make all user PHIs trivially replaceable.
  SmallPtrSet<Instruction *, 8> VisitedUsers;
  for (Value::user_iterator UI = I.user_begin(), UE = I.user_end(); UI != UE;) {
    auto *User = cast<Instruction>(*UI);
    Use &U = UI.getUse();
    ++UI;

    if (VisitedUsers.count(User) || CurLoop->contains(User) ||
        CurLoopTaskExits.count(User->getParent()))
      continue;

    if (!DT->isReachableFromEntry(User->getParent())) {
      U = PoisonValue::get(I.getType());
      Changed = true;
      continue;
    }

    // The user must be a PHI node.
    PHINode *PN = cast<PHINode>(User);

    // Surprisingly, instructions can be used outside of loops without any
    // exits.  This can only happen in PHI nodes if the incoming block is
    // unreachable.
    BasicBlock *BB = PN->getIncomingBlock(U);
    if (!DT->isReachableFromEntry(BB)) {
      U = PoisonValue::get(I.getType());
      Changed = true;
      continue;
    }

    VisitedUsers.insert(PN);
    if (isTriviallyReplaceablePHI(*PN, I))
      continue;

    if (!canSplitPredecessors(PN, SafetyInfo))
      return Changed;

    // Split predecessors of the PHI so that we can make users trivially
    // replaceable.
    splitPredecessorsOfLoopExit(PN, DT, LI, CurLoop, SafetyInfo, &MSSAU);

    // Should rebuild the iterators, as they may be invalidated by
    // splitPredecessorsOfLoopExit().
    UI = I.user_begin();
    UE = I.user_end();
  }

  if (VisitedUsers.empty())
    return Changed;

  ORE->emit([&]() {
    return OptimizationRemark(DEBUG_TYPE, "InstSunk", &I)
           << "sinking " << ore::NV("Inst", &I);
  });
  if (isa<LoadInst>(I))
    ++NumMovedLoads;
  else if (isa<CallInst>(I))
    ++NumMovedCalls;
  ++NumSunk;

#ifndef NDEBUG
  SmallVector<BasicBlock *, 32> ExitBlocks;
  CurLoop->getUniqueExitBlocks(ExitBlocks);
  SmallPtrSet<BasicBlock *, 32> ExitBlockSet(ExitBlocks.begin(),
                                             ExitBlocks.end());
#endif

  // Clones of this instruction. Don't create more than one per exit block!
  SmallDenseMap<BasicBlock *, Instruction *, 32> SunkCopies;

  // If this instruction is only used outside of the loop, then all users are
  // PHI nodes in exit blocks due to LCSSA form. Just RAUW them with clones of
  // the instruction.
  // First check if I is worth sinking for all uses. Sink only when it is worth
  // across all uses.
  SmallSetVector<User*, 8> Users(I.user_begin(), I.user_end());
  for (auto *UI : Users) {
    auto *User = cast<Instruction>(UI);

    if (CurLoop->contains(User))
      continue;

    PHINode *PN = cast<PHINode>(User);
    assert(ExitBlockSet.count(PN->getParent()) &&
           "The LCSSA PHI is not in an exit block!");

    // The PHI must be trivially replaceable.
    Instruction *New = sinkThroughTriviallyReplaceablePHI(
        PN, &I, LI, SunkCopies, SafetyInfo, CurLoop, MSSAU);
    PN->replaceAllUsesWith(New);
    eraseInstruction(*PN, *SafetyInfo, MSSAU);
    Changed = true;
  }
  return Changed;
}

/// When an instruction is found to only use loop invariant operands that
/// is safe to hoist, this instruction is called to do the dirty work.
///
static void hoist(Instruction &I, const DominatorTree *DT, const Loop *CurLoop,
                  BasicBlock *Dest, ICFLoopSafetyInfo *SafetyInfo,
                  MemorySSAUpdater &MSSAU, ScalarEvolution *SE,
                  const TaskInfo *TI, OptimizationRemarkEmitter *ORE) {
  LLVM_DEBUG(dbgs() << "LICM hoisting to " << Dest->getNameOrAsOperand() << ": "
                    << I << "\n");
  ORE->emit([&]() {
    return OptimizationRemark(DEBUG_TYPE, "Hoisted", &I) << "hoisting "
                                                         << ore::NV("Inst", &I);
  });

  // Metadata can be dependent on conditions we are hoisting above.
  // Conservatively strip all metadata on the instruction unless we were
  // guaranteed to execute I if we entered the loop, in which case the metadata
  // is valid in the loop preheader.
  // Similarly, If I is a call and it is not guaranteed to execute in the loop,
  // then moving to the preheader means we should strip attributes on the call
  // that can cause UB since we may be hoisting above conditions that allowed
  // inferring those attributes. They may not be valid at the preheader.
  if ((I.hasMetadataOtherThanDebugLoc() || isa<CallInst>(I)) &&
      // The check on hasMetadataOtherThanDebugLoc is to prevent us from burning
      // time in isGuaranteedToExecute if we don't actually have anything to
      // drop.  It is a compile time optimization, not required for correctness.
      !SafetyInfo->isGuaranteedToExecute(I, DT, TI, CurLoop))
    I.dropUndefImplyingAttrsAndUnknownMetadata();

  if (isa<PHINode>(I))
    // Move the new node to the end of the phi list in the destination block.
    moveInstructionBefore(I, *Dest->getFirstNonPHI(), *SafetyInfo, MSSAU, SE);
  else
    // Move the new node to the destination block, before its terminator.
    moveInstructionBefore(I, *Dest->getTerminator(), *SafetyInfo, MSSAU, SE);

  I.updateLocationAfterHoist();

  if (isa<LoadInst>(I))
    ++NumMovedLoads;
  else if (isa<CallInst>(I))
    ++NumMovedCalls;
  ++NumHoisted;
}

/// Only sink or hoist an instruction if it is not a trapping instruction,
/// or if the instruction is known not to trap when moved to the preheader.
/// or if it is a trapping instruction and is guaranteed to execute.
static bool isSafeToExecuteUnconditionally(
    Instruction &Inst, const DominatorTree *DT, const TargetLibraryInfo *TLI,
    const Loop *CurLoop, const LoopSafetyInfo *SafetyInfo, const TaskInfo *TI,
    OptimizationRemarkEmitter *ORE, const Instruction *CtxI,
    AssumptionCache *AC, bool AllowSpeculation) {
  if (CtxI) {
    // Check for a load from a thread_local variable in a different spindle as
    // CtxI.  Loads from such variables are not safe to execute unconditionally
    // outside of parallel loops.
    if (LoadInst *LI = dyn_cast<LoadInst>(&Inst)) {
      if (GlobalValue *GV = dyn_cast<GlobalValue>(
              getUnderlyingObject(LI->getPointerOperand()))) {
        if (GV->isThreadLocal() && TI->getSpindleFor(Inst.getParent()) !=
                                       TI->getSpindleFor(CtxI->getParent()))
          return false;
      }
    }
  }

  if (AllowSpeculation &&
      isSafeToSpeculativelyExecute(&Inst, CtxI, AC, DT, TLI))
    return true;

  if (CtxI) {
    // Check for a call to a strand-pure function.  Such a call is safe to
    // execute unconditionally if CtxI and Inst belong to the same spindle.
    if (const CallBase *CB = dyn_cast<CallBase>(&Inst)) {
      const Function *Callee = CB->getCalledFunction();
      if (Callee && Callee->isStrandPure())
        if (TI->getSpindleFor(Inst.getParent()) !=
            TI->getSpindleFor(CtxI->getParent()))
          return false;
    }
  }

  bool GuaranteedToExecute =
      SafetyInfo->isGuaranteedToExecute(Inst, DT, TI, CurLoop);

  if (!GuaranteedToExecute) {
    auto *LI = dyn_cast<LoadInst>(&Inst);
    if (LI && CurLoop->isLoopInvariant(LI->getPointerOperand()))
      ORE->emit([&]() {
        return OptimizationRemarkMissed(
                   DEBUG_TYPE, "LoadWithLoopInvariantAddressCondExecuted", LI)
               << "failed to hoist load with loop-invariant address "
                  "because load is conditionally executed";
      });
  }

  return GuaranteedToExecute;
}

namespace {
class LoopPromoter : public LoadAndStorePromoter {
  Value *SomePtr; // Designated pointer to store to.
  SmallVectorImpl<BasicBlock *> &LoopExitBlocks;
  SmallVectorImpl<Instruction *> &LoopInsertPts;
  SmallVectorImpl<MemoryAccess *> &MSSAInsertPts;
  PredIteratorCache &PredCache;
  MemorySSAUpdater &MSSAU;
  LoopInfo &LI;
  DebugLoc DL;
  Align Alignment;
  bool UnorderedAtomic;
  AAMDNodes AATags;
  ICFLoopSafetyInfo &SafetyInfo;
  bool CanInsertStoresInExitBlocks;
  ArrayRef<const Instruction *> Uses;

  // We're about to add a use of V in a loop exit block.  Insert an LCSSA phi
  // (if legal) if doing so would add an out-of-loop use to an instruction
  // defined in-loop.
  Value *maybeInsertLCSSAPHI(Value *V, BasicBlock *BB) const {
    if (!LI.wouldBeOutOfLoopUseRequiringLCSSA(V, BB))
      return V;

    Instruction *I = cast<Instruction>(V);
    // We need to create an LCSSA PHI node for the incoming value and
    // store that.
    PHINode *PN = PHINode::Create(I->getType(), PredCache.size(BB),
                                  I->getName() + ".lcssa", &BB->front());
    for (BasicBlock *Pred : PredCache.get(BB))
      PN->addIncoming(I, Pred);
    return PN;
  }

public:
  LoopPromoter(Value *SP, ArrayRef<const Instruction *> Insts, SSAUpdater &S,
               SmallVectorImpl<BasicBlock *> &LEB,
               SmallVectorImpl<Instruction *> &LIP,
               SmallVectorImpl<MemoryAccess *> &MSSAIP, PredIteratorCache &PIC,
               MemorySSAUpdater &MSSAU, LoopInfo &li, DebugLoc dl,
               Align Alignment, bool UnorderedAtomic, const AAMDNodes &AATags,
               ICFLoopSafetyInfo &SafetyInfo, bool CanInsertStoresInExitBlocks)
      : LoadAndStorePromoter(Insts, S), SomePtr(SP), LoopExitBlocks(LEB),
        LoopInsertPts(LIP), MSSAInsertPts(MSSAIP), PredCache(PIC), MSSAU(MSSAU),
        LI(li), DL(std::move(dl)), Alignment(Alignment),
        UnorderedAtomic(UnorderedAtomic), AATags(AATags),
        SafetyInfo(SafetyInfo),
        CanInsertStoresInExitBlocks(CanInsertStoresInExitBlocks), Uses(Insts) {}

  void insertStoresInLoopExitBlocks() {
    // Insert stores after in the loop exit blocks.  Each exit block gets a
    // store of the live-out values that feed them.  Since we've already told
    // the SSA updater about the defs in the loop and the preheader
    // definition, it is all set and we can start using it.
    DIAssignID *NewID = nullptr;
    for (unsigned i = 0, e = LoopExitBlocks.size(); i != e; ++i) {
      BasicBlock *ExitBlock = LoopExitBlocks[i];
      Value *LiveInValue = SSA.GetValueInMiddleOfBlock(ExitBlock);
      LiveInValue = maybeInsertLCSSAPHI(LiveInValue, ExitBlock);
      Value *Ptr = maybeInsertLCSSAPHI(SomePtr, ExitBlock);
      Instruction *InsertPos = LoopInsertPts[i];
      StoreInst *NewSI = new StoreInst(LiveInValue, Ptr, InsertPos);
      if (UnorderedAtomic)
        NewSI->setOrdering(AtomicOrdering::Unordered);
      NewSI->setAlignment(Alignment);
      NewSI->setDebugLoc(DL);
      // Attach DIAssignID metadata to the new store, generating it on the
      // first loop iteration.
      if (i == 0) {
        // NewSI will have its DIAssignID set here if there are any stores in
        // Uses with a DIAssignID attachment. This merged ID will then be
        // attached to the other inserted stores (in the branch below).
        NewSI->mergeDIAssignID(Uses);
        NewID = cast_or_null<DIAssignID>(
            NewSI->getMetadata(LLVMContext::MD_DIAssignID));
      } else {
        // Attach the DIAssignID (or nullptr) merged from Uses in the branch
        // above.
        NewSI->setMetadata(LLVMContext::MD_DIAssignID, NewID);
      }

      if (AATags)
        NewSI->setAAMetadata(AATags);

      MemoryAccess *MSSAInsertPoint = MSSAInsertPts[i];
      MemoryAccess *NewMemAcc;
      if (!MSSAInsertPoint) {
        NewMemAcc = MSSAU.createMemoryAccessInBB(
            NewSI, nullptr, NewSI->getParent(), MemorySSA::Beginning);
      } else {
        NewMemAcc =
            MSSAU.createMemoryAccessAfter(NewSI, nullptr, MSSAInsertPoint);
      }
      MSSAInsertPts[i] = NewMemAcc;
      MSSAU.insertDef(cast<MemoryDef>(NewMemAcc), true);
      // FIXME: true for safety, false may still be correct.
    }
  }

  void doExtraRewritesBeforeFinalDeletion() override {
    if (CanInsertStoresInExitBlocks)
      insertStoresInLoopExitBlocks();
  }

  void instructionDeleted(Instruction *I) const override {
    SafetyInfo.removeInstruction(I);
    MSSAU.removeMemoryAccess(I);
  }

  bool shouldDelete(Instruction *I) const override {
    if (isa<StoreInst>(I))
      return CanInsertStoresInExitBlocks;
    return true;
  }
};

bool isNotCapturedBeforeOrInLoop(const Value *V, const Loop *L,
                                 DominatorTree *DT) {
  // We can perform the captured-before check against any instruction in the
  // loop header, as the loop header is reachable from any instruction inside
  // the loop.
  // TODO: ReturnCaptures=true shouldn't be necessary here.
  return !PointerMayBeCapturedBefore(V, /* ReturnCaptures */ true,
                                     /* StoreCaptures */ true,
                                     L->getHeader()->getTerminator(), DT);
}

/// Return true if we can prove that a caller cannot inspect the object if an
/// unwind occurs inside the loop.
bool isNotVisibleOnUnwindInLoop(const Value *Object, const Loop *L,
                                DominatorTree *DT) {
  bool RequiresNoCaptureBeforeUnwind;
  if (!isNotVisibleOnUnwind(Object, RequiresNoCaptureBeforeUnwind))
    return false;

  return !RequiresNoCaptureBeforeUnwind ||
         isNotCapturedBeforeOrInLoop(Object, L, DT);
}

bool isWritableObject(const Value *Object) {
  // TODO: Alloca might not be writable after its lifetime ends.
  // See https://github.com/llvm/llvm-project/issues/51838.
  if (isa<AllocaInst>(Object))
    return true;

  // TODO: Also handle sret.
  if (auto *A = dyn_cast<Argument>(Object))
    return A->hasByValAttr();

  if (auto *G = dyn_cast<GlobalVariable>(Object))
    return !G->isConstant();

  // TODO: Noalias has nothing to do with writability, this should check for
  // an allocator function.
  return isNoAliasCall(Object);
}

bool isThreadLocalObject(const Value *Object, const Loop *L, DominatorTree *DT,
                         TargetTransformInfo *TTI) {
  // The object must be function-local to start with, and then not captured
  // before/in the loop.
  return (isIdentifiedFunctionLocal(Object) &&
          isNotCapturedBeforeOrInLoop(Object, L, DT)) ||
         (TTI->isSingleThreaded() || SingleThread);
}

} // namespace

/// Try to promote memory values to scalars by sinking stores out of the
/// loop and moving loads to before the loop.  We do this by looping over
/// the stores in the loop, looking for stores to Must pointers which are
/// loop invariant.
///
bool llvm::promoteLoopAccessesToScalars(
    const SmallSetVector<Value *, 8> &PointerMustAliases,
    SmallVectorImpl<BasicBlock *> &ExitBlocks,
    SmallVectorImpl<Instruction *> &InsertPts,
    SmallVectorImpl<MemoryAccess *> &MSSAInsertPts, PredIteratorCache &PIC,
    LoopInfo *LI, DominatorTree *DT, AssumptionCache *AC,
    const TargetLibraryInfo *TLI, TargetTransformInfo *TTI, Loop *CurLoop,
<<<<<<< HEAD
    MemorySSAUpdater &MSSAU, ICFLoopSafetyInfo *SafetyInfo,
    TaskInfo *TI, OptimizationRemarkEmitter *ORE, bool AllowSpeculation,
=======
    MemorySSAUpdater &MSSAU, ICFLoopSafetyInfo *SafetyInfo, TaskInfo *TI,
    OptimizationRemarkEmitter *ORE, bool AllowSpeculation,
>>>>>>> 9c235e1d
    bool HasReadsOutsideSet) {
  // Verify inputs.
  assert(LI != nullptr && DT != nullptr && CurLoop != nullptr &&
         SafetyInfo != nullptr && TI != nullptr &&
         "Unexpected Input to promoteLoopAccessesToScalars");

  LLVM_DEBUG({
    dbgs() << "Trying to promote set of must-aliased pointers:\n";
    for (Value *Ptr : PointerMustAliases)
      dbgs() << "  " << *Ptr << "\n";
  });
  ++NumPromotionCandidates;

  Value *SomePtr = *PointerMustAliases.begin();
  BasicBlock *Preheader = CurLoop->getLoopPreheader();

  // It is not safe to promote a load/store from the loop if the load/store is
  // conditional.  For example, turning:
  //
  //    for () { if (c) *P += 1; }
  //
  // into:
  //
  //    tmp = *P;  for () { if (c) tmp +=1; } *P = tmp;
  //
  // is not safe, because *P may only be valid to access if 'c' is true.
  //
  // The safety property divides into two parts:
  // p1) The memory may not be dereferenceable on entry to the loop.  In this
  //    case, we can't insert the required load in the preheader.
  // p2) The memory model does not allow us to insert a store along any dynamic
  //    path which did not originally have one.
  //
  // If at least one store is guaranteed to execute, both properties are
  // satisfied, and promotion is legal.
  //
  // This, however, is not a necessary condition. Even if no store/load is
  // guaranteed to execute, we can still establish these properties.
  // We can establish (p1) by proving that hoisting the load into the preheader
  // is safe (i.e. proving dereferenceability on all paths through the loop). We
  // can use any access within the alias set to prove dereferenceability,
  // since they're all must alias.
  //
  // There are two ways establish (p2):
  // a) Prove the location is thread-local. In this case the memory model
  // requirement does not apply, and stores are safe to insert.
  // b) Prove a store dominates every exit block. In this case, if an exit
  // blocks is reached, the original dynamic path would have taken us through
  // the store, so inserting a store into the exit block is safe. Note that this
  // is different from the store being guaranteed to execute. For instance,
  // if an exception is thrown on the first iteration of the loop, the original
  // store is never executed, but the exit blocks are not executed either.

  bool DereferenceableInPH = false;
  bool StoreIsGuanteedToExecute = false;
  bool FoundLoadToPromote = false;
  // Goes from Unknown to either Safe or Unsafe, but can't switch between them.
  enum {
    StoreSafe,
    StoreUnsafe,
    StoreSafetyUnknown,
  } StoreSafety = StoreSafetyUnknown;

  // We cannot speculate loads to values that are stored in a detached
  // context within the loop.  Precompute whether or not there is a
  // detach within this loop.
  bool DetachWithinLoop =
    isa<DetachInst>(CurLoop->getHeader()->getTerminator()) ||
    llvm::any_of(CurLoop->getBlocks(),
                 [](const BasicBlock *BB) {
                   return isa<DetachInst>(BB->getTerminator());
                 });

  SmallVector<Instruction *, 64> LoopUses;

  // We start with an alignment of one and try to find instructions that allow
  // us to prove better alignment.
  Align Alignment;
  // Keep track of which types of access we see
  bool SawUnorderedAtomic = false;
  bool SawNotAtomic = false;
  AAMDNodes AATags;

  const DataLayout &MDL = Preheader->getModule()->getDataLayout();

  // If there are reads outside the promoted set, then promoting stores is
  // definitely not safe.
  if (HasReadsOutsideSet)
    StoreSafety = StoreUnsafe;

  if (StoreSafety == StoreSafetyUnknown && SafetyInfo->anyBlockMayThrow()) {
    // If a loop can throw, we have to insert a store along each unwind edge.
    // That said, we can't actually make the unwind edge explicit. Therefore,
    // we have to prove that the store is dead along the unwind edge.  We do
    // this by proving that the caller can't have a reference to the object
    // after return and thus can't possibly load from the object.
    Value *Object = getUnderlyingObject(SomePtr);
    if (!isNotVisibleOnUnwindInLoop(Object, CurLoop, DT))
      StoreSafety = StoreUnsafe;
  }

  // Check that all accesses to pointers in the alias set use the same type.
  // We cannot (yet) promote a memory location that is loaded and stored in
  // different sizes.  While we are at it, collect alignment and AA info.
  Type *AccessTy = nullptr;
  for (Value *ASIV : PointerMustAliases) {
    for (Use &U : ASIV->uses()) {
      // Ignore instructions that are outside the loop.
      Instruction *UI = dyn_cast<Instruction>(U.getUser());
      if (!UI || !CurLoop->contains(UI))
        continue;

      // If there is an non-load/store instruction in the loop, we can't promote
      // it.
      if (LoadInst *Load = dyn_cast<LoadInst>(UI)) {
        if (!Load->isUnordered())
          return false;

        SawUnorderedAtomic |= Load->isAtomic();
        SawNotAtomic |= !Load->isAtomic();
        FoundLoadToPromote = true;

        Align InstAlignment = Load->getAlign();

        // Note that proving a load safe to speculate requires proving
        // sufficient alignment at the target location.  Proving it guaranteed
        // to execute does as well.  Thus we can increase our guaranteed
        // alignment as well.
        if (!DereferenceableInPH || (InstAlignment > Alignment))
          if (isSafeToExecuteUnconditionally(
                  *Load, DT, TLI, CurLoop, SafetyInfo, TI, ORE,
                  Preheader->getTerminator(), AC, AllowSpeculation)) {
            DereferenceableInPH = true;
            Alignment = std::max(Alignment, InstAlignment);
          }
      } else if (const StoreInst *Store = dyn_cast<StoreInst>(UI)) {
        // Stores *of* the pointer are not interesting, only stores *to* the
        // pointer.
        if (U.getOperandNo() != StoreInst::getPointerOperandIndex())
          continue;
        if (!Store->isUnordered())
          return false;

<<<<<<< HEAD
        // We conservatively avoid promoting stores that are detached
        // within the loop.  Technically it can be legal to move these
        // stores -- the program already contains a determinacy race
        // -- but to preserve the serial execution, we have to avoid
        // moving stores that are loaded.  For now, we simply avoid
        // moving these stores.
        if (DetachWithinLoop &&
=======
	// We conservatively avoid promoting stores that are detached
	// within the loop.  Technically it can be legal to move these
	// stores -- the program already contains a determinacy race
	// -- but to preserve the serial execution, we have to avoid
	// moving stores that are loaded.  For now, we simply avoid
	// moving these stores.
	if (DetachWithinLoop &&
>>>>>>> 9c235e1d
            CurLoop->contains(TI->getTaskFor(Store->getParent())->getEntry()))
          return false;

        // Note that we only check GuaranteedToExecute inside the store case
        // so that we do not introduce stores where they did not exist before
        // (which would break the LLVM concurrency model).

        SawUnorderedAtomic |= Store->isAtomic();
        SawNotAtomic |= !Store->isAtomic();

        // If the store is guaranteed to execute, both properties are satisfied.
        // We may want to check if a store is guaranteed to execute even if we
        // already know that promotion is safe, since it may have higher
        // alignment than any other guaranteed stores, in which case we can
        // raise the alignment on the promoted store.
        Align InstAlignment = Store->getAlign();
        bool GuaranteedToExecute =
            SafetyInfo->isGuaranteedToExecute(*UI, DT, TI, CurLoop);
        StoreIsGuanteedToExecute |= GuaranteedToExecute;
        if (GuaranteedToExecute) {
          DereferenceableInPH = true;
          if (StoreSafety == StoreSafetyUnknown)
            StoreSafety = StoreSafe;
          Alignment = std::max(Alignment, InstAlignment);
        }

        // If a store dominates all exit blocks, it is safe to sink.
        // As explained above, if an exit block was executed, a dominating
        // store must have been executed at least once, so we are not
        // introducing stores on paths that did not have them.
        // Note that this only looks at explicit exit blocks. If we ever
        // start sinking stores into unwind edges (see above), this will break.
        if (StoreSafety == StoreSafetyUnknown &&
            llvm::all_of(ExitBlocks, [&](BasicBlock *Exit) {
              return DT->dominates(Store->getParent(), Exit);
            }))
          StoreSafety = StoreSafe;

        // If the store is not guaranteed to execute, we may still get
        // deref info through it.
        if (!DereferenceableInPH) {
          DereferenceableInPH = isDereferenceableAndAlignedPointer(
              Store->getPointerOperand(), Store->getValueOperand()->getType(),
              Store->getAlign(), MDL, Preheader->getTerminator(), AC, DT, TLI);
        }
      } else
        continue; // Not a load or store.

      if (!AccessTy)
        AccessTy = getLoadStoreType(UI);
      else if (AccessTy != getLoadStoreType(UI))
        return false;

      // Merge the AA tags.
      if (LoopUses.empty()) {
        // On the first load/store, just take its AA tags.
        AATags = UI->getAAMetadata();
      } else if (AATags) {
        AATags = AATags.merge(UI->getAAMetadata());
      }

      LoopUses.push_back(UI);
    }
  }

  // If we found both an unordered atomic instruction and a non-atomic memory
  // access, bail.  We can't blindly promote non-atomic to atomic since we
  // might not be able to lower the result.  We can't downgrade since that
  // would violate memory model.  Also, align 0 is an error for atomics.
  if (SawUnorderedAtomic && SawNotAtomic)
    return false;

  // If we're inserting an atomic load in the preheader, we must be able to
  // lower it.  We're only guaranteed to be able to lower naturally aligned
  // atomics.
  if (SawUnorderedAtomic && Alignment < MDL.getTypeStoreSize(AccessTy))
    return false;

  // If we couldn't prove we can hoist the load, bail.
  if (!DereferenceableInPH) {
    LLVM_DEBUG(dbgs() << "Not promoting: Not dereferenceable in preheader\n");
    return false;
  }

  // We know we can hoist the load, but don't have a guaranteed store.
  // Check whether the location is writable and thread-local. If it is, then we
  // can insert stores along paths which originally didn't have them without
  // violating the memory model.
  if (StoreSafety == StoreSafetyUnknown) {
    Value *Object = getUnderlyingObject(SomePtr);
    if (isWritableObject(Object) &&
        isThreadLocalObject(Object, CurLoop, DT, TTI))
      StoreSafety = StoreSafe;
  }

  // If we've still failed to prove we can sink the store, hoist the load
  // only, if possible.
  if (StoreSafety != StoreSafe && !FoundLoadToPromote)
    // If we cannot hoist the load either, give up.
    return false;

  // Lets do the promotion!
  if (StoreSafety == StoreSafe) {
    LLVM_DEBUG(dbgs() << "LICM: Promoting load/store of the value: " << *SomePtr
                      << '\n');
    ++NumLoadStorePromoted;
  } else {
    LLVM_DEBUG(dbgs() << "LICM: Promoting load of the value: " << *SomePtr
                      << '\n');
    ++NumLoadPromoted;
  }

  ORE->emit([&]() {
    return OptimizationRemark(DEBUG_TYPE, "PromoteLoopAccessesToScalar",
                              LoopUses[0])
           << "Moving accesses to memory location out of the loop";
  });

  // Look at all the loop uses, and try to merge their locations.
  std::vector<const DILocation *> LoopUsesLocs;
  for (auto *U : LoopUses)
    LoopUsesLocs.push_back(U->getDebugLoc().get());
  auto DL = DebugLoc(DILocation::getMergedLocations(LoopUsesLocs));

  // We use the SSAUpdater interface to insert phi nodes as required.
  SmallVector<PHINode *, 16> NewPHIs;
  SSAUpdater SSA(&NewPHIs);
  LoopPromoter Promoter(SomePtr, LoopUses, SSA, ExitBlocks, InsertPts,
                        MSSAInsertPts, PIC, MSSAU, *LI, DL, Alignment,
                        SawUnorderedAtomic, AATags, *SafetyInfo,
                        StoreSafety == StoreSafe);

  // Set up the preheader to have a definition of the value.  It is the live-out
  // value from the preheader that uses in the loop will use.
  LoadInst *PreheaderLoad = nullptr;
  if (FoundLoadToPromote || !StoreIsGuanteedToExecute) {
    PreheaderLoad =
        new LoadInst(AccessTy, SomePtr, SomePtr->getName() + ".promoted",
                     Preheader->getTerminator());
    if (SawUnorderedAtomic)
      PreheaderLoad->setOrdering(AtomicOrdering::Unordered);
    PreheaderLoad->setAlignment(Alignment);
    PreheaderLoad->setDebugLoc(DebugLoc());
    if (AATags)
      PreheaderLoad->setAAMetadata(AATags);

    MemoryAccess *PreheaderLoadMemoryAccess = MSSAU.createMemoryAccessInBB(
        PreheaderLoad, nullptr, PreheaderLoad->getParent(), MemorySSA::End);
    MemoryUse *NewMemUse = cast<MemoryUse>(PreheaderLoadMemoryAccess);
    MSSAU.insertUse(NewMemUse, /*RenameUses=*/true);
    SSA.AddAvailableValue(Preheader, PreheaderLoad);
  } else {
    SSA.AddAvailableValue(Preheader, PoisonValue::get(AccessTy));
  }

  if (VerifyMemorySSA)
    MSSAU.getMemorySSA()->verifyMemorySSA();
  // Rewrite all the loads in the loop and remember all the definitions from
  // stores in the loop.
  Promoter.run(LoopUses);

  if (VerifyMemorySSA)
    MSSAU.getMemorySSA()->verifyMemorySSA();
  // If the SSAUpdater didn't use the load in the preheader, just zap it now.
  if (PreheaderLoad && PreheaderLoad->use_empty())
    eraseInstruction(*PreheaderLoad, *SafetyInfo, MSSAU);

  return true;
}

static void foreachMemoryAccess(MemorySSA *MSSA, Loop *L,
                                function_ref<void(Instruction *)> Fn) {
  for (const BasicBlock *BB : L->blocks())
    if (const auto *Accesses = MSSA->getBlockAccesses(BB))
      for (const auto &Access : *Accesses)
        if (const auto *MUD = dyn_cast<MemoryUseOrDef>(&Access))
          Fn(MUD->getMemoryInst());
}

// The bool indicates whether there might be reads outside the set, in which
// case only loads may be promoted.
static SmallVector<PointersAndHasReadsOutsideSet, 0>
collectPromotionCandidates(MemorySSA *MSSA, AliasAnalysis *AA, Loop *L) {
  BatchAAResults BatchAA(*AA);
  AliasSetTracker AST(BatchAA);

  auto IsPotentiallyPromotable = [L](const Instruction *I) {
    if (const auto *SI = dyn_cast<StoreInst>(I))
      return L->isLoopInvariant(SI->getPointerOperand());
    if (const auto *LI = dyn_cast<LoadInst>(I))
      return L->isLoopInvariant(LI->getPointerOperand());
    return false;
  };

  // Populate AST with potentially promotable accesses.
  SmallPtrSet<Value *, 16> AttemptingPromotion;
  foreachMemoryAccess(MSSA, L, [&](Instruction *I) {
    if (IsPotentiallyPromotable(I)) {
      AttemptingPromotion.insert(I);
      AST.add(I);
    }
  });

  // We're only interested in must-alias sets that contain a mod.
  SmallVector<PointerIntPair<const AliasSet *, 1, bool>, 8> Sets;
  for (AliasSet &AS : AST)
    if (!AS.isForwardingAliasSet() && AS.isMod() && AS.isMustAlias())
      Sets.push_back({&AS, false});

  if (Sets.empty())
    return {}; // Nothing to promote...

  // Discard any sets for which there is an aliasing non-promotable access.
  foreachMemoryAccess(MSSA, L, [&](Instruction *I) {
    if (AttemptingPromotion.contains(I))
      return;

    llvm::erase_if(Sets, [&](PointerIntPair<const AliasSet *, 1, bool> &Pair) {
      ModRefInfo MR = Pair.getPointer()->aliasesUnknownInst(I, BatchAA);
      // Cannot promote if there are writes outside the set.
      if (isModSet(MR))
        return true;
      if (isRefSet(MR)) {
        // Remember reads outside the set.
        Pair.setInt(true);
        // If this is a mod-only set and there are reads outside the set,
        // we will not be able to promote, so bail out early.
        return !Pair.getPointer()->isRef();
      }
      return false;
    });
  });

  SmallVector<std::pair<SmallSetVector<Value *, 8>, bool>, 0> Result;
  for (auto [Set, HasReadsOutsideSet] : Sets) {
    SmallSetVector<Value *, 8> PointerMustAliases;
    for (const auto &ASI : *Set)
      PointerMustAliases.insert(ASI.getValue());
    Result.emplace_back(std::move(PointerMustAliases), HasReadsOutsideSet);
  }

  return Result;
}

static bool pointerInvalidatedByLoop(MemorySSA *MSSA, MemoryUse *MU,
                                     Loop *CurLoop, Instruction &I,
                                     SinkAndHoistLICMFlags &Flags) {
  // For hoisting, use the walker to determine safety
  if (!Flags.getIsSink()) {
    MemoryAccess *Source;
    // See declaration of SetLicmMssaOptCap for usage details.
    if (Flags.tooManyClobberingCalls())
      Source = MU->getDefiningAccess();
    else {
      Source = MSSA->getSkipSelfWalker()->getClobberingMemoryAccess(MU);
      Flags.incrementClobberingCalls();
    }
    return !MSSA->isLiveOnEntryDef(Source) &&
           CurLoop->contains(Source->getBlock());
  }

  // For sinking, we'd need to check all Defs below this use. The getClobbering
  // call will look on the backedge of the loop, but will check aliasing with
  // the instructions on the previous iteration.
  // For example:
  // for (i ... )
  //   load a[i] ( Use (LoE)
  //   store a[i] ( 1 = Def (2), with 2 = Phi for the loop.
  //   i++;
  // The load sees no clobbering inside the loop, as the backedge alias check
  // does phi translation, and will check aliasing against store a[i-1].
  // However sinking the load outside the loop, below the store is incorrect.

  // For now, only sink if there are no Defs in the loop, and the existing ones
  // precede the use and are in the same block.
  // FIXME: Increase precision: Safe to sink if Use post dominates the Def;
  // needs PostDominatorTreeAnalysis.
  // FIXME: More precise: no Defs that alias this Use.
  if (Flags.tooManyMemoryAccesses())
    return true;
  for (auto *BB : CurLoop->getBlocks())
    if (pointerInvalidatedByBlock(*BB, *MSSA, *MU))
      return true;
  // When sinking, the source block may not be part of the loop so check it.
  if (!CurLoop->contains(&I))
    return pointerInvalidatedByBlock(*I.getParent(), *MSSA, *MU);

  return false;
}

bool pointerInvalidatedByBlock(BasicBlock &BB, MemorySSA &MSSA, MemoryUse &MU) {
  if (const auto *Accesses = MSSA.getBlockDefs(&BB))
    for (const auto &MA : *Accesses)
      if (const auto *MD = dyn_cast<MemoryDef>(&MA))
        if (MU.getBlock() != MD->getBlock() || !MSSA.locallyDominates(MD, &MU))
          return true;
  return false;
}

/// Little predicate that returns true if the specified basic block is in
/// a subloop of the current one, not the current one itself.
///
static bool inSubLoop(BasicBlock *BB, Loop *CurLoop, LoopInfo *LI) {
  assert(CurLoop->contains(BB) && "Only valid if BB is IN the loop");
  return LI->getLoopFor(BB) != CurLoop;
}<|MERGE_RESOLUTION|>--- conflicted
+++ resolved
@@ -60,7 +60,6 @@
 #include "llvm/Analysis/TapirTaskInfo.h"
 #include "llvm/Analysis/TargetLibraryInfo.h"
 #include "llvm/Analysis/TargetTransformInfo.h"
-#include "llvm/Analysis/TapirTaskInfo.h"
 #include "llvm/Analysis/ValueTracking.h"
 #include "llvm/IR/CFG.h"
 #include "llvm/IR/Constants.h"
@@ -321,15 +320,9 @@
                                Opts.AllowSpeculation);
 
   Loop &OutermostLoop = LN.getOutermostLoop();
-<<<<<<< HEAD
-  bool Changed = LICM.runOnLoop(&OutermostLoop, &AR.AA, &AR.LI, &AR.DT, &AR.AC,
-                                &AR.TLI, &AR.TTI, &AR.SE, AR.MSSA, &AR.TI, &ORE,
-                                true);
-=======
   bool Changed =
       LICM.runOnLoop(&OutermostLoop, &AR.AA, &AR.LI, &AR.DT, &AR.AC, &AR.TLI,
                      &AR.TTI, &AR.SE, AR.MSSA, &AR.TI, &ORE, true);
->>>>>>> 9c235e1d
 
   if (!Changed)
     return PreservedAnalyses::all();
@@ -404,22 +397,11 @@
 /// Hoist expressions out of the specified loop. Note, alias info for inner
 /// loop is not preserved so it is not a good idea to run LICM multiple
 /// times on one loop.
-<<<<<<< HEAD
-bool LoopInvariantCodeMotion::runOnLoop(Loop *L, AAResults *AA, LoopInfo *LI,
-                                        DominatorTree *DT, AssumptionCache *AC,
-                                        TargetLibraryInfo *TLI,
-                                        TargetTransformInfo *TTI,
-                                        ScalarEvolution *SE, MemorySSA *MSSA,
-                                        TaskInfo *TI,
-                                        OptimizationRemarkEmitter *ORE,
-                                        bool LoopNestMode) {
-=======
 bool LoopInvariantCodeMotion::runOnLoop(
     Loop *L, AAResults *AA, LoopInfo *LI, DominatorTree *DT,
     AssumptionCache *AC, TargetLibraryInfo *TLI, TargetTransformInfo *TTI,
     ScalarEvolution *SE, MemorySSA *MSSA, TaskInfo *TI,
     OptimizationRemarkEmitter *ORE, bool LoopNestMode) {
->>>>>>> 9c235e1d
   bool Changed = false;
 
   assert(L->isLCSSAForm(*DT) && "Loop is not in LCSSA form.");
@@ -468,22 +450,12 @@
   // us to sink instructions in one pass, without iteration.  After sinking
   // instructions, we perform another pass to hoist them out of the loop.
   if (L->hasDedicatedExits())
-<<<<<<< HEAD
-    Changed |=
-        LoopNestMode
-            ? sinkRegionForLoopNest(DT->getNode(L->getHeader()), AA, LI, DT,
-                                    TLI, TTI, L, MSSAU, &SafetyInfo, Flags, TI,
-                                    ORE)
-            : sinkRegion(DT->getNode(L->getHeader()), AA, LI, DT, TLI, TTI, L,
-                         MSSAU, &SafetyInfo, Flags, TI, ORE);
-=======
     Changed |= LoopNestMode
                    ? sinkRegionForLoopNest(DT->getNode(L->getHeader()), AA, LI,
                                            DT, TLI, TTI, L, MSSAU, &SafetyInfo,
                                            Flags, TI, ORE)
                    : sinkRegion(DT->getNode(L->getHeader()), AA, LI, DT, TLI,
                                 TTI, L, MSSAU, &SafetyInfo, Flags, TI, ORE);
->>>>>>> 9c235e1d
   Flags.setIsSink(false);
   if (Preheader)
     Changed |= hoistRegion(DT->getNode(L->getHeader()), AA, LI, DT, AC, TLI, L,
@@ -567,10 +539,6 @@
     // FIXME: Figure out a way to update task info that is less computationally
     // wasteful.
     TI->recalculate(*DT->getRoot()->getParent(), *DT);
-<<<<<<< HEAD
-
-=======
->>>>>>> 9c235e1d
   return Changed;
 }
 
@@ -629,11 +597,7 @@
       if (!I.mayHaveSideEffects() &&
           isNotUsedOrFreeInLoop(I, LoopNestMode ? OutermostLoop : CurLoop,
                                 SafetyInfo, TTI, FreeInLoop, LoopNestMode) &&
-<<<<<<< HEAD
-          canSinkOrHoistInst(I, AA, DT, CurLoop, MSSAU, true, Flags, TI, ORE)) {
-=======
           canSinkOrHoistInst(I, AA, DT, CurLoop, MSSAU, true, TI, Flags, ORE)) {
->>>>>>> 9c235e1d
         if (sink(I, LI, DT, CurLoop, SafetyInfo, MSSAU, ORE)) {
           if (!FreeInLoop) {
             ++II;
@@ -958,11 +922,7 @@
       // and we have accurately duplicated the control flow from the loop header
       // to that block.
       if (CurLoop->hasLoopInvariantOperands(&I) &&
-<<<<<<< HEAD
-          canSinkOrHoistInst(I, AA, DT, CurLoop, MSSAU, true, Flags, TI, ORE) &&
-=======
           canSinkOrHoistInst(I, AA, DT, CurLoop, MSSAU, true, TI, Flags, ORE) &&
->>>>>>> 9c235e1d
           isSafeToExecuteUnconditionally(
               I, DT, TLI, CurLoop, SafetyInfo, TI, ORE,
               CurLoop->getLoopPreheader()->getTerminator(), AC,
@@ -1200,13 +1160,8 @@
 
 bool llvm::canSinkOrHoistInst(Instruction &I, AAResults *AA, DominatorTree *DT,
                               Loop *CurLoop, MemorySSAUpdater &MSSAU,
-<<<<<<< HEAD
-                              bool TargetExecutesOncePerLoop,
-                              SinkAndHoistLICMFlags &Flags, TaskInfo *TI,
-=======
                               bool TargetExecutesOncePerLoop, TaskInfo *TI,
                               SinkAndHoistLICMFlags &Flags,
->>>>>>> 9c235e1d
                               OptimizationRemarkEmitter *ORE) {
   // If we don't understand the instruction, bail early.
   if (!isHoistableAndSinkableInst(I))
@@ -2056,13 +2011,8 @@
     SmallVectorImpl<MemoryAccess *> &MSSAInsertPts, PredIteratorCache &PIC,
     LoopInfo *LI, DominatorTree *DT, AssumptionCache *AC,
     const TargetLibraryInfo *TLI, TargetTransformInfo *TTI, Loop *CurLoop,
-<<<<<<< HEAD
-    MemorySSAUpdater &MSSAU, ICFLoopSafetyInfo *SafetyInfo,
-    TaskInfo *TI, OptimizationRemarkEmitter *ORE, bool AllowSpeculation,
-=======
     MemorySSAUpdater &MSSAU, ICFLoopSafetyInfo *SafetyInfo, TaskInfo *TI,
     OptimizationRemarkEmitter *ORE, bool AllowSpeculation,
->>>>>>> 9c235e1d
     bool HasReadsOutsideSet) {
   // Verify inputs.
   assert(LI != nullptr && DT != nullptr && CurLoop != nullptr &&
@@ -2206,7 +2156,6 @@
         if (!Store->isUnordered())
           return false;
 
-<<<<<<< HEAD
         // We conservatively avoid promoting stores that are detached
         // within the loop.  Technically it can be legal to move these
         // stores -- the program already contains a determinacy race
@@ -2214,15 +2163,6 @@
         // moving stores that are loaded.  For now, we simply avoid
         // moving these stores.
         if (DetachWithinLoop &&
-=======
-	// We conservatively avoid promoting stores that are detached
-	// within the loop.  Technically it can be legal to move these
-	// stores -- the program already contains a determinacy race
-	// -- but to preserve the serial execution, we have to avoid
-	// moving stores that are loaded.  For now, we simply avoid
-	// moving these stores.
-	if (DetachWithinLoop &&
->>>>>>> 9c235e1d
             CurLoop->contains(TI->getTaskFor(Store->getParent())->getEntry()))
           return false;
 
