--- conflicted
+++ resolved
@@ -60,17 +60,10 @@
   std::optional<MemorySSAUpdater> MSSAU;
   if (AR.MSSA)
     MSSAU = MemorySSAUpdater(AR.MSSA);
-<<<<<<< HEAD
-  bool Changed = LoopRotation(&L, &AR.LI, &AR.TTI, &AR.AC, &AR.DT, &AR.SE,
-                              MSSAU ? &*MSSAU : nullptr, &AR.TI, SQ, false,
-                              Threshold, false,
-                              PrepareForLTO || PrepareForLTOOption);
-=======
   bool Changed =
       LoopRotation(&L, &AR.LI, &AR.TTI, &AR.AC, &AR.DT, &AR.SE,
                    MSSAU ? &*MSSAU : nullptr, &AR.TI, SQ, false, Threshold,
                    false, PrepareForLTO || PrepareForLTOOption);
->>>>>>> 9c235e1d
 
   if (!Changed)
     return PreservedAnalyses::all();
