//===- AddressSanitizer.cpp - memory error detector -----------------------===//
//
// Part of the LLVM Project, under the Apache License v2.0 with LLVM Exceptions.
// See https://llvm.org/LICENSE.txt for license information.
// SPDX-License-Identifier: Apache-2.0 WITH LLVM-exception
//
//===----------------------------------------------------------------------===//
//
// This file is a part of AddressSanitizer, an address basic correctness
// checker.
// Details of the algorithm:
//  https://github.com/google/sanitizers/wiki/AddressSanitizerAlgorithm
//
// FIXME: This sanitizer does not yet handle scalable vectors
//
//===----------------------------------------------------------------------===//

#include "llvm/Transforms/Instrumentation/AddressSanitizer.h"
#include "llvm/ADT/ArrayRef.h"
#include "llvm/ADT/DenseMap.h"
#include "llvm/ADT/DepthFirstIterator.h"
#include "llvm/ADT/SmallPtrSet.h"
#include "llvm/ADT/SmallVector.h"
#include "llvm/ADT/Statistic.h"
#include "llvm/ADT/StringExtras.h"
#include "llvm/ADT/StringRef.h"
#include "llvm/ADT/Triple.h"
#include "llvm/ADT/Twine.h"
#include "llvm/Analysis/GlobalsModRef.h"
#include "llvm/Analysis/MemoryBuiltins.h"
#include "llvm/Analysis/StackSafetyAnalysis.h"
#include "llvm/Analysis/TapirTaskInfo.h"
#include "llvm/Analysis/TargetLibraryInfo.h"
#include "llvm/Analysis/ValueTracking.h"
#include "llvm/BinaryFormat/MachO.h"
#include "llvm/Demangle/Demangle.h"
#include "llvm/IR/Argument.h"
#include "llvm/IR/Attributes.h"
#include "llvm/IR/BasicBlock.h"
#include "llvm/IR/Comdat.h"
#include "llvm/IR/Constant.h"
#include "llvm/IR/Constants.h"
#include "llvm/IR/DIBuilder.h"
#include "llvm/IR/DataLayout.h"
#include "llvm/IR/DebugInfoMetadata.h"
#include "llvm/IR/DebugLoc.h"
#include "llvm/IR/DerivedTypes.h"
#include "llvm/IR/Function.h"
#include "llvm/IR/GlobalAlias.h"
#include "llvm/IR/GlobalValue.h"
#include "llvm/IR/GlobalVariable.h"
#include "llvm/IR/IRBuilder.h"
#include "llvm/IR/InlineAsm.h"
#include "llvm/IR/InstVisitor.h"
#include "llvm/IR/InstrTypes.h"
#include "llvm/IR/Instruction.h"
#include "llvm/IR/Instructions.h"
#include "llvm/IR/IntrinsicInst.h"
#include "llvm/IR/Intrinsics.h"
#include "llvm/IR/LLVMContext.h"
#include "llvm/IR/MDBuilder.h"
#include "llvm/IR/Metadata.h"
#include "llvm/IR/Module.h"
#include "llvm/IR/Type.h"
#include "llvm/IR/Use.h"
#include "llvm/IR/Value.h"
#include "llvm/MC/MCSectionMachO.h"
#include "llvm/Support/Casting.h"
#include "llvm/Support/CommandLine.h"
#include "llvm/Support/Debug.h"
#include "llvm/Support/ErrorHandling.h"
#include "llvm/Support/MathExtras.h"
#include "llvm/Support/raw_ostream.h"
#include "llvm/Transforms/Instrumentation.h"
#include "llvm/Transforms/Instrumentation/AddressSanitizerCommon.h"
#include "llvm/Transforms/Instrumentation/AddressSanitizerOptions.h"
#include "llvm/Transforms/Utils/ASanStackFrameLayout.h"
#include "llvm/Transforms/Utils/BasicBlockUtils.h"
#include "llvm/Transforms/Utils/Local.h"
#include "llvm/Transforms/Utils/ModuleUtils.h"
#include "llvm/Transforms/Utils/PromoteMemToReg.h"
#include <algorithm>
#include <cassert>
#include <cstddef>
#include <cstdint>
#include <iomanip>
#include <limits>
#include <sstream>
#include <string>
#include <tuple>

using namespace llvm;

#define DEBUG_TYPE "asan"

static const uint64_t kDefaultShadowScale = 3;
static const uint64_t kDefaultShadowOffset32 = 1ULL << 29;
static const uint64_t kDefaultShadowOffset64 = 1ULL << 44;
static const uint64_t kDynamicShadowSentinel =
    std::numeric_limits<uint64_t>::max();
static const uint64_t kSmallX86_64ShadowOffsetBase = 0x7FFFFFFF;  // < 2G.
static const uint64_t kSmallX86_64ShadowOffsetAlignMask = ~0xFFFULL;
static const uint64_t kLinuxKasan_ShadowOffset64 = 0xdffffc0000000000;
static const uint64_t kPPC64_ShadowOffset64 = 1ULL << 44;
static const uint64_t kSystemZ_ShadowOffset64 = 1ULL << 52;
static const uint64_t kMIPS_ShadowOffsetN32 = 1ULL << 29;
static const uint64_t kMIPS32_ShadowOffset32 = 0x0aaa0000;
static const uint64_t kMIPS64_ShadowOffset64 = 1ULL << 37;
static const uint64_t kAArch64_ShadowOffset64 = 1ULL << 36;
static const uint64_t kLoongArch64_ShadowOffset64 = 1ULL << 46;
static const uint64_t kRISCV64_ShadowOffset64 = 0xd55550000;
static const uint64_t kFreeBSD_ShadowOffset32 = 1ULL << 30;
static const uint64_t kFreeBSD_ShadowOffset64 = 1ULL << 46;
static const uint64_t kFreeBSDAArch64_ShadowOffset64 = 1ULL << 47;
static const uint64_t kFreeBSDKasan_ShadowOffset64 = 0xdffff7c000000000;
static const uint64_t kNetBSD_ShadowOffset32 = 1ULL << 30;
static const uint64_t kNetBSD_ShadowOffset64 = 1ULL << 46;
static const uint64_t kNetBSDKasan_ShadowOffset64 = 0xdfff900000000000;
static const uint64_t kPS_ShadowOffset64 = 1ULL << 40;
static const uint64_t kWindowsShadowOffset32 = 3ULL << 28;
static const uint64_t kEmscriptenShadowOffset = 0;

// The shadow memory space is dynamically allocated.
static const uint64_t kWindowsShadowOffset64 = kDynamicShadowSentinel;

static const size_t kMinStackMallocSize = 1 << 6;   // 64B
static const size_t kMaxStackMallocSize = 1 << 16;  // 64K
static const uintptr_t kCurrentStackFrameMagic = 0x41B58AB3;
static const uintptr_t kRetiredStackFrameMagic = 0x45E0360E;

const char kAsanModuleCtorName[] = "asan.module_ctor";
const char kAsanModuleDtorName[] = "asan.module_dtor";
static const uint64_t kAsanCtorAndDtorPriority = 1;
// On Emscripten, the system needs more than one priorities for constructors.
static const uint64_t kAsanEmscriptenCtorAndDtorPriority = 50;
const char kAsanReportErrorTemplate[] = "__asan_report_";
const char kAsanRegisterGlobalsName[] = "__asan_register_globals";
const char kAsanUnregisterGlobalsName[] = "__asan_unregister_globals";
const char kAsanRegisterImageGlobalsName[] = "__asan_register_image_globals";
const char kAsanUnregisterImageGlobalsName[] =
    "__asan_unregister_image_globals";
const char kAsanRegisterElfGlobalsName[] = "__asan_register_elf_globals";
const char kAsanUnregisterElfGlobalsName[] = "__asan_unregister_elf_globals";
const char kAsanPoisonGlobalsName[] = "__asan_before_dynamic_init";
const char kAsanUnpoisonGlobalsName[] = "__asan_after_dynamic_init";
const char kAsanInitName[] = "__asan_init";
const char kAsanVersionCheckNamePrefix[] = "__asan_version_mismatch_check_v";
const char kAsanPtrCmp[] = "__sanitizer_ptr_cmp";
const char kAsanPtrSub[] = "__sanitizer_ptr_sub";
const char kAsanHandleNoReturnName[] = "__asan_handle_no_return";
static const int kMaxAsanStackMallocSizeClass = 10;
const char kAsanStackMallocNameTemplate[] = "__asan_stack_malloc_";
const char kAsanStackMallocAlwaysNameTemplate[] =
    "__asan_stack_malloc_always_";
const char kAsanStackFreeNameTemplate[] = "__asan_stack_free_";
const char kAsanGenPrefix[] = "___asan_gen_";
const char kODRGenPrefix[] = "__odr_asan_gen_";
const char kSanCovGenPrefix[] = "__sancov_gen_";
const char kAsanSetShadowPrefix[] = "__asan_set_shadow_";
const char kAsanPoisonStackMemoryName[] = "__asan_poison_stack_memory";
const char kAsanUnpoisonStackMemoryName[] = "__asan_unpoison_stack_memory";

// ASan version script has __asan_* wildcard. Triple underscore prevents a
// linker (gold) warning about attempting to export a local symbol.
const char kAsanGlobalsRegisteredFlagName[] = "___asan_globals_registered";

const char kAsanOptionDetectUseAfterReturn[] =
    "__asan_option_detect_stack_use_after_return";

const char kAsanShadowMemoryDynamicAddress[] =
    "__asan_shadow_memory_dynamic_address";

const char kAsanAllocaPoison[] = "__asan_alloca_poison";
const char kAsanAllocasUnpoison[] = "__asan_allocas_unpoison";

const char kAMDGPUAddressSharedName[] = "llvm.amdgcn.is.shared";
const char kAMDGPUAddressPrivateName[] = "llvm.amdgcn.is.private";

// Accesses sizes are powers of two: 1, 2, 4, 8, 16.
static const size_t kNumberOfAccessSizes = 5;

static const uint64_t kAllocaRzSize = 32;

// ASanAccessInfo implementation constants.
constexpr size_t kCompileKernelShift = 0;
constexpr size_t kCompileKernelMask = 0x1;
constexpr size_t kAccessSizeIndexShift = 1;
constexpr size_t kAccessSizeIndexMask = 0xf;
constexpr size_t kIsWriteShift = 5;
constexpr size_t kIsWriteMask = 0x1;

// Command-line flags.

static cl::opt<bool> ClEnableKasan(
    "asan-kernel", cl::desc("Enable KernelAddressSanitizer instrumentation"),
    cl::Hidden, cl::init(false));

static cl::opt<bool> ClRecover(
    "asan-recover",
    cl::desc("Enable recovery mode (continue-after-error)."),
    cl::Hidden, cl::init(false));

static cl::opt<bool> ClInsertVersionCheck(
    "asan-guard-against-version-mismatch",
    cl::desc("Guard against compiler/runtime version mismatch."),
    cl::Hidden, cl::init(true));

// This flag may need to be replaced with -f[no-]asan-reads.
static cl::opt<bool> ClInstrumentReads("asan-instrument-reads",
                                       cl::desc("instrument read instructions"),
                                       cl::Hidden, cl::init(true));

static cl::opt<bool> ClInstrumentWrites(
    "asan-instrument-writes", cl::desc("instrument write instructions"),
    cl::Hidden, cl::init(true));

static cl::opt<bool>
    ClUseStackSafety("asan-use-stack-safety", cl::Hidden, cl::init(false),
                     cl::Hidden, cl::desc("Use Stack Safety analysis results"),
                     cl::Optional);

static cl::opt<bool> ClInstrumentAtomics(
    "asan-instrument-atomics",
    cl::desc("instrument atomic instructions (rmw, cmpxchg)"), cl::Hidden,
    cl::init(true));

static cl::opt<bool>
    ClInstrumentByval("asan-instrument-byval",
                      cl::desc("instrument byval call arguments"), cl::Hidden,
                      cl::init(true));

static cl::opt<bool> ClAlwaysSlowPath(
    "asan-always-slow-path",
    cl::desc("use instrumentation with slow path for all accesses"), cl::Hidden,
    cl::init(false));

static cl::opt<bool> ClForceDynamicShadow(
    "asan-force-dynamic-shadow",
    cl::desc("Load shadow address into a local variable for each function"),
    cl::Hidden, cl::init(false));

static cl::opt<bool>
    ClWithIfunc("asan-with-ifunc",
                cl::desc("Access dynamic shadow through an ifunc global on "
                         "platforms that support this"),
                cl::Hidden, cl::init(true));

static cl::opt<bool> ClWithIfuncSuppressRemat(
    "asan-with-ifunc-suppress-remat",
    cl::desc("Suppress rematerialization of dynamic shadow address by passing "
             "it through inline asm in prologue."),
    cl::Hidden, cl::init(true));

// This flag limits the number of instructions to be instrumented
// in any given BB. Normally, this should be set to unlimited (INT_MAX),
// but due to http://llvm.org/bugs/show_bug.cgi?id=12652 we temporary
// set it to 10000.
static cl::opt<int> ClMaxInsnsToInstrumentPerBB(
    "asan-max-ins-per-bb", cl::init(10000),
    cl::desc("maximal number of instructions to instrument in any given BB"),
    cl::Hidden);

// This flag may need to be replaced with -f[no]asan-stack.
static cl::opt<bool> ClStack("asan-stack", cl::desc("Handle stack memory"),
                             cl::Hidden, cl::init(true));
static cl::opt<uint32_t> ClMaxInlinePoisoningSize(
    "asan-max-inline-poisoning-size",
    cl::desc(
        "Inline shadow poisoning for blocks up to the given size in bytes."),
    cl::Hidden, cl::init(64));

static cl::opt<AsanDetectStackUseAfterReturnMode> ClUseAfterReturn(
    "asan-use-after-return",
    cl::desc("Sets the mode of detection for stack-use-after-return."),
    cl::values(
        clEnumValN(AsanDetectStackUseAfterReturnMode::Never, "never",
                   "Never detect stack use after return."),
        clEnumValN(
            AsanDetectStackUseAfterReturnMode::Runtime, "runtime",
            "Detect stack use after return if "
            "binary flag 'ASAN_OPTIONS=detect_stack_use_after_return' is set."),
        clEnumValN(AsanDetectStackUseAfterReturnMode::Always, "always",
                   "Always detect stack use after return.")),
    cl::Hidden, cl::init(AsanDetectStackUseAfterReturnMode::Runtime));

static cl::opt<bool> ClRedzoneByvalArgs("asan-redzone-byval-args",
                                        cl::desc("Create redzones for byval "
                                                 "arguments (extra copy "
                                                 "required)"), cl::Hidden,
                                        cl::init(true));

static cl::opt<bool> ClUseAfterScope("asan-use-after-scope",
                                     cl::desc("Check stack-use-after-scope"),
                                     cl::Hidden, cl::init(false));

// This flag may need to be replaced with -f[no]asan-globals.
static cl::opt<bool> ClGlobals("asan-globals",
                               cl::desc("Handle global objects"), cl::Hidden,
                               cl::init(true));

static cl::opt<bool> ClInitializers("asan-initialization-order",
                                    cl::desc("Handle C++ initializer order"),
                                    cl::Hidden, cl::init(true));

static cl::opt<bool> ClInvalidPointerPairs(
    "asan-detect-invalid-pointer-pair",
    cl::desc("Instrument <, <=, >, >=, - with pointer operands"), cl::Hidden,
    cl::init(false));

static cl::opt<bool> ClInvalidPointerCmp(
    "asan-detect-invalid-pointer-cmp",
    cl::desc("Instrument <, <=, >, >= with pointer operands"), cl::Hidden,
    cl::init(false));

static cl::opt<bool> ClInvalidPointerSub(
    "asan-detect-invalid-pointer-sub",
    cl::desc("Instrument - operations with pointer operands"), cl::Hidden,
    cl::init(false));

static cl::opt<unsigned> ClRealignStack(
    "asan-realign-stack",
    cl::desc("Realign stack to the value of this flag (power of two)"),
    cl::Hidden, cl::init(32));

static cl::opt<int> ClInstrumentationWithCallsThreshold(
    "asan-instrumentation-with-call-threshold",
    cl::desc(
        "If the function being instrumented contains more than "
        "this number of memory accesses, use callbacks instead of "
        "inline checks (-1 means never use callbacks)."),
    cl::Hidden, cl::init(7000));

static cl::opt<std::string> ClMemoryAccessCallbackPrefix(
    "asan-memory-access-callback-prefix",
    cl::desc("Prefix for memory access callbacks"), cl::Hidden,
    cl::init("__asan_"));

static cl::opt<bool> ClKasanMemIntrinCallbackPrefix(
    "asan-kernel-mem-intrinsic-prefix",
    cl::desc("Use prefix for memory intrinsics in KASAN mode"), cl::Hidden,
    cl::init(false));

static cl::opt<bool>
    ClInstrumentDynamicAllocas("asan-instrument-dynamic-allocas",
                               cl::desc("instrument dynamic allocas"),
                               cl::Hidden, cl::init(true));

static cl::opt<bool> ClSkipPromotableAllocas(
    "asan-skip-promotable-allocas",
    cl::desc("Do not instrument promotable allocas"), cl::Hidden,
    cl::init(true));

static cl::opt<AsanCtorKind> ClConstructorKind(
    "asan-constructor-kind",
    cl::desc("Sets the ASan constructor kind"),
    cl::values(clEnumValN(AsanCtorKind::None, "none", "No constructors"),
               clEnumValN(AsanCtorKind::Global, "global",
                          "Use global constructors")),
    cl::init(AsanCtorKind::Global), cl::Hidden);
// These flags allow to change the shadow mapping.
// The shadow mapping looks like
//    Shadow = (Mem >> scale) + offset

static cl::opt<int> ClMappingScale("asan-mapping-scale",
                                   cl::desc("scale of asan shadow mapping"),
                                   cl::Hidden, cl::init(0));

static cl::opt<uint64_t>
    ClMappingOffset("asan-mapping-offset",
                    cl::desc("offset of asan shadow mapping [EXPERIMENTAL]"),
                    cl::Hidden, cl::init(0));

// Optimization flags. Not user visible, used mostly for testing
// and benchmarking the tool.

static cl::opt<bool> ClOpt("asan-opt", cl::desc("Optimize instrumentation"),
                           cl::Hidden, cl::init(true));

static cl::opt<bool> ClOptimizeCallbacks("asan-optimize-callbacks",
                                         cl::desc("Optimize callbacks"),
                                         cl::Hidden, cl::init(false));

static cl::opt<bool> ClOptSameTemp(
    "asan-opt-same-temp", cl::desc("Instrument the same temp just once"),
    cl::Hidden, cl::init(true));

static cl::opt<bool> ClOptGlobals("asan-opt-globals",
                                  cl::desc("Don't instrument scalar globals"),
                                  cl::Hidden, cl::init(true));

static cl::opt<bool> ClOptStack(
    "asan-opt-stack", cl::desc("Don't instrument scalar stack variables"),
    cl::Hidden, cl::init(false));

static cl::opt<bool> ClDynamicAllocaStack(
    "asan-stack-dynamic-alloca",
    cl::desc("Use dynamic alloca to represent stack variables"), cl::Hidden,
    cl::init(true));

static cl::opt<uint32_t> ClForceExperiment(
    "asan-force-experiment",
    cl::desc("Force optimization experiment (for testing)"), cl::Hidden,
    cl::init(0));

static cl::opt<bool>
    ClUsePrivateAlias("asan-use-private-alias",
                      cl::desc("Use private aliases for global variables"),
                      cl::Hidden, cl::init(true));

static cl::opt<bool>
    ClUseOdrIndicator("asan-use-odr-indicator",
                      cl::desc("Use odr indicators to improve ODR reporting"),
                      cl::Hidden, cl::init(true));

static cl::opt<bool>
    ClUseGlobalsGC("asan-globals-live-support",
                   cl::desc("Use linker features to support dead "
                            "code stripping of globals"),
                   cl::Hidden, cl::init(true));

// This is on by default even though there is a bug in gold:
// https://sourceware.org/bugzilla/show_bug.cgi?id=19002
static cl::opt<bool>
    ClWithComdat("asan-with-comdat",
                 cl::desc("Place ASan constructors in comdat sections"),
                 cl::Hidden, cl::init(true));

static cl::opt<AsanDtorKind> ClOverrideDestructorKind(
    "asan-destructor-kind",
    cl::desc("Sets the ASan destructor kind. The default is to use the value "
             "provided to the pass constructor"),
    cl::values(clEnumValN(AsanDtorKind::None, "none", "No destructors"),
               clEnumValN(AsanDtorKind::Global, "global",
                          "Use global destructors")),
    cl::init(AsanDtorKind::Invalid), cl::Hidden);

// Debug flags.

static cl::opt<int> ClDebug("asan-debug", cl::desc("debug"), cl::Hidden,
                            cl::init(0));

static cl::opt<int> ClDebugStack("asan-debug-stack", cl::desc("debug stack"),
                                 cl::Hidden, cl::init(0));

static cl::opt<std::string> ClDebugFunc("asan-debug-func", cl::Hidden,
                                        cl::desc("Debug func"));

static cl::opt<int> ClDebugMin("asan-debug-min", cl::desc("Debug min inst"),
                               cl::Hidden, cl::init(-1));

static cl::opt<int> ClDebugMax("asan-debug-max", cl::desc("Debug max inst"),
                               cl::Hidden, cl::init(-1));

STATISTIC(NumInstrumentedReads, "Number of instrumented reads");
STATISTIC(NumInstrumentedWrites, "Number of instrumented writes");
STATISTIC(NumOptimizedAccessesToGlobalVar,
          "Number of optimized accesses to global vars");
STATISTIC(NumOptimizedAccessesToStackVar,
          "Number of optimized accesses to stack vars");

namespace {

/// This struct defines the shadow mapping using the rule:
///   shadow = (mem >> Scale) ADD-or-OR Offset.
/// If InGlobal is true, then
///   extern char __asan_shadow[];
///   shadow = (mem >> Scale) + &__asan_shadow
struct ShadowMapping {
  int Scale;
  uint64_t Offset;
  bool OrShadowOffset;
  bool InGlobal;
};

} // end anonymous namespace

static ShadowMapping getShadowMapping(const Triple &TargetTriple, int LongSize,
                                      bool IsKasan) {
  bool IsAndroid = TargetTriple.isAndroid();
  bool IsIOS = TargetTriple.isiOS() || TargetTriple.isWatchOS() ||
               TargetTriple.isDriverKit();
  bool IsMacOS = TargetTriple.isMacOSX();
  bool IsFreeBSD = TargetTriple.isOSFreeBSD();
  bool IsNetBSD = TargetTriple.isOSNetBSD();
  bool IsPS = TargetTriple.isPS();
  bool IsLinux = TargetTriple.isOSLinux();
  bool IsPPC64 = TargetTriple.getArch() == Triple::ppc64 ||
                 TargetTriple.getArch() == Triple::ppc64le;
  bool IsSystemZ = TargetTriple.getArch() == Triple::systemz;
  bool IsX86_64 = TargetTriple.getArch() == Triple::x86_64;
  bool IsMIPSN32ABI = TargetTriple.getEnvironment() == Triple::GNUABIN32;
  bool IsMIPS32 = TargetTriple.isMIPS32();
  bool IsMIPS64 = TargetTriple.isMIPS64();
  bool IsArmOrThumb = TargetTriple.isARM() || TargetTriple.isThumb();
  bool IsAArch64 = TargetTriple.getArch() == Triple::aarch64;
  bool IsLoongArch64 = TargetTriple.getArch() == Triple::loongarch64;
  bool IsRISCV64 = TargetTriple.getArch() == Triple::riscv64;
  bool IsWindows = TargetTriple.isOSWindows();
  bool IsFuchsia = TargetTriple.isOSFuchsia();
  bool IsEmscripten = TargetTriple.isOSEmscripten();
  bool IsAMDGPU = TargetTriple.isAMDGPU();

  ShadowMapping Mapping;

  Mapping.Scale = kDefaultShadowScale;
  if (ClMappingScale.getNumOccurrences() > 0) {
    Mapping.Scale = ClMappingScale;
  }

  if (LongSize == 32) {
    if (IsAndroid)
      Mapping.Offset = kDynamicShadowSentinel;
    else if (IsMIPSN32ABI)
      Mapping.Offset = kMIPS_ShadowOffsetN32;
    else if (IsMIPS32)
      Mapping.Offset = kMIPS32_ShadowOffset32;
    else if (IsFreeBSD)
      Mapping.Offset = kFreeBSD_ShadowOffset32;
    else if (IsNetBSD)
      Mapping.Offset = kNetBSD_ShadowOffset32;
    else if (IsIOS)
      Mapping.Offset = kDynamicShadowSentinel;
    else if (IsWindows)
      Mapping.Offset = kWindowsShadowOffset32;
    else if (IsEmscripten)
      Mapping.Offset = kEmscriptenShadowOffset;
    else
      Mapping.Offset = kDefaultShadowOffset32;
  } else {  // LongSize == 64
    // Fuchsia is always PIE, which means that the beginning of the address
    // space is always available.
    if (IsFuchsia)
      Mapping.Offset = 0;
    else if (IsPPC64)
      Mapping.Offset = kPPC64_ShadowOffset64;
    else if (IsSystemZ)
      Mapping.Offset = kSystemZ_ShadowOffset64;
    else if (IsFreeBSD && IsAArch64)
        Mapping.Offset = kFreeBSDAArch64_ShadowOffset64;
    else if (IsFreeBSD && !IsMIPS64) {
      if (IsKasan)
        Mapping.Offset = kFreeBSDKasan_ShadowOffset64;
      else
        Mapping.Offset = kFreeBSD_ShadowOffset64;
    } else if (IsNetBSD) {
      if (IsKasan)
        Mapping.Offset = kNetBSDKasan_ShadowOffset64;
      else
        Mapping.Offset = kNetBSD_ShadowOffset64;
    } else if (IsPS)
      Mapping.Offset = kPS_ShadowOffset64;
    else if (IsLinux && IsX86_64) {
      if (IsKasan)
        Mapping.Offset = kLinuxKasan_ShadowOffset64;
      else
        Mapping.Offset = (kSmallX86_64ShadowOffsetBase &
                          (kSmallX86_64ShadowOffsetAlignMask << Mapping.Scale));
    } else if (IsWindows && IsX86_64) {
      Mapping.Offset = kWindowsShadowOffset64;
    } else if (IsMIPS64)
      Mapping.Offset = kMIPS64_ShadowOffset64;
    else if (IsIOS)
      Mapping.Offset = kDynamicShadowSentinel;
    else if (IsMacOS && IsAArch64)
      Mapping.Offset = kDynamicShadowSentinel;
    else if (IsAArch64)
      Mapping.Offset = kAArch64_ShadowOffset64;
    else if (IsLoongArch64)
      Mapping.Offset = kLoongArch64_ShadowOffset64;
    else if (IsRISCV64)
      Mapping.Offset = kRISCV64_ShadowOffset64;
    else if (IsAMDGPU)
      Mapping.Offset = (kSmallX86_64ShadowOffsetBase &
                        (kSmallX86_64ShadowOffsetAlignMask << Mapping.Scale));
    else
      Mapping.Offset = kDefaultShadowOffset64;
  }

  if (ClForceDynamicShadow) {
    Mapping.Offset = kDynamicShadowSentinel;
  }

  if (ClMappingOffset.getNumOccurrences() > 0) {
    Mapping.Offset = ClMappingOffset;
  }

  // OR-ing shadow offset if more efficient (at least on x86) if the offset
  // is a power of two, but on ppc64 and loongarch64 we have to use add since
  // the shadow offset is not necessarily 1/8-th of the address space.  On
  // SystemZ, we could OR the constant in a single instruction, but it's more
  // efficient to load it once and use indexed addressing.
  Mapping.OrShadowOffset = !IsAArch64 && !IsPPC64 && !IsSystemZ && !IsPS &&
                           !IsRISCV64 && !IsLoongArch64 &&
                           !(Mapping.Offset & (Mapping.Offset - 1)) &&
                           Mapping.Offset != kDynamicShadowSentinel;
  bool IsAndroidWithIfuncSupport =
      IsAndroid && !TargetTriple.isAndroidVersionLT(21);
  Mapping.InGlobal = ClWithIfunc && IsAndroidWithIfuncSupport && IsArmOrThumb;

  return Mapping;
}

namespace llvm {
void getAddressSanitizerParams(const Triple &TargetTriple, int LongSize,
                               bool IsKasan, uint64_t *ShadowBase,
                               int *MappingScale, bool *OrShadowOffset) {
  auto Mapping = getShadowMapping(TargetTriple, LongSize, IsKasan);
  *ShadowBase = Mapping.Offset;
  *MappingScale = Mapping.Scale;
  *OrShadowOffset = Mapping.OrShadowOffset;
}

ASanAccessInfo::ASanAccessInfo(int32_t Packed)
    : Packed(Packed),
      AccessSizeIndex((Packed >> kAccessSizeIndexShift) & kAccessSizeIndexMask),
      IsWrite((Packed >> kIsWriteShift) & kIsWriteMask),
      CompileKernel((Packed >> kCompileKernelShift) & kCompileKernelMask) {}

ASanAccessInfo::ASanAccessInfo(bool IsWrite, bool CompileKernel,
                               uint8_t AccessSizeIndex)
    : Packed((IsWrite << kIsWriteShift) +
             (CompileKernel << kCompileKernelShift) +
             (AccessSizeIndex << kAccessSizeIndexShift)),
      AccessSizeIndex(AccessSizeIndex), IsWrite(IsWrite),
      CompileKernel(CompileKernel) {}

} // namespace llvm

static uint64_t getRedzoneSizeForScale(int MappingScale) {
  // Redzone used for stack and globals is at least 32 bytes.
  // For scales 6 and 7, the redzone has to be 64 and 128 bytes respectively.
  return std::max(32U, 1U << MappingScale);
}

static uint64_t GetCtorAndDtorPriority(Triple &TargetTriple) {
  if (TargetTriple.isOSEmscripten()) {
    return kAsanEmscriptenCtorAndDtorPriority;
  } else {
    return kAsanCtorAndDtorPriority;
  }
}

namespace {

/// AddressSanitizer: instrument the code in module to find memory bugs.
struct AddressSanitizer {
  AddressSanitizer(Module &M, const StackSafetyGlobalInfo *SSGI, TaskInfo *TI,
                   bool CompileKernel = false, bool Recover = false,
                   bool UseAfterScope = false,
                   AsanDetectStackUseAfterReturnMode UseAfterReturn =
                       AsanDetectStackUseAfterReturnMode::Runtime)
      : CompileKernel(ClEnableKasan.getNumOccurrences() > 0 ? ClEnableKasan
                                                            : CompileKernel),
        Recover(ClRecover.getNumOccurrences() > 0 ? ClRecover : Recover),
        UseAfterScope(UseAfterScope || ClUseAfterScope),
        UseAfterReturn(ClUseAfterReturn.getNumOccurrences() ? ClUseAfterReturn
                                                            : UseAfterReturn),
<<<<<<< HEAD
        SSGI(SSGI), TI(TI) {
=======
        TI(TI), SSGI(SSGI) {
>>>>>>> 9c235e1d
    C = &(M.getContext());
    LongSize = M.getDataLayout().getPointerSizeInBits();
    IntptrTy = Type::getIntNTy(*C, LongSize);
    Int8PtrTy = Type::getInt8PtrTy(*C);
    Int32Ty = Type::getInt32Ty(*C);
    TargetTriple = Triple(M.getTargetTriple());

    Mapping = getShadowMapping(TargetTriple, LongSize, this->CompileKernel);

    assert(this->UseAfterReturn != AsanDetectStackUseAfterReturnMode::Invalid);
  }

  uint64_t getAllocaSizeInBytes(const AllocaInst &AI) const {
    uint64_t ArraySize = 1;
    if (AI.isArrayAllocation()) {
      const ConstantInt *CI = dyn_cast<ConstantInt>(AI.getArraySize());
      assert(CI && "non-constant array size");
      ArraySize = CI->getZExtValue();
    }
    Type *Ty = AI.getAllocatedType();
    uint64_t SizeInBytes =
        AI.getModule()->getDataLayout().getTypeAllocSize(Ty);
    return SizeInBytes * ArraySize;
  }

  /// Check if we want (and can) handle this alloca.
  bool isInterestingAlloca(const AllocaInst &AI);

  bool ignoreAccess(Instruction *Inst, Value *Ptr);
  void getInterestingMemoryOperands(
      Instruction *I, SmallVectorImpl<InterestingMemoryOperand> &Interesting);

  void instrumentMop(ObjectSizeOffsetVisitor &ObjSizeVis,
                     InterestingMemoryOperand &O, bool UseCalls,
                     const DataLayout &DL);
  void instrumentPointerComparisonOrSubtraction(Instruction *I);
  void instrumentAddress(Instruction *OrigIns, Instruction *InsertBefore,
                         Value *Addr, uint32_t TypeSize, bool IsWrite,
                         Value *SizeArgument, bool UseCalls, uint32_t Exp);
  Instruction *instrumentAMDGPUAddress(Instruction *OrigIns,
                                       Instruction *InsertBefore, Value *Addr,
                                       uint32_t TypeSize, bool IsWrite,
                                       Value *SizeArgument);
  void instrumentUnusualSizeOrAlignment(Instruction *I,
                                        Instruction *InsertBefore, Value *Addr,
                                        uint32_t TypeSize, bool IsWrite,
                                        Value *SizeArgument, bool UseCalls,
                                        uint32_t Exp);
  Value *createSlowPathCmp(IRBuilder<> &IRB, Value *AddrLong,
                           Value *ShadowValue, uint32_t TypeSize);
  Instruction *generateCrashCode(Instruction *InsertBefore, Value *Addr,
                                 bool IsWrite, size_t AccessSizeIndex,
                                 Value *SizeArgument, uint32_t Exp);
  void instrumentMemIntrinsic(MemIntrinsic *MI);
  Value *memToShadow(Value *Shadow, IRBuilder<> &IRB);
  bool suppressInstrumentationSiteForDebug(int &Instrumented);
  bool instrumentFunction(Function &F, const TargetLibraryInfo *TLI);
  bool maybeInsertAsanInitAtFunctionEntry(Function &F);
  bool maybeInsertDynamicShadowAtFunctionEntry(Function &F);
  void markEscapedLocalAllocas(Function &F);

private:
  friend struct FunctionStackPoisoner;

  void initializeCallbacks(Module &M, const TargetLibraryInfo *TLI);

  bool LooksLikeCodeInBug11395(Instruction *I);
  bool GlobalIsLinkerInitialized(GlobalVariable *G);
  bool isSafeAccess(ObjectSizeOffsetVisitor &ObjSizeVis, Value *Addr,
                    uint64_t TypeSize) const;

  /// Helper to cleanup per-function state.
  struct FunctionStateRAII {
    AddressSanitizer *Pass;

    FunctionStateRAII(AddressSanitizer *Pass) : Pass(Pass) {
      assert(Pass->ProcessedAllocas.empty() &&
             "last pass forgot to clear cache");
      assert(!Pass->LocalDynamicShadow);
    }

    ~FunctionStateRAII() {
      Pass->LocalDynamicShadow = nullptr;
      Pass->ProcessedAllocas.clear();
    }
  };

  LLVMContext *C;
  Triple TargetTriple;
  int LongSize;
  bool CompileKernel;
  bool Recover;
  bool UseAfterScope;
  AsanDetectStackUseAfterReturnMode UseAfterReturn;
  Type *IntptrTy;
  Type *Int8PtrTy;
  Type *Int32Ty;
  ShadowMapping Mapping;
  FunctionCallee AsanHandleNoReturnFunc;
  FunctionCallee AsanPtrCmpFunction, AsanPtrSubFunction;
  Constant *AsanShadowGlobal;

  // Analyses
  TaskInfo *TI;

  // These arrays is indexed by AccessIsWrite, Experiment and log2(AccessSize).
  FunctionCallee AsanErrorCallback[2][2][kNumberOfAccessSizes];
  FunctionCallee AsanMemoryAccessCallback[2][2][kNumberOfAccessSizes];

  // These arrays is indexed by AccessIsWrite and Experiment.
  FunctionCallee AsanErrorCallbackSized[2][2];
  FunctionCallee AsanMemoryAccessCallbackSized[2][2];

  FunctionCallee AsanMemmove, AsanMemcpy, AsanMemset;
  Value *LocalDynamicShadow = nullptr;
  const StackSafetyGlobalInfo *SSGI;
  DenseMap<const AllocaInst *, bool> ProcessedAllocas;

  FunctionCallee AMDGPUAddressShared;
  FunctionCallee AMDGPUAddressPrivate;
};

class ModuleAddressSanitizer {
public:
  ModuleAddressSanitizer(Module &M, bool CompileKernel = false,
                         bool Recover = false, bool UseGlobalsGC = true,
                         bool UseOdrIndicator = true,
                         AsanDtorKind DestructorKind = AsanDtorKind::Global,
                         AsanCtorKind ConstructorKind = AsanCtorKind::Global)
      : CompileKernel(ClEnableKasan.getNumOccurrences() > 0 ? ClEnableKasan
                                                            : CompileKernel),
        Recover(ClRecover.getNumOccurrences() > 0 ? ClRecover : Recover),
        UseGlobalsGC(UseGlobalsGC && ClUseGlobalsGC && !this->CompileKernel),
        // Enable aliases as they should have no downside with ODR indicators.
        UsePrivateAlias(ClUsePrivateAlias.getNumOccurrences() > 0
                            ? ClUsePrivateAlias
                            : UseOdrIndicator),
        UseOdrIndicator(ClUseOdrIndicator.getNumOccurrences() > 0
                            ? ClUseOdrIndicator
                            : UseOdrIndicator),
        // Not a typo: ClWithComdat is almost completely pointless without
        // ClUseGlobalsGC (because then it only works on modules without
        // globals, which are rare); it is a prerequisite for ClUseGlobalsGC;
        // and both suffer from gold PR19002 for which UseGlobalsGC constructor
        // argument is designed as workaround. Therefore, disable both
        // ClWithComdat and ClUseGlobalsGC unless the frontend says it's ok to
        // do globals-gc.
        UseCtorComdat(UseGlobalsGC && ClWithComdat && !this->CompileKernel),
        DestructorKind(DestructorKind),
        ConstructorKind(ConstructorKind) {
    C = &(M.getContext());
    int LongSize = M.getDataLayout().getPointerSizeInBits();
    IntptrTy = Type::getIntNTy(*C, LongSize);
    TargetTriple = Triple(M.getTargetTriple());
    Mapping = getShadowMapping(TargetTriple, LongSize, this->CompileKernel);

    if (ClOverrideDestructorKind != AsanDtorKind::Invalid)
      this->DestructorKind = ClOverrideDestructorKind;
    assert(this->DestructorKind != AsanDtorKind::Invalid);
  }

  bool instrumentModule(Module &);

private:
  void initializeCallbacks(Module &M);

  bool InstrumentGlobals(IRBuilder<> &IRB, Module &M, bool *CtorComdat);
  void InstrumentGlobalsCOFF(IRBuilder<> &IRB, Module &M,
                             ArrayRef<GlobalVariable *> ExtendedGlobals,
                             ArrayRef<Constant *> MetadataInitializers);
  void InstrumentGlobalsELF(IRBuilder<> &IRB, Module &M,
                            ArrayRef<GlobalVariable *> ExtendedGlobals,
                            ArrayRef<Constant *> MetadataInitializers,
                            const std::string &UniqueModuleId);
  void InstrumentGlobalsMachO(IRBuilder<> &IRB, Module &M,
                              ArrayRef<GlobalVariable *> ExtendedGlobals,
                              ArrayRef<Constant *> MetadataInitializers);
  void
  InstrumentGlobalsWithMetadataArray(IRBuilder<> &IRB, Module &M,
                                     ArrayRef<GlobalVariable *> ExtendedGlobals,
                                     ArrayRef<Constant *> MetadataInitializers);

  GlobalVariable *CreateMetadataGlobal(Module &M, Constant *Initializer,
                                       StringRef OriginalName);
  void SetComdatForGlobalMetadata(GlobalVariable *G, GlobalVariable *Metadata,
                                  StringRef InternalSuffix);
  Instruction *CreateAsanModuleDtor(Module &M);

  const GlobalVariable *getExcludedAliasedGlobal(const GlobalAlias &GA) const;
  bool shouldInstrumentGlobal(GlobalVariable *G) const;
  bool ShouldUseMachOGlobalsSection() const;
  StringRef getGlobalMetadataSection() const;
  void poisonOneInitializer(Function &GlobalInit, GlobalValue *ModuleName);
  void createInitializerPoisonCalls(Module &M, GlobalValue *ModuleName);
  uint64_t getMinRedzoneSizeForGlobal() const {
    return getRedzoneSizeForScale(Mapping.Scale);
  }
  uint64_t getRedzoneSizeForGlobal(uint64_t SizeInBytes) const;
  int GetAsanVersion(const Module &M) const;

  bool CompileKernel;
  bool Recover;
  bool UseGlobalsGC;
  bool UsePrivateAlias;
  bool UseOdrIndicator;
  bool UseCtorComdat;
  AsanDtorKind DestructorKind;
  AsanCtorKind ConstructorKind;
  Type *IntptrTy;
  LLVMContext *C;
  Triple TargetTriple;
  ShadowMapping Mapping;
  FunctionCallee AsanPoisonGlobals;
  FunctionCallee AsanUnpoisonGlobals;
  FunctionCallee AsanRegisterGlobals;
  FunctionCallee AsanUnregisterGlobals;
  FunctionCallee AsanRegisterImageGlobals;
  FunctionCallee AsanUnregisterImageGlobals;
  FunctionCallee AsanRegisterElfGlobals;
  FunctionCallee AsanUnregisterElfGlobals;

  Function *AsanCtorFunction = nullptr;
  Function *AsanDtorFunction = nullptr;
};

// Stack poisoning does not play well with exception handling.
// When an exception is thrown, we essentially bypass the code
// that unpoisones the stack. This is why the run-time library has
// to intercept __cxa_throw (as well as longjmp, etc) and unpoison the entire
// stack in the interceptor. This however does not work inside the
// actual function which catches the exception. Most likely because the
// compiler hoists the load of the shadow value somewhere too high.
// This causes asan to report a non-existing bug on 453.povray.
// It sounds like an LLVM bug.
struct FunctionStackPoisoner : public InstVisitor<FunctionStackPoisoner> {
  Function &F;
  AddressSanitizer &ASan;
  DIBuilder DIB;
  LLVMContext *C;
  Type *IntptrTy;
  Type *IntptrPtrTy;
  ShadowMapping Mapping;

  SmallVector<AllocaInst *, 16> AllocaVec;
  SmallVector<AllocaInst *, 16> StaticAllocasToMoveUp;
  SmallVector<Instruction *, 8> RetVec;

  FunctionCallee AsanStackMallocFunc[kMaxAsanStackMallocSizeClass + 1],
      AsanStackFreeFunc[kMaxAsanStackMallocSizeClass + 1];
  FunctionCallee AsanSetShadowFunc[0x100] = {};
  FunctionCallee AsanPoisonStackMemoryFunc, AsanUnpoisonStackMemoryFunc;
  FunctionCallee AsanAllocaPoisonFunc, AsanAllocasUnpoisonFunc;

  // Stores a place and arguments of poisoning/unpoisoning call for alloca.
  struct AllocaPoisonCall {
    IntrinsicInst *InsBefore;
    AllocaInst *AI;
    uint64_t Size;
    bool DoPoison;
  };
  SmallVector<AllocaPoisonCall, 8> DynamicAllocaPoisonCallVec;
  SmallVector<AllocaPoisonCall, 8> StaticAllocaPoisonCallVec;
  bool HasUntracedLifetimeIntrinsic = false;

  SmallVector<AllocaInst *, 1> DynamicAllocaVec;
  SmallVector<IntrinsicInst *, 1> StackRestoreVec;
  AllocaInst *DynamicAllocaLayout = nullptr;
  IntrinsicInst *LocalEscapeCall = nullptr;

  bool HasInlineAsm = false;
  bool HasReturnsTwiceCall = false;
  bool PoisonStack;

  FunctionStackPoisoner(Function &F, AddressSanitizer &ASan)
      : F(F), ASan(ASan), DIB(*F.getParent(), /*AllowUnresolved*/ false),
        C(ASan.C), IntptrTy(ASan.IntptrTy),
        IntptrPtrTy(PointerType::get(IntptrTy, 0)), Mapping(ASan.Mapping),
        PoisonStack(ClStack &&
                    !Triple(F.getParent()->getTargetTriple()).isAMDGPU()) {}

  bool runOnFunction() {
    if (!PoisonStack)
      return false;

    if (ClRedzoneByvalArgs)
      copyArgsPassedByValToAllocas();

    // Collect alloca, ret, lifetime instructions etc.
    for (BasicBlock *BB : depth_first(&F.getEntryBlock())) visit(*BB);

    if (AllocaVec.empty() && DynamicAllocaVec.empty()) return false;

    initializeCallbacks(*F.getParent());

    if (HasUntracedLifetimeIntrinsic) {
      // If there are lifetime intrinsics which couldn't be traced back to an
      // alloca, we may not know exactly when a variable enters scope, and
      // therefore should "fail safe" by not poisoning them.
      StaticAllocaPoisonCallVec.clear();
      DynamicAllocaPoisonCallVec.clear();
    }

    processDynamicAllocas();
    processStaticAllocas();

    if (ClDebugStack) {
      LLVM_DEBUG(dbgs() << F);
    }
    return true;
  }

  // Arguments marked with the "byval" attribute are implicitly copied without
  // using an alloca instruction.  To produce redzones for those arguments, we
  // copy them a second time into memory allocated with an alloca instruction.
  void copyArgsPassedByValToAllocas();

  // Finds all Alloca instructions and puts
  // poisoned red zones around all of them.
  // Then unpoison everything back before the function returns.
  void processStaticAllocas();
  void processDynamicAllocas();

  void createDynamicAllocasInitStorage();

  // ----------------------- Visitors.
  /// Collect all Ret instructions, or the musttail call instruction if it
  /// precedes the return instruction.
  void visitReturnInst(ReturnInst &RI) {
    if (CallInst *CI = RI.getParent()->getTerminatingMustTailCall())
      RetVec.push_back(CI);
    else
      RetVec.push_back(&RI);
  }

  /// Collect all Resume instructions.
  void visitResumeInst(ResumeInst &RI) { RetVec.push_back(&RI); }

  /// Collect all CatchReturnInst instructions.
  void visitCleanupReturnInst(CleanupReturnInst &CRI) { RetVec.push_back(&CRI); }

  void unpoisonDynamicAllocasBeforeInst(Instruction *InstBefore,
                                        Value *SavedStack) {
    IRBuilder<> IRB(InstBefore);
    Value *DynamicAreaPtr = IRB.CreatePtrToInt(SavedStack, IntptrTy);
    // When we insert _asan_allocas_unpoison before @llvm.stackrestore, we
    // need to adjust extracted SP to compute the address of the most recent
    // alloca. We have a special @llvm.get.dynamic.area.offset intrinsic for
    // this purpose.
    if (!isa<ReturnInst>(InstBefore)) {
      Function *DynamicAreaOffsetFunc = Intrinsic::getDeclaration(
          InstBefore->getModule(), Intrinsic::get_dynamic_area_offset,
          {IntptrTy});

      Value *DynamicAreaOffset = IRB.CreateCall(DynamicAreaOffsetFunc, {});

      DynamicAreaPtr = IRB.CreateAdd(IRB.CreatePtrToInt(SavedStack, IntptrTy),
                                     DynamicAreaOffset);
    }

    IRB.CreateCall(
        AsanAllocasUnpoisonFunc,
        {IRB.CreateLoad(IntptrTy, DynamicAllocaLayout), DynamicAreaPtr});
  }

  // Unpoison dynamic allocas redzones.
  void unpoisonDynamicAllocas() {
    for (Instruction *Ret : RetVec)
      unpoisonDynamicAllocasBeforeInst(Ret, DynamicAllocaLayout);

    for (Instruction *StackRestoreInst : StackRestoreVec)
      unpoisonDynamicAllocasBeforeInst(StackRestoreInst,
                                       StackRestoreInst->getOperand(0));
  }

  // Deploy and poison redzones around dynamic alloca call. To do this, we
  // should replace this call with another one with changed parameters and
  // replace all its uses with new address, so
  //   addr = alloca type, old_size, align
  // is replaced by
  //   new_size = (old_size + additional_size) * sizeof(type)
  //   tmp = alloca i8, new_size, max(align, 32)
  //   addr = tmp + 32 (first 32 bytes are for the left redzone).
  // Additional_size is added to make new memory allocation contain not only
  // requested memory, but also left, partial and right redzones.
  void handleDynamicAllocaCall(AllocaInst *AI);

  /// Collect Alloca instructions we want (and can) handle.
  void visitAllocaInst(AllocaInst &AI) {
    if (!ASan.isInterestingAlloca(AI)) {
      if (AI.isStaticAlloca()) {
        // Skip over allocas that are present *before* the first instrumented
        // alloca, we don't want to move those around.
        if (AllocaVec.empty())
          return;

        StaticAllocasToMoveUp.push_back(&AI);
      }
      return;
    }

    if (!AI.isStaticAlloca())
      DynamicAllocaVec.push_back(&AI);
    else
      AllocaVec.push_back(&AI);
  }

  /// Collect lifetime intrinsic calls to check for use-after-scope
  /// errors.
  void visitIntrinsicInst(IntrinsicInst &II) {
    Intrinsic::ID ID = II.getIntrinsicID();
    if (ID == Intrinsic::stackrestore) StackRestoreVec.push_back(&II);
    if (ID == Intrinsic::localescape) LocalEscapeCall = &II;
    if (!ASan.UseAfterScope)
      return;
    if (!II.isLifetimeStartOrEnd())
      return;
    // Found lifetime intrinsic, add ASan instrumentation if necessary.
    auto *Size = cast<ConstantInt>(II.getArgOperand(0));
    // If size argument is undefined, don't do anything.
    if (Size->isMinusOne()) return;
    // Check that size doesn't saturate uint64_t and can
    // be stored in IntptrTy.
    const uint64_t SizeValue = Size->getValue().getLimitedValue();
    if (SizeValue == ~0ULL ||
        !ConstantInt::isValueValidForType(IntptrTy, SizeValue))
      return;
    // Find alloca instruction that corresponds to llvm.lifetime argument.
    // Currently we can only handle lifetime markers pointing to the
    // beginning of the alloca.
    AllocaInst *AI = findAllocaForValue(II.getArgOperand(1), true);
    if (!AI) {
      HasUntracedLifetimeIntrinsic = true;
      return;
    }
    // We're interested only in allocas we can handle.
    if (!ASan.isInterestingAlloca(*AI))
      return;
    bool DoPoison = (ID == Intrinsic::lifetime_end);
    AllocaPoisonCall APC = {&II, AI, SizeValue, DoPoison};
    if (AI->isStaticAlloca())
      StaticAllocaPoisonCallVec.push_back(APC);
    else if (ClInstrumentDynamicAllocas)
      DynamicAllocaPoisonCallVec.push_back(APC);
  }

  void visitCallBase(CallBase &CB) {
    if (CallInst *CI = dyn_cast<CallInst>(&CB)) {
      HasInlineAsm |= CI->isInlineAsm() && &CB != ASan.LocalDynamicShadow;
      HasReturnsTwiceCall |= CI->canReturnTwice();
    }
  }

  // ---------------------- Helpers.
  void initializeCallbacks(Module &M);

  // Copies bytes from ShadowBytes into shadow memory for indexes where
  // ShadowMask is not zero. If ShadowMask[i] is zero, we assume that
  // ShadowBytes[i] is constantly zero and doesn't need to be overwritten.
  void copyToShadow(ArrayRef<uint8_t> ShadowMask, ArrayRef<uint8_t> ShadowBytes,
                    IRBuilder<> &IRB, Value *ShadowBase);
  void copyToShadow(ArrayRef<uint8_t> ShadowMask, ArrayRef<uint8_t> ShadowBytes,
                    size_t Begin, size_t End, IRBuilder<> &IRB,
                    Value *ShadowBase);
  void copyToShadowInline(ArrayRef<uint8_t> ShadowMask,
                          ArrayRef<uint8_t> ShadowBytes, size_t Begin,
                          size_t End, IRBuilder<> &IRB, Value *ShadowBase);

  void poisonAlloca(Value *V, uint64_t Size, IRBuilder<> &IRB, bool DoPoison);

  Value *createAllocaForLayout(IRBuilder<> &IRB, const ASanStackFrameLayout &L,
                               bool Dynamic);
  PHINode *createPHI(IRBuilder<> &IRB, Value *Cond, Value *ValueIfTrue,
                     Instruction *ThenTerm, Value *ValueIfFalse);
};

} // end anonymous namespace

void AddressSanitizerPass::printPipeline(
    raw_ostream &OS, function_ref<StringRef(StringRef)> MapClassName2PassName) {
  static_cast<PassInfoMixin<AddressSanitizerPass> *>(this)->printPipeline(
      OS, MapClassName2PassName);
  OS << "<";
  if (Options.CompileKernel)
    OS << "kernel";
  OS << ">";
}

AddressSanitizerPass::AddressSanitizerPass(
    const AddressSanitizerOptions &Options, bool UseGlobalGC,
    bool UseOdrIndicator, AsanDtorKind DestructorKind,
    AsanCtorKind ConstructorKind)
    : Options(Options), UseGlobalGC(UseGlobalGC),
      UseOdrIndicator(UseOdrIndicator), DestructorKind(DestructorKind),
      ConstructorKind(ClConstructorKind) {}

PreservedAnalyses AddressSanitizerPass::run(Module &M,
                                            ModuleAnalysisManager &MAM) {
  ModuleAddressSanitizer ModuleSanitizer(M, Options.CompileKernel,
                                         Options.Recover, UseGlobalGC,
                                         UseOdrIndicator, DestructorKind,
                                         ConstructorKind);
  bool Modified = false;
  auto &FAM = MAM.getResult<FunctionAnalysisManagerModuleProxy>(M).getManager();
  const StackSafetyGlobalInfo *const SSGI =
      ClUseStackSafety ? &MAM.getResult<StackSafetyGlobalAnalysis>(M) : nullptr;
  for (Function &F : M) {
    TaskInfo *TI = nullptr;
    if (!F.empty())
      TI = &FAM.getResult<TaskAnalysis>(F);
<<<<<<< HEAD
    AddressSanitizer FunctionSanitizer(
        M, SSGI, TI, Options.CompileKernel, Options.Recover,
        Options.UseAfterScope, Options.UseAfterReturn);
=======
    AddressSanitizer FunctionSanitizer(M, SSGI, TI, Options.CompileKernel,
                                       Options.Recover, Options.UseAfterScope,
                                       Options.UseAfterReturn);
>>>>>>> 9c235e1d
    const TargetLibraryInfo &TLI = FAM.getResult<TargetLibraryAnalysis>(F);
    Modified |= FunctionSanitizer.instrumentFunction(F, &TLI);
  }
  Modified |= ModuleSanitizer.instrumentModule(M);
  if (!Modified)
    return PreservedAnalyses::all();

  PreservedAnalyses PA = PreservedAnalyses::none();
  // GlobalsAA is considered stateless and does not get invalidated unless
  // explicitly invalidated; PreservedAnalyses::none() is not enough. Sanitizers
  // make changes that require GlobalsAA to be invalidated.
  PA.abandon<GlobalsAA>();
  return PA;
}

static size_t TypeSizeToSizeIndex(uint32_t TypeSize) {
  size_t Res = countTrailingZeros(TypeSize / 8);
  assert(Res < kNumberOfAccessSizes);
  return Res;
}

/// Check if \p G has been created by a trusted compiler pass.
static bool GlobalWasGeneratedByCompiler(GlobalVariable *G) {
  // Do not instrument @llvm.global_ctors, @llvm.used, etc.
  if (G->getName().startswith("llvm.") ||
      // Do not instrument gcov counter arrays.
      G->getName().startswith("__llvm_gcov_ctr") ||
      // Do not instrument rtti proxy symbols for function sanitizer.
      G->getName().startswith("__llvm_rtti_proxy"))
    return true;

  // Do not instrument asan globals.
  if (G->getName().startswith(kAsanGenPrefix) ||
      G->getName().startswith(kSanCovGenPrefix) ||
      G->getName().startswith(kODRGenPrefix))
    return true;

  return false;
}

static bool isUnsupportedAMDGPUAddrspace(Value *Addr) {
  Type *PtrTy = cast<PointerType>(Addr->getType()->getScalarType());
  unsigned int AddrSpace = PtrTy->getPointerAddressSpace();
  if (AddrSpace == 3 || AddrSpace == 5)
    return true;
  return false;
}

Value *AddressSanitizer::memToShadow(Value *Shadow, IRBuilder<> &IRB) {
  // Shadow >> scale
  Shadow = IRB.CreateLShr(Shadow, Mapping.Scale);
  if (Mapping.Offset == 0) return Shadow;
  // (Shadow >> scale) | offset
  Value *ShadowBase;
  if (LocalDynamicShadow)
    ShadowBase = LocalDynamicShadow;
  else
    ShadowBase = ConstantInt::get(IntptrTy, Mapping.Offset);
  if (Mapping.OrShadowOffset)
    return IRB.CreateOr(Shadow, ShadowBase);
  else
    return IRB.CreateAdd(Shadow, ShadowBase);
}

// Instrument memset/memmove/memcpy
void AddressSanitizer::instrumentMemIntrinsic(MemIntrinsic *MI) {
  IRBuilder<> IRB(MI);
  if (isa<MemTransferInst>(MI)) {
    IRB.CreateCall(
        isa<MemMoveInst>(MI) ? AsanMemmove : AsanMemcpy,
        {IRB.CreatePointerCast(MI->getOperand(0), IRB.getInt8PtrTy()),
         IRB.CreatePointerCast(MI->getOperand(1), IRB.getInt8PtrTy()),
         IRB.CreateIntCast(MI->getOperand(2), IntptrTy, false)});
  } else if (isa<MemSetInst>(MI)) {
    IRB.CreateCall(
        AsanMemset,
        {IRB.CreatePointerCast(MI->getOperand(0), IRB.getInt8PtrTy()),
         IRB.CreateIntCast(MI->getOperand(1), IRB.getInt32Ty(), false),
         IRB.CreateIntCast(MI->getOperand(2), IntptrTy, false)});
  }
  MI->eraseFromParent();
}

/// Check if we want (and can) handle this alloca.
bool AddressSanitizer::isInterestingAlloca(const AllocaInst &AI) {
  auto PreviouslySeenAllocaInfo = ProcessedAllocas.find(&AI);

  if (PreviouslySeenAllocaInfo != ProcessedAllocas.end())
    return PreviouslySeenAllocaInfo->getSecond();

  bool IsInteresting =
      (AI.getAllocatedType()->isSized() &&
       // alloca() may be called with 0 size, ignore it.
       ((!AI.isStaticAlloca()) || getAllocaSizeInBytes(AI) > 0) &&
       // We are only interested in allocas not promotable to registers.
       // Promotable allocas are common under -O0.
       (!ClSkipPromotableAllocas || !isAllocaPromotable(&AI)) &&
       (!ClSkipPromotableAllocas ||
        (TI->isSerial() || !TI->isAllocaParallelPromotable(&AI))) &&
       // inalloca allocas are not treated as static, and we don't want
       // dynamic alloca instrumentation for them as well.
       !AI.isUsedWithInAlloca() &&
       // swifterror allocas are register promoted by ISel
       !AI.isSwiftError() &&
       // safe allocas are not interesting
       !(SSGI && SSGI->isSafe(AI)));

  ProcessedAllocas[&AI] = IsInteresting;
  return IsInteresting;
}

bool AddressSanitizer::ignoreAccess(Instruction *Inst, Value *Ptr) {
  // Instrument accesses from different address spaces only for AMDGPU.
  Type *PtrTy = cast<PointerType>(Ptr->getType()->getScalarType());
  if (PtrTy->getPointerAddressSpace() != 0 &&
      !(TargetTriple.isAMDGPU() && !isUnsupportedAMDGPUAddrspace(Ptr)))
    return true;

  // Ignore swifterror addresses.
  // swifterror memory addresses are mem2reg promoted by instruction
  // selection. As such they cannot have regular uses like an instrumentation
  // function and it makes no sense to track them as memory.
  if (Ptr->isSwiftError())
    return true;

  // Treat memory accesses to promotable allocas as non-interesting since they
  // will not cause memory violations. This greatly speeds up the instrumented
  // executable at -O0.
  if (auto AI = dyn_cast_or_null<AllocaInst>(Ptr))
    if (ClSkipPromotableAllocas && !isInterestingAlloca(*AI))
      return true;

  if (SSGI != nullptr && SSGI->stackAccessIsSafe(*Inst) &&
      findAllocaForValue(Ptr))
    return true;

  return false;
}

void AddressSanitizer::getInterestingMemoryOperands(
    Instruction *I, SmallVectorImpl<InterestingMemoryOperand> &Interesting) {
  // Do not instrument the load fetching the dynamic shadow address.
  if (LocalDynamicShadow == I)
    return;

  if (LoadInst *LI = dyn_cast<LoadInst>(I)) {
    if (!ClInstrumentReads || ignoreAccess(I, LI->getPointerOperand()))
      return;
    Interesting.emplace_back(I, LI->getPointerOperandIndex(), false,
                             LI->getType(), LI->getAlign());
  } else if (StoreInst *SI = dyn_cast<StoreInst>(I)) {
    if (!ClInstrumentWrites || ignoreAccess(I, SI->getPointerOperand()))
      return;
    Interesting.emplace_back(I, SI->getPointerOperandIndex(), true,
                             SI->getValueOperand()->getType(), SI->getAlign());
  } else if (AtomicRMWInst *RMW = dyn_cast<AtomicRMWInst>(I)) {
    if (!ClInstrumentAtomics || ignoreAccess(I, RMW->getPointerOperand()))
      return;
    Interesting.emplace_back(I, RMW->getPointerOperandIndex(), true,
                             RMW->getValOperand()->getType(), std::nullopt);
  } else if (AtomicCmpXchgInst *XCHG = dyn_cast<AtomicCmpXchgInst>(I)) {
    if (!ClInstrumentAtomics || ignoreAccess(I, XCHG->getPointerOperand()))
      return;
    Interesting.emplace_back(I, XCHG->getPointerOperandIndex(), true,
                             XCHG->getCompareOperand()->getType(),
                             std::nullopt);
  } else if (auto CI = dyn_cast<CallInst>(I)) {
    if (CI->getIntrinsicID() == Intrinsic::masked_load ||
        CI->getIntrinsicID() == Intrinsic::masked_store) {
      bool IsWrite = CI->getIntrinsicID() == Intrinsic::masked_store;
      // Masked store has an initial operand for the value.
      unsigned OpOffset = IsWrite ? 1 : 0;
      if (IsWrite ? !ClInstrumentWrites : !ClInstrumentReads)
        return;

      auto BasePtr = CI->getOperand(OpOffset);
      if (ignoreAccess(I, BasePtr))
        return;
      Type *Ty = IsWrite ? CI->getArgOperand(0)->getType() : CI->getType();
      MaybeAlign Alignment = Align(1);
      // Otherwise no alignment guarantees. We probably got Undef.
      if (auto *Op = dyn_cast<ConstantInt>(CI->getOperand(1 + OpOffset)))
        Alignment = Op->getMaybeAlignValue();
      Value *Mask = CI->getOperand(2 + OpOffset);
      Interesting.emplace_back(I, OpOffset, IsWrite, Ty, Alignment, Mask);
    } else {
      for (unsigned ArgNo = 0; ArgNo < CI->arg_size(); ArgNo++) {
        if (!ClInstrumentByval || !CI->isByValArgument(ArgNo) ||
            ignoreAccess(I, CI->getArgOperand(ArgNo)))
          continue;
        Type *Ty = CI->getParamByValType(ArgNo);
        Interesting.emplace_back(I, ArgNo, false, Ty, Align(1));
      }
    }
  }
}

static bool isPointerOperand(Value *V) {
  return V->getType()->isPointerTy() || isa<PtrToIntInst>(V);
}

// This is a rough heuristic; it may cause both false positives and
// false negatives. The proper implementation requires cooperation with
// the frontend.
static bool isInterestingPointerComparison(Instruction *I) {
  if (ICmpInst *Cmp = dyn_cast<ICmpInst>(I)) {
    if (!Cmp->isRelational())
      return false;
  } else {
    return false;
  }
  return isPointerOperand(I->getOperand(0)) &&
         isPointerOperand(I->getOperand(1));
}

// This is a rough heuristic; it may cause both false positives and
// false negatives. The proper implementation requires cooperation with
// the frontend.
static bool isInterestingPointerSubtraction(Instruction *I) {
  if (BinaryOperator *BO = dyn_cast<BinaryOperator>(I)) {
    if (BO->getOpcode() != Instruction::Sub)
      return false;
  } else {
    return false;
  }
  return isPointerOperand(I->getOperand(0)) &&
         isPointerOperand(I->getOperand(1));
}

bool AddressSanitizer::GlobalIsLinkerInitialized(GlobalVariable *G) {
  // If a global variable does not have dynamic initialization we don't
  // have to instrument it.  However, if a global does not have initializer
  // at all, we assume it has dynamic initializer (in other TU).
  if (!G->hasInitializer())
    return false;

  if (G->hasSanitizerMetadata() && G->getSanitizerMetadata().IsDynInit)
    return false;

  return true;
}

void AddressSanitizer::instrumentPointerComparisonOrSubtraction(
    Instruction *I) {
  IRBuilder<> IRB(I);
  FunctionCallee F = isa<ICmpInst>(I) ? AsanPtrCmpFunction : AsanPtrSubFunction;
  Value *Param[2] = {I->getOperand(0), I->getOperand(1)};
  for (Value *&i : Param) {
    if (i->getType()->isPointerTy())
      i = IRB.CreatePointerCast(i, IntptrTy);
  }
  IRB.CreateCall(F, Param);
}

static void doInstrumentAddress(AddressSanitizer *Pass, Instruction *I,
                                Instruction *InsertBefore, Value *Addr,
                                MaybeAlign Alignment, unsigned Granularity,
                                uint32_t TypeSize, bool IsWrite,
                                Value *SizeArgument, bool UseCalls,
                                uint32_t Exp) {
  // Instrument a 1-, 2-, 4-, 8-, or 16- byte access with one check
  // if the data is properly aligned.
  if ((TypeSize == 8 || TypeSize == 16 || TypeSize == 32 || TypeSize == 64 ||
       TypeSize == 128) &&
      (!Alignment || *Alignment >= Granularity || *Alignment >= TypeSize / 8))
    return Pass->instrumentAddress(I, InsertBefore, Addr, TypeSize, IsWrite,
                                   nullptr, UseCalls, Exp);
  Pass->instrumentUnusualSizeOrAlignment(I, InsertBefore, Addr, TypeSize,
                                         IsWrite, nullptr, UseCalls, Exp);
}

static void instrumentMaskedLoadOrStore(AddressSanitizer *Pass,
                                        const DataLayout &DL, Type *IntptrTy,
                                        Value *Mask, Instruction *I,
                                        Value *Addr, MaybeAlign Alignment,
                                        unsigned Granularity, Type *OpType,
                                        bool IsWrite, Value *SizeArgument,
                                        bool UseCalls, uint32_t Exp) {
  auto *VTy = cast<FixedVectorType>(OpType);
  uint64_t ElemTypeSize = DL.getTypeStoreSizeInBits(VTy->getScalarType());
  unsigned Num = VTy->getNumElements();
  auto Zero = ConstantInt::get(IntptrTy, 0);
  for (unsigned Idx = 0; Idx < Num; ++Idx) {
    Value *InstrumentedAddress = nullptr;
    Instruction *InsertBefore = I;
    if (auto *Vector = dyn_cast<ConstantVector>(Mask)) {
      // dyn_cast as we might get UndefValue
      if (auto *Masked = dyn_cast<ConstantInt>(Vector->getOperand(Idx))) {
        if (Masked->isZero())
          // Mask is constant false, so no instrumentation needed.
          continue;
        // If we have a true or undef value, fall through to doInstrumentAddress
        // with InsertBefore == I
      }
    } else {
      IRBuilder<> IRB(I);
      Value *MaskElem = IRB.CreateExtractElement(Mask, Idx);
      Instruction *ThenTerm = SplitBlockAndInsertIfThen(MaskElem, I, false);
      InsertBefore = ThenTerm;
    }

    IRBuilder<> IRB(InsertBefore);
    InstrumentedAddress =
        IRB.CreateGEP(VTy, Addr, {Zero, ConstantInt::get(IntptrTy, Idx)});
    doInstrumentAddress(Pass, I, InsertBefore, InstrumentedAddress, Alignment,
                        Granularity, ElemTypeSize, IsWrite, SizeArgument,
                        UseCalls, Exp);
  }
}

void AddressSanitizer::instrumentMop(ObjectSizeOffsetVisitor &ObjSizeVis,
                                     InterestingMemoryOperand &O, bool UseCalls,
                                     const DataLayout &DL) {
  Value *Addr = O.getPtr();

  // Optimization experiments.
  // The experiments can be used to evaluate potential optimizations that remove
  // instrumentation (assess false negatives). Instead of completely removing
  // some instrumentation, you set Exp to a non-zero value (mask of optimization
  // experiments that want to remove instrumentation of this instruction).
  // If Exp is non-zero, this pass will emit special calls into runtime
  // (e.g. __asan_report_exp_load1 instead of __asan_report_load1). These calls
  // make runtime terminate the program in a special way (with a different
  // exit status). Then you run the new compiler on a buggy corpus, collect
  // the special terminations (ideally, you don't see them at all -- no false
  // negatives) and make the decision on the optimization.
  uint32_t Exp = ClForceExperiment;

  if (ClOpt && ClOptGlobals) {
    // If initialization order checking is disabled, a simple access to a
    // dynamically initialized global is always valid.
    GlobalVariable *G = dyn_cast<GlobalVariable>(getUnderlyingObject(Addr));
    if (G && (!ClInitializers || GlobalIsLinkerInitialized(G)) &&
        isSafeAccess(ObjSizeVis, Addr, O.TypeSize)) {
      NumOptimizedAccessesToGlobalVar++;
      return;
    }
  }

  if (ClOpt && ClOptStack) {
    // A direct inbounds access to a stack variable is always valid.
    if (isa<AllocaInst>(getUnderlyingObject(Addr)) &&
        isSafeAccess(ObjSizeVis, Addr, O.TypeSize)) {
      NumOptimizedAccessesToStackVar++;
      return;
    }
  }

  if (O.IsWrite)
    NumInstrumentedWrites++;
  else
    NumInstrumentedReads++;

  unsigned Granularity = 1 << Mapping.Scale;
  if (O.MaybeMask) {
    instrumentMaskedLoadOrStore(this, DL, IntptrTy, O.MaybeMask, O.getInsn(),
                                Addr, O.Alignment, Granularity, O.OpType,
                                O.IsWrite, nullptr, UseCalls, Exp);
  } else {
    doInstrumentAddress(this, O.getInsn(), O.getInsn(), Addr, O.Alignment,
                        Granularity, O.TypeSize, O.IsWrite, nullptr, UseCalls,
                        Exp);
  }
}

Instruction *AddressSanitizer::generateCrashCode(Instruction *InsertBefore,
                                                 Value *Addr, bool IsWrite,
                                                 size_t AccessSizeIndex,
                                                 Value *SizeArgument,
                                                 uint32_t Exp) {
  IRBuilder<> IRB(InsertBefore);
  Value *ExpVal = Exp == 0 ? nullptr : ConstantInt::get(IRB.getInt32Ty(), Exp);
  CallInst *Call = nullptr;
  if (SizeArgument) {
    if (Exp == 0)
      Call = IRB.CreateCall(AsanErrorCallbackSized[IsWrite][0],
                            {Addr, SizeArgument});
    else
      Call = IRB.CreateCall(AsanErrorCallbackSized[IsWrite][1],
                            {Addr, SizeArgument, ExpVal});
  } else {
    if (Exp == 0)
      Call =
          IRB.CreateCall(AsanErrorCallback[IsWrite][0][AccessSizeIndex], Addr);
    else
      Call = IRB.CreateCall(AsanErrorCallback[IsWrite][1][AccessSizeIndex],
                            {Addr, ExpVal});
  }

  Call->setCannotMerge();
  return Call;
}

Value *AddressSanitizer::createSlowPathCmp(IRBuilder<> &IRB, Value *AddrLong,
                                           Value *ShadowValue,
                                           uint32_t TypeSize) {
  size_t Granularity = static_cast<size_t>(1) << Mapping.Scale;
  // Addr & (Granularity - 1)
  Value *LastAccessedByte =
      IRB.CreateAnd(AddrLong, ConstantInt::get(IntptrTy, Granularity - 1));
  // (Addr & (Granularity - 1)) + size - 1
  if (TypeSize / 8 > 1)
    LastAccessedByte = IRB.CreateAdd(
        LastAccessedByte, ConstantInt::get(IntptrTy, TypeSize / 8 - 1));
  // (uint8_t) ((Addr & (Granularity-1)) + size - 1)
  LastAccessedByte =
      IRB.CreateIntCast(LastAccessedByte, ShadowValue->getType(), false);
  // ((uint8_t) ((Addr & (Granularity-1)) + size - 1)) >= ShadowValue
  return IRB.CreateICmpSGE(LastAccessedByte, ShadowValue);
}

Instruction *AddressSanitizer::instrumentAMDGPUAddress(
    Instruction *OrigIns, Instruction *InsertBefore, Value *Addr,
    uint32_t TypeSize, bool IsWrite, Value *SizeArgument) {
  // Do not instrument unsupported addrspaces.
  if (isUnsupportedAMDGPUAddrspace(Addr))
    return nullptr;
  Type *PtrTy = cast<PointerType>(Addr->getType()->getScalarType());
  // Follow host instrumentation for global and constant addresses.
  if (PtrTy->getPointerAddressSpace() != 0)
    return InsertBefore;
  // Instrument generic addresses in supported addressspaces.
  IRBuilder<> IRB(InsertBefore);
  Value *AddrLong = IRB.CreatePointerCast(Addr, IRB.getInt8PtrTy());
  Value *IsShared = IRB.CreateCall(AMDGPUAddressShared, {AddrLong});
  Value *IsPrivate = IRB.CreateCall(AMDGPUAddressPrivate, {AddrLong});
  Value *IsSharedOrPrivate = IRB.CreateOr(IsShared, IsPrivate);
  Value *Cmp = IRB.CreateNot(IsSharedOrPrivate);
  Value *AddrSpaceZeroLanding =
      SplitBlockAndInsertIfThen(Cmp, InsertBefore, false);
  InsertBefore = cast<Instruction>(AddrSpaceZeroLanding);
  return InsertBefore;
}

void AddressSanitizer::instrumentAddress(Instruction *OrigIns,
                                         Instruction *InsertBefore, Value *Addr,
                                         uint32_t TypeSize, bool IsWrite,
                                         Value *SizeArgument, bool UseCalls,
                                         uint32_t Exp) {
  if (TargetTriple.isAMDGPU()) {
    InsertBefore = instrumentAMDGPUAddress(OrigIns, InsertBefore, Addr,
                                           TypeSize, IsWrite, SizeArgument);
    if (!InsertBefore)
      return;
  }

  IRBuilder<> IRB(InsertBefore);
  size_t AccessSizeIndex = TypeSizeToSizeIndex(TypeSize);
  const ASanAccessInfo AccessInfo(IsWrite, CompileKernel, AccessSizeIndex);

  if (UseCalls && ClOptimizeCallbacks) {
    const ASanAccessInfo AccessInfo(IsWrite, CompileKernel, AccessSizeIndex);
    Module *M = IRB.GetInsertBlock()->getParent()->getParent();
    IRB.CreateCall(
        Intrinsic::getDeclaration(M, Intrinsic::asan_check_memaccess),
        {IRB.CreatePointerCast(Addr, Int8PtrTy),
         ConstantInt::get(Int32Ty, AccessInfo.Packed)});
    return;
  }

  Value *AddrLong = IRB.CreatePointerCast(Addr, IntptrTy);
  if (UseCalls) {
    if (Exp == 0)
      IRB.CreateCall(AsanMemoryAccessCallback[IsWrite][0][AccessSizeIndex],
                     AddrLong);
    else
      IRB.CreateCall(AsanMemoryAccessCallback[IsWrite][1][AccessSizeIndex],
                     {AddrLong, ConstantInt::get(IRB.getInt32Ty(), Exp)});
    return;
  }

  Type *ShadowTy =
      IntegerType::get(*C, std::max(8U, TypeSize >> Mapping.Scale));
  Type *ShadowPtrTy = PointerType::get(ShadowTy, 0);
  Value *ShadowPtr = memToShadow(AddrLong, IRB);
  Value *ShadowValue =
      IRB.CreateLoad(ShadowTy, IRB.CreateIntToPtr(ShadowPtr, ShadowPtrTy));

  Value *Cmp = IRB.CreateIsNotNull(ShadowValue);
  size_t Granularity = 1ULL << Mapping.Scale;
  Instruction *CrashTerm = nullptr;

  if (ClAlwaysSlowPath || (TypeSize < 8 * Granularity)) {
    // We use branch weights for the slow path check, to indicate that the slow
    // path is rarely taken. This seems to be the case for SPEC benchmarks.
    Instruction *CheckTerm = SplitBlockAndInsertIfThen(
        Cmp, InsertBefore, false, MDBuilder(*C).createBranchWeights(1, 100000));
    assert(cast<BranchInst>(CheckTerm)->isUnconditional());
    BasicBlock *NextBB = CheckTerm->getSuccessor(0);
    IRB.SetInsertPoint(CheckTerm);
    Value *Cmp2 = createSlowPathCmp(IRB, AddrLong, ShadowValue, TypeSize);
    if (Recover) {
      CrashTerm = SplitBlockAndInsertIfThen(Cmp2, CheckTerm, false);
    } else {
      BasicBlock *CrashBlock =
        BasicBlock::Create(*C, "", NextBB->getParent(), NextBB);
      CrashTerm = new UnreachableInst(*C, CrashBlock);
      BranchInst *NewTerm = BranchInst::Create(CrashBlock, NextBB, Cmp2);
      ReplaceInstWithInst(CheckTerm, NewTerm);
    }
  } else {
    CrashTerm = SplitBlockAndInsertIfThen(Cmp, InsertBefore, !Recover);
  }

  Instruction *Crash = generateCrashCode(CrashTerm, AddrLong, IsWrite,
                                         AccessSizeIndex, SizeArgument, Exp);
  Crash->setDebugLoc(OrigIns->getDebugLoc());
}

// Instrument unusual size or unusual alignment.
// We can not do it with a single check, so we do 1-byte check for the first
// and the last bytes. We call __asan_report_*_n(addr, real_size) to be able
// to report the actual access size.
void AddressSanitizer::instrumentUnusualSizeOrAlignment(
    Instruction *I, Instruction *InsertBefore, Value *Addr, uint32_t TypeSize,
    bool IsWrite, Value *SizeArgument, bool UseCalls, uint32_t Exp) {
  IRBuilder<> IRB(InsertBefore);
  Value *Size = ConstantInt::get(IntptrTy, TypeSize / 8);
  Value *AddrLong = IRB.CreatePointerCast(Addr, IntptrTy);
  if (UseCalls) {
    if (Exp == 0)
      IRB.CreateCall(AsanMemoryAccessCallbackSized[IsWrite][0],
                     {AddrLong, Size});
    else
      IRB.CreateCall(AsanMemoryAccessCallbackSized[IsWrite][1],
                     {AddrLong, Size, ConstantInt::get(IRB.getInt32Ty(), Exp)});
  } else {
    Value *LastByte = IRB.CreateIntToPtr(
        IRB.CreateAdd(AddrLong, ConstantInt::get(IntptrTy, TypeSize / 8 - 1)),
        Addr->getType());
    instrumentAddress(I, InsertBefore, Addr, 8, IsWrite, Size, false, Exp);
    instrumentAddress(I, InsertBefore, LastByte, 8, IsWrite, Size, false, Exp);
  }
}

void ModuleAddressSanitizer::poisonOneInitializer(Function &GlobalInit,
                                                  GlobalValue *ModuleName) {
  // Set up the arguments to our poison/unpoison functions.
  IRBuilder<> IRB(&GlobalInit.front(),
                  GlobalInit.front().getFirstInsertionPt());

  // Add a call to poison all external globals before the given function starts.
  Value *ModuleNameAddr = ConstantExpr::getPointerCast(ModuleName, IntptrTy);
  IRB.CreateCall(AsanPoisonGlobals, ModuleNameAddr);

  // Add calls to unpoison all globals before each return instruction.
  for (auto &BB : GlobalInit)
    if (ReturnInst *RI = dyn_cast<ReturnInst>(BB.getTerminator()))
      CallInst::Create(AsanUnpoisonGlobals, "", RI);
}

void ModuleAddressSanitizer::createInitializerPoisonCalls(
    Module &M, GlobalValue *ModuleName) {
  GlobalVariable *GV = M.getGlobalVariable("llvm.global_ctors");
  if (!GV)
    return;

  ConstantArray *CA = dyn_cast<ConstantArray>(GV->getInitializer());
  if (!CA)
    return;

  for (Use &OP : CA->operands()) {
    if (isa<ConstantAggregateZero>(OP)) continue;
    ConstantStruct *CS = cast<ConstantStruct>(OP);

    // Must have a function or null ptr.
    if (Function *F = dyn_cast<Function>(CS->getOperand(1))) {
      if (F->getName() == kAsanModuleCtorName) continue;
      auto *Priority = cast<ConstantInt>(CS->getOperand(0));
      // Don't instrument CTORs that will run before asan.module_ctor.
      if (Priority->getLimitedValue() <= GetCtorAndDtorPriority(TargetTriple))
        continue;
      poisonOneInitializer(*F, ModuleName);
    }
  }
}

const GlobalVariable *
ModuleAddressSanitizer::getExcludedAliasedGlobal(const GlobalAlias &GA) const {
  // In case this function should be expanded to include rules that do not just
  // apply when CompileKernel is true, either guard all existing rules with an
  // 'if (CompileKernel) { ... }' or be absolutely sure that all these rules
  // should also apply to user space.
  assert(CompileKernel && "Only expecting to be called when compiling kernel");

  const Constant *C = GA.getAliasee();

  // When compiling the kernel, globals that are aliased by symbols prefixed
  // by "__" are special and cannot be padded with a redzone.
  if (GA.getName().startswith("__"))
    return dyn_cast<GlobalVariable>(C->stripPointerCastsAndAliases());

  return nullptr;
}

bool ModuleAddressSanitizer::shouldInstrumentGlobal(GlobalVariable *G) const {
  Type *Ty = G->getValueType();
  LLVM_DEBUG(dbgs() << "GLOBAL: " << *G << "\n");

  if (G->hasSanitizerMetadata() && G->getSanitizerMetadata().NoAddress)
    return false;
  if (!Ty->isSized()) return false;
  if (!G->hasInitializer()) return false;
  // Globals in address space 1 and 4 are supported for AMDGPU.
  if (G->getAddressSpace() &&
      !(TargetTriple.isAMDGPU() && !isUnsupportedAMDGPUAddrspace(G)))
    return false;
  if (GlobalWasGeneratedByCompiler(G)) return false; // Our own globals.
  // Two problems with thread-locals:
  //   - The address of the main thread's copy can't be computed at link-time.
  //   - Need to poison all copies, not just the main thread's one.
  if (G->isThreadLocal()) return false;
  // For now, just ignore this Global if the alignment is large.
  if (G->getAlign() && *G->getAlign() > getMinRedzoneSizeForGlobal()) return false;

  // For non-COFF targets, only instrument globals known to be defined by this
  // TU.
  // FIXME: We can instrument comdat globals on ELF if we are using the
  // GC-friendly metadata scheme.
  if (!TargetTriple.isOSBinFormatCOFF()) {
    if (!G->hasExactDefinition() || G->hasComdat())
      return false;
  } else {
    // On COFF, don't instrument non-ODR linkages.
    if (G->isInterposable())
      return false;
  }

  // If a comdat is present, it must have a selection kind that implies ODR
  // semantics: no duplicates, any, or exact match.
  if (Comdat *C = G->getComdat()) {
    switch (C->getSelectionKind()) {
    case Comdat::Any:
    case Comdat::ExactMatch:
    case Comdat::NoDeduplicate:
      break;
    case Comdat::Largest:
    case Comdat::SameSize:
      return false;
    }
  }

  if (G->hasSection()) {
    // The kernel uses explicit sections for mostly special global variables
    // that we should not instrument. E.g. the kernel may rely on their layout
    // without redzones, or remove them at link time ("discard.*"), etc.
    if (CompileKernel)
      return false;

    StringRef Section = G->getSection();

    // Globals from llvm.metadata aren't emitted, do not instrument them.
    if (Section == "llvm.metadata") return false;
    // Do not instrument globals from special LLVM sections.
    if (Section.contains("__llvm") || Section.contains("__LLVM"))
      return false;

    // Do not instrument function pointers to initialization and termination
    // routines: dynamic linker will not properly handle redzones.
    if (Section.startswith(".preinit_array") ||
        Section.startswith(".init_array") ||
        Section.startswith(".fini_array")) {
      return false;
    }

    // Do not instrument user-defined sections (with names resembling
    // valid C identifiers)
    if (TargetTriple.isOSBinFormatELF()) {
      if (llvm::all_of(Section,
                       [](char c) { return llvm::isAlnum(c) || c == '_'; }))
        return false;
    }

    // On COFF, if the section name contains '$', it is highly likely that the
    // user is using section sorting to create an array of globals similar to
    // the way initialization callbacks are registered in .init_array and
    // .CRT$XCU. The ATL also registers things in .ATL$__[azm]. Adding redzones
    // to such globals is counterproductive, because the intent is that they
    // will form an array, and out-of-bounds accesses are expected.
    // See https://github.com/google/sanitizers/issues/305
    // and http://msdn.microsoft.com/en-US/en-en/library/bb918180(v=vs.120).aspx
    if (TargetTriple.isOSBinFormatCOFF() && Section.contains('$')) {
      LLVM_DEBUG(dbgs() << "Ignoring global in sorted section (contains '$'): "
                        << *G << "\n");
      return false;
    }

    if (TargetTriple.isOSBinFormatMachO()) {
      StringRef ParsedSegment, ParsedSection;
      unsigned TAA = 0, StubSize = 0;
      bool TAAParsed;
      cantFail(MCSectionMachO::ParseSectionSpecifier(
          Section, ParsedSegment, ParsedSection, TAA, TAAParsed, StubSize));

      // Ignore the globals from the __OBJC section. The ObjC runtime assumes
      // those conform to /usr/lib/objc/runtime.h, so we can't add redzones to
      // them.
      if (ParsedSegment == "__OBJC" ||
          (ParsedSegment == "__DATA" && ParsedSection.startswith("__objc_"))) {
        LLVM_DEBUG(dbgs() << "Ignoring ObjC runtime global: " << *G << "\n");
        return false;
      }
      // See https://github.com/google/sanitizers/issues/32
      // Constant CFString instances are compiled in the following way:
      //  -- the string buffer is emitted into
      //     __TEXT,__cstring,cstring_literals
      //  -- the constant NSConstantString structure referencing that buffer
      //     is placed into __DATA,__cfstring
      // Therefore there's no point in placing redzones into __DATA,__cfstring.
      // Moreover, it causes the linker to crash on OS X 10.7
      if (ParsedSegment == "__DATA" && ParsedSection == "__cfstring") {
        LLVM_DEBUG(dbgs() << "Ignoring CFString: " << *G << "\n");
        return false;
      }
      // The linker merges the contents of cstring_literals and removes the
      // trailing zeroes.
      if (ParsedSegment == "__TEXT" && (TAA & MachO::S_CSTRING_LITERALS)) {
        LLVM_DEBUG(dbgs() << "Ignoring a cstring literal: " << *G << "\n");
        return false;
      }
    }
  }

  if (CompileKernel) {
    // Globals that prefixed by "__" are special and cannot be padded with a
    // redzone.
    if (G->getName().startswith("__"))
      return false;
  }

  return true;
}

// On Mach-O platforms, we emit global metadata in a separate section of the
// binary in order to allow the linker to properly dead strip. This is only
// supported on recent versions of ld64.
bool ModuleAddressSanitizer::ShouldUseMachOGlobalsSection() const {
  if (!TargetTriple.isOSBinFormatMachO())
    return false;

  if (TargetTriple.isMacOSX() && !TargetTriple.isMacOSXVersionLT(10, 11))
    return true;
  if (TargetTriple.isiOS() /* or tvOS */ && !TargetTriple.isOSVersionLT(9))
    return true;
  if (TargetTriple.isWatchOS() && !TargetTriple.isOSVersionLT(2))
    return true;
  if (TargetTriple.isDriverKit())
    return true;

  return false;
}

StringRef ModuleAddressSanitizer::getGlobalMetadataSection() const {
  switch (TargetTriple.getObjectFormat()) {
  case Triple::COFF:  return ".ASAN$GL";
  case Triple::ELF:   return "asan_globals";
  case Triple::MachO: return "__DATA,__asan_globals,regular";
  case Triple::Wasm:
  case Triple::GOFF:
  case Triple::SPIRV:
  case Triple::XCOFF:
  case Triple::DXContainer:
    report_fatal_error(
        "ModuleAddressSanitizer not implemented for object file format");
  case Triple::UnknownObjectFormat:
    break;
  }
  llvm_unreachable("unsupported object format");
}

void ModuleAddressSanitizer::initializeCallbacks(Module &M) {
  IRBuilder<> IRB(*C);

  // Declare our poisoning and unpoisoning functions.
  AsanPoisonGlobals =
      M.getOrInsertFunction(kAsanPoisonGlobalsName, IRB.getVoidTy(), IntptrTy);
  AsanUnpoisonGlobals =
      M.getOrInsertFunction(kAsanUnpoisonGlobalsName, IRB.getVoidTy());

  // Declare functions that register/unregister globals.
  AsanRegisterGlobals = M.getOrInsertFunction(
      kAsanRegisterGlobalsName, IRB.getVoidTy(), IntptrTy, IntptrTy);
  AsanUnregisterGlobals = M.getOrInsertFunction(
      kAsanUnregisterGlobalsName, IRB.getVoidTy(), IntptrTy, IntptrTy);

  // Declare the functions that find globals in a shared object and then invoke
  // the (un)register function on them.
  AsanRegisterImageGlobals = M.getOrInsertFunction(
      kAsanRegisterImageGlobalsName, IRB.getVoidTy(), IntptrTy);
  AsanUnregisterImageGlobals = M.getOrInsertFunction(
      kAsanUnregisterImageGlobalsName, IRB.getVoidTy(), IntptrTy);

  AsanRegisterElfGlobals =
      M.getOrInsertFunction(kAsanRegisterElfGlobalsName, IRB.getVoidTy(),
                            IntptrTy, IntptrTy, IntptrTy);
  AsanUnregisterElfGlobals =
      M.getOrInsertFunction(kAsanUnregisterElfGlobalsName, IRB.getVoidTy(),
                            IntptrTy, IntptrTy, IntptrTy);
}

// Put the metadata and the instrumented global in the same group. This ensures
// that the metadata is discarded if the instrumented global is discarded.
void ModuleAddressSanitizer::SetComdatForGlobalMetadata(
    GlobalVariable *G, GlobalVariable *Metadata, StringRef InternalSuffix) {
  Module &M = *G->getParent();
  Comdat *C = G->getComdat();
  if (!C) {
    if (!G->hasName()) {
      // If G is unnamed, it must be internal. Give it an artificial name
      // so we can put it in a comdat.
      assert(G->hasLocalLinkage());
      G->setName(Twine(kAsanGenPrefix) + "_anon_global");
    }

    if (!InternalSuffix.empty() && G->hasLocalLinkage()) {
      std::string Name = std::string(G->getName());
      Name += InternalSuffix;
      C = M.getOrInsertComdat(Name);
    } else {
      C = M.getOrInsertComdat(G->getName());
    }

    // Make this IMAGE_COMDAT_SELECT_NODUPLICATES on COFF. Also upgrade private
    // linkage to internal linkage so that a symbol table entry is emitted. This
    // is necessary in order to create the comdat group.
    if (TargetTriple.isOSBinFormatCOFF()) {
      C->setSelectionKind(Comdat::NoDeduplicate);
      if (G->hasPrivateLinkage())
        G->setLinkage(GlobalValue::InternalLinkage);
    }
    G->setComdat(C);
  }

  assert(G->hasComdat());
  Metadata->setComdat(G->getComdat());
}

// Create a separate metadata global and put it in the appropriate ASan
// global registration section.
GlobalVariable *
ModuleAddressSanitizer::CreateMetadataGlobal(Module &M, Constant *Initializer,
                                             StringRef OriginalName) {
  auto Linkage = TargetTriple.isOSBinFormatMachO()
                     ? GlobalVariable::InternalLinkage
                     : GlobalVariable::PrivateLinkage;
  GlobalVariable *Metadata = new GlobalVariable(
      M, Initializer->getType(), false, Linkage, Initializer,
      Twine("__asan_global_") + GlobalValue::dropLLVMManglingEscape(OriginalName));
  Metadata->setSection(getGlobalMetadataSection());
  return Metadata;
}

Instruction *ModuleAddressSanitizer::CreateAsanModuleDtor(Module &M) {
  AsanDtorFunction = Function::createWithDefaultAttr(
      FunctionType::get(Type::getVoidTy(*C), false),
      GlobalValue::InternalLinkage, 0, kAsanModuleDtorName, &M);
  AsanDtorFunction->addFnAttr(Attribute::NoUnwind);
  // Ensure Dtor cannot be discarded, even if in a comdat.
  appendToUsed(M, {AsanDtorFunction});
  BasicBlock *AsanDtorBB = BasicBlock::Create(*C, "", AsanDtorFunction);

  return ReturnInst::Create(*C, AsanDtorBB);
}

void ModuleAddressSanitizer::InstrumentGlobalsCOFF(
    IRBuilder<> &IRB, Module &M, ArrayRef<GlobalVariable *> ExtendedGlobals,
    ArrayRef<Constant *> MetadataInitializers) {
  assert(ExtendedGlobals.size() == MetadataInitializers.size());
  auto &DL = M.getDataLayout();

  SmallVector<GlobalValue *, 16> MetadataGlobals(ExtendedGlobals.size());
  for (size_t i = 0; i < ExtendedGlobals.size(); i++) {
    Constant *Initializer = MetadataInitializers[i];
    GlobalVariable *G = ExtendedGlobals[i];
    GlobalVariable *Metadata =
        CreateMetadataGlobal(M, Initializer, G->getName());
    MDNode *MD = MDNode::get(M.getContext(), ValueAsMetadata::get(G));
    Metadata->setMetadata(LLVMContext::MD_associated, MD);
    MetadataGlobals[i] = Metadata;

    // The MSVC linker always inserts padding when linking incrementally. We
    // cope with that by aligning each struct to its size, which must be a power
    // of two.
    unsigned SizeOfGlobalStruct = DL.getTypeAllocSize(Initializer->getType());
    assert(isPowerOf2_32(SizeOfGlobalStruct) &&
           "global metadata will not be padded appropriately");
    Metadata->setAlignment(assumeAligned(SizeOfGlobalStruct));

    SetComdatForGlobalMetadata(G, Metadata, "");
  }

  // Update llvm.compiler.used, adding the new metadata globals. This is
  // needed so that during LTO these variables stay alive.
  if (!MetadataGlobals.empty())
    appendToCompilerUsed(M, MetadataGlobals);
}

void ModuleAddressSanitizer::InstrumentGlobalsELF(
    IRBuilder<> &IRB, Module &M, ArrayRef<GlobalVariable *> ExtendedGlobals,
    ArrayRef<Constant *> MetadataInitializers,
    const std::string &UniqueModuleId) {
  assert(ExtendedGlobals.size() == MetadataInitializers.size());

  // Putting globals in a comdat changes the semantic and potentially cause
  // false negative odr violations at link time. If odr indicators are used, we
  // keep the comdat sections, as link time odr violations will be dectected on
  // the odr indicator symbols.
  bool UseComdatForGlobalsGC = UseOdrIndicator;

  SmallVector<GlobalValue *, 16> MetadataGlobals(ExtendedGlobals.size());
  for (size_t i = 0; i < ExtendedGlobals.size(); i++) {
    GlobalVariable *G = ExtendedGlobals[i];
    GlobalVariable *Metadata =
        CreateMetadataGlobal(M, MetadataInitializers[i], G->getName());
    MDNode *MD = MDNode::get(M.getContext(), ValueAsMetadata::get(G));
    Metadata->setMetadata(LLVMContext::MD_associated, MD);
    MetadataGlobals[i] = Metadata;

    if (UseComdatForGlobalsGC)
      SetComdatForGlobalMetadata(G, Metadata, UniqueModuleId);
  }

  // Update llvm.compiler.used, adding the new metadata globals. This is
  // needed so that during LTO these variables stay alive.
  if (!MetadataGlobals.empty())
    appendToCompilerUsed(M, MetadataGlobals);

  // RegisteredFlag serves two purposes. First, we can pass it to dladdr()
  // to look up the loaded image that contains it. Second, we can store in it
  // whether registration has already occurred, to prevent duplicate
  // registration.
  //
  // Common linkage ensures that there is only one global per shared library.
  GlobalVariable *RegisteredFlag = new GlobalVariable(
      M, IntptrTy, false, GlobalVariable::CommonLinkage,
      ConstantInt::get(IntptrTy, 0), kAsanGlobalsRegisteredFlagName);
  RegisteredFlag->setVisibility(GlobalVariable::HiddenVisibility);

  // Create start and stop symbols.
  GlobalVariable *StartELFMetadata = new GlobalVariable(
      M, IntptrTy, false, GlobalVariable::ExternalWeakLinkage, nullptr,
      "__start_" + getGlobalMetadataSection());
  StartELFMetadata->setVisibility(GlobalVariable::HiddenVisibility);
  GlobalVariable *StopELFMetadata = new GlobalVariable(
      M, IntptrTy, false, GlobalVariable::ExternalWeakLinkage, nullptr,
      "__stop_" + getGlobalMetadataSection());
  StopELFMetadata->setVisibility(GlobalVariable::HiddenVisibility);

  // Create a call to register the globals with the runtime.
  if (ConstructorKind == AsanCtorKind::Global)
    IRB.CreateCall(AsanRegisterElfGlobals,
                 {IRB.CreatePointerCast(RegisteredFlag, IntptrTy),
                  IRB.CreatePointerCast(StartELFMetadata, IntptrTy),
                  IRB.CreatePointerCast(StopELFMetadata, IntptrTy)});

  // We also need to unregister globals at the end, e.g., when a shared library
  // gets closed.
  if (DestructorKind != AsanDtorKind::None) {
    IRBuilder<> IrbDtor(CreateAsanModuleDtor(M));
    IrbDtor.CreateCall(AsanUnregisterElfGlobals,
                       {IRB.CreatePointerCast(RegisteredFlag, IntptrTy),
                        IRB.CreatePointerCast(StartELFMetadata, IntptrTy),
                        IRB.CreatePointerCast(StopELFMetadata, IntptrTy)});
  }
}

void ModuleAddressSanitizer::InstrumentGlobalsMachO(
    IRBuilder<> &IRB, Module &M, ArrayRef<GlobalVariable *> ExtendedGlobals,
    ArrayRef<Constant *> MetadataInitializers) {
  assert(ExtendedGlobals.size() == MetadataInitializers.size());

  // On recent Mach-O platforms, use a structure which binds the liveness of
  // the global variable to the metadata struct. Keep the list of "Liveness" GV
  // created to be added to llvm.compiler.used
  StructType *LivenessTy = StructType::get(IntptrTy, IntptrTy);
  SmallVector<GlobalValue *, 16> LivenessGlobals(ExtendedGlobals.size());

  for (size_t i = 0; i < ExtendedGlobals.size(); i++) {
    Constant *Initializer = MetadataInitializers[i];
    GlobalVariable *G = ExtendedGlobals[i];
    GlobalVariable *Metadata =
        CreateMetadataGlobal(M, Initializer, G->getName());

    // On recent Mach-O platforms, we emit the global metadata in a way that
    // allows the linker to properly strip dead globals.
    auto LivenessBinder =
        ConstantStruct::get(LivenessTy, Initializer->getAggregateElement(0u),
                            ConstantExpr::getPointerCast(Metadata, IntptrTy));
    GlobalVariable *Liveness = new GlobalVariable(
        M, LivenessTy, false, GlobalVariable::InternalLinkage, LivenessBinder,
        Twine("__asan_binder_") + G->getName());
    Liveness->setSection("__DATA,__asan_liveness,regular,live_support");
    LivenessGlobals[i] = Liveness;
  }

  // Update llvm.compiler.used, adding the new liveness globals. This is
  // needed so that during LTO these variables stay alive. The alternative
  // would be to have the linker handling the LTO symbols, but libLTO
  // current API does not expose access to the section for each symbol.
  if (!LivenessGlobals.empty())
    appendToCompilerUsed(M, LivenessGlobals);

  // RegisteredFlag serves two purposes. First, we can pass it to dladdr()
  // to look up the loaded image that contains it. Second, we can store in it
  // whether registration has already occurred, to prevent duplicate
  // registration.
  //
  // common linkage ensures that there is only one global per shared library.
  GlobalVariable *RegisteredFlag = new GlobalVariable(
      M, IntptrTy, false, GlobalVariable::CommonLinkage,
      ConstantInt::get(IntptrTy, 0), kAsanGlobalsRegisteredFlagName);
  RegisteredFlag->setVisibility(GlobalVariable::HiddenVisibility);

  if (ConstructorKind == AsanCtorKind::Global)
    IRB.CreateCall(AsanRegisterImageGlobals,
                 {IRB.CreatePointerCast(RegisteredFlag, IntptrTy)});

  // We also need to unregister globals at the end, e.g., when a shared library
  // gets closed.
  if (DestructorKind != AsanDtorKind::None) {
    IRBuilder<> IrbDtor(CreateAsanModuleDtor(M));
    IrbDtor.CreateCall(AsanUnregisterImageGlobals,
                       {IRB.CreatePointerCast(RegisteredFlag, IntptrTy)});
  }
}

void ModuleAddressSanitizer::InstrumentGlobalsWithMetadataArray(
    IRBuilder<> &IRB, Module &M, ArrayRef<GlobalVariable *> ExtendedGlobals,
    ArrayRef<Constant *> MetadataInitializers) {
  assert(ExtendedGlobals.size() == MetadataInitializers.size());
  unsigned N = ExtendedGlobals.size();
  assert(N > 0);

  // On platforms that don't have a custom metadata section, we emit an array
  // of global metadata structures.
  ArrayType *ArrayOfGlobalStructTy =
      ArrayType::get(MetadataInitializers[0]->getType(), N);
  auto AllGlobals = new GlobalVariable(
      M, ArrayOfGlobalStructTy, false, GlobalVariable::InternalLinkage,
      ConstantArray::get(ArrayOfGlobalStructTy, MetadataInitializers), "");
  if (Mapping.Scale > 3)
    AllGlobals->setAlignment(Align(1ULL << Mapping.Scale));

  if (ConstructorKind == AsanCtorKind::Global)
    IRB.CreateCall(AsanRegisterGlobals,
                 {IRB.CreatePointerCast(AllGlobals, IntptrTy),
                  ConstantInt::get(IntptrTy, N)});

  // We also need to unregister globals at the end, e.g., when a shared library
  // gets closed.
  if (DestructorKind != AsanDtorKind::None) {
    IRBuilder<> IrbDtor(CreateAsanModuleDtor(M));
    IrbDtor.CreateCall(AsanUnregisterGlobals,
                       {IRB.CreatePointerCast(AllGlobals, IntptrTy),
                        ConstantInt::get(IntptrTy, N)});
  }
}

// This function replaces all global variables with new variables that have
// trailing redzones. It also creates a function that poisons
// redzones and inserts this function into llvm.global_ctors.
// Sets *CtorComdat to true if the global registration code emitted into the
// asan constructor is comdat-compatible.
bool ModuleAddressSanitizer::InstrumentGlobals(IRBuilder<> &IRB, Module &M,
                                               bool *CtorComdat) {
  *CtorComdat = false;

  // Build set of globals that are aliased by some GA, where
  // getExcludedAliasedGlobal(GA) returns the relevant GlobalVariable.
  SmallPtrSet<const GlobalVariable *, 16> AliasedGlobalExclusions;
  if (CompileKernel) {
    for (auto &GA : M.aliases()) {
      if (const GlobalVariable *GV = getExcludedAliasedGlobal(GA))
        AliasedGlobalExclusions.insert(GV);
    }
  }

  SmallVector<GlobalVariable *, 16> GlobalsToChange;
  for (auto &G : M.globals()) {
    if (!AliasedGlobalExclusions.count(&G) && shouldInstrumentGlobal(&G))
      GlobalsToChange.push_back(&G);
  }

  size_t n = GlobalsToChange.size();
  if (n == 0) {
    *CtorComdat = true;
    return false;
  }

  auto &DL = M.getDataLayout();

  // A global is described by a structure
  //   size_t beg;
  //   size_t size;
  //   size_t size_with_redzone;
  //   const char *name;
  //   const char *module_name;
  //   size_t has_dynamic_init;
  //   size_t padding_for_windows_msvc_incremental_link;
  //   size_t odr_indicator;
  // We initialize an array of such structures and pass it to a run-time call.
  StructType *GlobalStructTy =
      StructType::get(IntptrTy, IntptrTy, IntptrTy, IntptrTy, IntptrTy,
                      IntptrTy, IntptrTy, IntptrTy);
  SmallVector<GlobalVariable *, 16> NewGlobals(n);
  SmallVector<Constant *, 16> Initializers(n);

  bool HasDynamicallyInitializedGlobals = false;

  // We shouldn't merge same module names, as this string serves as unique
  // module ID in runtime.
  GlobalVariable *ModuleName = createPrivateGlobalForString(
      M, M.getModuleIdentifier(), /*AllowMerging*/ false, kAsanGenPrefix);

  for (size_t i = 0; i < n; i++) {
    GlobalVariable *G = GlobalsToChange[i];

    GlobalValue::SanitizerMetadata MD;
    if (G->hasSanitizerMetadata())
      MD = G->getSanitizerMetadata();

    // The runtime library tries demangling symbol names in the descriptor but
    // functionality like __cxa_demangle may be unavailable (e.g.
    // -static-libstdc++). So we demangle the symbol names here.
    std::string NameForGlobal = G->getName().str();
    GlobalVariable *Name =
        createPrivateGlobalForString(M, llvm::demangle(NameForGlobal),
                                     /*AllowMerging*/ true, kAsanGenPrefix);

    Type *Ty = G->getValueType();
    const uint64_t SizeInBytes = DL.getTypeAllocSize(Ty);
    const uint64_t RightRedzoneSize = getRedzoneSizeForGlobal(SizeInBytes);
    Type *RightRedZoneTy = ArrayType::get(IRB.getInt8Ty(), RightRedzoneSize);

    StructType *NewTy = StructType::get(Ty, RightRedZoneTy);
    Constant *NewInitializer = ConstantStruct::get(
        NewTy, G->getInitializer(), Constant::getNullValue(RightRedZoneTy));

    // Create a new global variable with enough space for a redzone.
    GlobalValue::LinkageTypes Linkage = G->getLinkage();
    if (G->isConstant() && Linkage == GlobalValue::PrivateLinkage)
      Linkage = GlobalValue::InternalLinkage;
    GlobalVariable *NewGlobal = new GlobalVariable(
        M, NewTy, G->isConstant(), Linkage, NewInitializer, "", G,
        G->getThreadLocalMode(), G->getAddressSpace());
    NewGlobal->copyAttributesFrom(G);
    NewGlobal->setComdat(G->getComdat());
    NewGlobal->setAlignment(MaybeAlign(getMinRedzoneSizeForGlobal()));
    // Don't fold globals with redzones. ODR violation detector and redzone
    // poisoning implicitly creates a dependence on the global's address, so it
    // is no longer valid for it to be marked unnamed_addr.
    NewGlobal->setUnnamedAddr(GlobalValue::UnnamedAddr::None);

    // Move null-terminated C strings to "__asan_cstring" section on Darwin.
    if (TargetTriple.isOSBinFormatMachO() && !G->hasSection() &&
        G->isConstant()) {
      auto Seq = dyn_cast<ConstantDataSequential>(G->getInitializer());
      if (Seq && Seq->isCString())
        NewGlobal->setSection("__TEXT,__asan_cstring,regular");
    }

    // Transfer the debug info and type metadata.  The payload starts at offset
    // zero so we can copy the metadata over as is.
    NewGlobal->copyMetadata(G, 0);

    Value *Indices2[2];
    Indices2[0] = IRB.getInt32(0);
    Indices2[1] = IRB.getInt32(0);

    G->replaceAllUsesWith(
        ConstantExpr::getGetElementPtr(NewTy, NewGlobal, Indices2, true));
    NewGlobal->takeName(G);
    G->eraseFromParent();
    NewGlobals[i] = NewGlobal;

    Constant *ODRIndicator = ConstantExpr::getNullValue(IRB.getInt8PtrTy());
    GlobalValue *InstrumentedGlobal = NewGlobal;

    bool CanUsePrivateAliases =
        TargetTriple.isOSBinFormatELF() || TargetTriple.isOSBinFormatMachO() ||
        TargetTriple.isOSBinFormatWasm();
    if (CanUsePrivateAliases && UsePrivateAlias) {
      // Create local alias for NewGlobal to avoid crash on ODR between
      // instrumented and non-instrumented libraries.
      InstrumentedGlobal =
          GlobalAlias::create(GlobalValue::PrivateLinkage, "", NewGlobal);
    }

    // ODR should not happen for local linkage.
    if (NewGlobal->hasLocalLinkage()) {
      ODRIndicator = ConstantExpr::getIntToPtr(ConstantInt::get(IntptrTy, -1),
                                               IRB.getInt8PtrTy());
    } else if (UseOdrIndicator) {
      // With local aliases, we need to provide another externally visible
      // symbol __odr_asan_XXX to detect ODR violation.
      auto *ODRIndicatorSym =
          new GlobalVariable(M, IRB.getInt8Ty(), false, Linkage,
                             Constant::getNullValue(IRB.getInt8Ty()),
                             kODRGenPrefix + NameForGlobal, nullptr,
                             NewGlobal->getThreadLocalMode());

      // Set meaningful attributes for indicator symbol.
      ODRIndicatorSym->setVisibility(NewGlobal->getVisibility());
      ODRIndicatorSym->setDLLStorageClass(NewGlobal->getDLLStorageClass());
      ODRIndicatorSym->setAlignment(Align(1));
      ODRIndicator = ODRIndicatorSym;
    }

    Constant *Initializer = ConstantStruct::get(
        GlobalStructTy,
        ConstantExpr::getPointerCast(InstrumentedGlobal, IntptrTy),
        ConstantInt::get(IntptrTy, SizeInBytes),
        ConstantInt::get(IntptrTy, SizeInBytes + RightRedzoneSize),
        ConstantExpr::getPointerCast(Name, IntptrTy),
        ConstantExpr::getPointerCast(ModuleName, IntptrTy),
        ConstantInt::get(IntptrTy, MD.IsDynInit),
        Constant::getNullValue(IntptrTy),
        ConstantExpr::getPointerCast(ODRIndicator, IntptrTy));

    if (ClInitializers && MD.IsDynInit)
      HasDynamicallyInitializedGlobals = true;

    LLVM_DEBUG(dbgs() << "NEW GLOBAL: " << *NewGlobal << "\n");

    Initializers[i] = Initializer;
  }

  // Add instrumented globals to llvm.compiler.used list to avoid LTO from
  // ConstantMerge'ing them.
  SmallVector<GlobalValue *, 16> GlobalsToAddToUsedList;
  for (size_t i = 0; i < n; i++) {
    GlobalVariable *G = NewGlobals[i];
    if (G->getName().empty()) continue;
    GlobalsToAddToUsedList.push_back(G);
  }
  appendToCompilerUsed(M, ArrayRef<GlobalValue *>(GlobalsToAddToUsedList));

  std::string ELFUniqueModuleId =
      (UseGlobalsGC && TargetTriple.isOSBinFormatELF()) ? getUniqueModuleId(&M)
                                                        : "";

  if (!ELFUniqueModuleId.empty()) {
    InstrumentGlobalsELF(IRB, M, NewGlobals, Initializers, ELFUniqueModuleId);
    *CtorComdat = true;
  } else if (UseGlobalsGC && TargetTriple.isOSBinFormatCOFF()) {
    InstrumentGlobalsCOFF(IRB, M, NewGlobals, Initializers);
  } else if (UseGlobalsGC && ShouldUseMachOGlobalsSection()) {
    InstrumentGlobalsMachO(IRB, M, NewGlobals, Initializers);
  } else {
    InstrumentGlobalsWithMetadataArray(IRB, M, NewGlobals, Initializers);
  }

  // Create calls for poisoning before initializers run and unpoisoning after.
  if (HasDynamicallyInitializedGlobals)
    createInitializerPoisonCalls(M, ModuleName);

  LLVM_DEBUG(dbgs() << M);
  return true;
}

uint64_t
ModuleAddressSanitizer::getRedzoneSizeForGlobal(uint64_t SizeInBytes) const {
  constexpr uint64_t kMaxRZ = 1 << 18;
  const uint64_t MinRZ = getMinRedzoneSizeForGlobal();

  uint64_t RZ = 0;
  if (SizeInBytes <= MinRZ / 2) {
    // Reduce redzone size for small size objects, e.g. int, char[1]. MinRZ is
    // at least 32 bytes, optimize when SizeInBytes is less than or equal to
    // half of MinRZ.
    RZ = MinRZ - SizeInBytes;
  } else {
    // Calculate RZ, where MinRZ <= RZ <= MaxRZ, and RZ ~ 1/4 * SizeInBytes.
    RZ = std::clamp((SizeInBytes / MinRZ / 4) * MinRZ, MinRZ, kMaxRZ);

    // Round up to multiple of MinRZ.
    if (SizeInBytes % MinRZ)
      RZ += MinRZ - (SizeInBytes % MinRZ);
  }

  assert((RZ + SizeInBytes) % MinRZ == 0);

  return RZ;
}

int ModuleAddressSanitizer::GetAsanVersion(const Module &M) const {
  int LongSize = M.getDataLayout().getPointerSizeInBits();
  bool isAndroid = Triple(M.getTargetTriple()).isAndroid();
  int Version = 8;
  // 32-bit Android is one version ahead because of the switch to dynamic
  // shadow.
  Version += (LongSize == 32 && isAndroid);
  return Version;
}

bool ModuleAddressSanitizer::instrumentModule(Module &M) {
  initializeCallbacks(M);

  // Create a module constructor. A destructor is created lazily because not all
  // platforms, and not all modules need it.
  if (ConstructorKind == AsanCtorKind::Global) {
    if (CompileKernel) {
      // The kernel always builds with its own runtime, and therefore does not
      // need the init and version check calls.
      AsanCtorFunction = createSanitizerCtor(M, kAsanModuleCtorName);
    } else {
      std::string AsanVersion = std::to_string(GetAsanVersion(M));
      std::string VersionCheckName =
          ClInsertVersionCheck ? (kAsanVersionCheckNamePrefix + AsanVersion) : "";
      std::tie(AsanCtorFunction, std::ignore) =
          createSanitizerCtorAndInitFunctions(M, kAsanModuleCtorName,
                                              kAsanInitName, /*InitArgTypes=*/{},
                                              /*InitArgs=*/{}, VersionCheckName);
    }
  }

  bool CtorComdat = true;
  if (ClGlobals) {
    assert(AsanCtorFunction || ConstructorKind == AsanCtorKind::None);
    if (AsanCtorFunction) {
      IRBuilder<> IRB(AsanCtorFunction->getEntryBlock().getTerminator());
      InstrumentGlobals(IRB, M, &CtorComdat);
    } else {
      IRBuilder<> IRB(*C);
      InstrumentGlobals(IRB, M, &CtorComdat);
    }
  }

  const uint64_t Priority = GetCtorAndDtorPriority(TargetTriple);

  // Put the constructor and destructor in comdat if both
  // (1) global instrumentation is not TU-specific
  // (2) target is ELF.
  if (UseCtorComdat && TargetTriple.isOSBinFormatELF() && CtorComdat) {
    if (AsanCtorFunction) {
      AsanCtorFunction->setComdat(M.getOrInsertComdat(kAsanModuleCtorName));
      appendToGlobalCtors(M, AsanCtorFunction, Priority, AsanCtorFunction);
    }
    if (AsanDtorFunction) {
      AsanDtorFunction->setComdat(M.getOrInsertComdat(kAsanModuleDtorName));
      appendToGlobalDtors(M, AsanDtorFunction, Priority, AsanDtorFunction);
    }
  } else {
    if (AsanCtorFunction)
      appendToGlobalCtors(M, AsanCtorFunction, Priority);
    if (AsanDtorFunction)
      appendToGlobalDtors(M, AsanDtorFunction, Priority);
  }

  return true;
}

void AddressSanitizer::initializeCallbacks(Module &M, const TargetLibraryInfo *TLI) {
  IRBuilder<> IRB(*C);
  // Create __asan_report* callbacks.
  // IsWrite, TypeSize and Exp are encoded in the function name.
  for (int Exp = 0; Exp < 2; Exp++) {
    for (size_t AccessIsWrite = 0; AccessIsWrite <= 1; AccessIsWrite++) {
      const std::string TypeStr = AccessIsWrite ? "store" : "load";
      const std::string ExpStr = Exp ? "exp_" : "";
      const std::string EndingStr = Recover ? "_noabort" : "";

      SmallVector<Type *, 3> Args2 = {IntptrTy, IntptrTy};
      SmallVector<Type *, 2> Args1{1, IntptrTy};
      AttributeList AL2;
      AttributeList AL1;
      if (Exp) {
        Type *ExpType = Type::getInt32Ty(*C);
        Args2.push_back(ExpType);
        Args1.push_back(ExpType);
        if (auto AK = TLI->getExtAttrForI32Param(false)) {
          AL2 = AL2.addParamAttribute(*C, 2, AK);
          AL1 = AL1.addParamAttribute(*C, 1, AK);
        }
      }
      AsanErrorCallbackSized[AccessIsWrite][Exp] = M.getOrInsertFunction(
          kAsanReportErrorTemplate + ExpStr + TypeStr + "_n" + EndingStr,
          FunctionType::get(IRB.getVoidTy(), Args2, false), AL2);

      AsanMemoryAccessCallbackSized[AccessIsWrite][Exp] = M.getOrInsertFunction(
          ClMemoryAccessCallbackPrefix + ExpStr + TypeStr + "N" + EndingStr,
          FunctionType::get(IRB.getVoidTy(), Args2, false), AL2);

      for (size_t AccessSizeIndex = 0; AccessSizeIndex < kNumberOfAccessSizes;
           AccessSizeIndex++) {
        const std::string Suffix = TypeStr + itostr(1ULL << AccessSizeIndex);
        AsanErrorCallback[AccessIsWrite][Exp][AccessSizeIndex] =
            M.getOrInsertFunction(
                kAsanReportErrorTemplate + ExpStr + Suffix + EndingStr,
                FunctionType::get(IRB.getVoidTy(), Args1, false), AL1);

        AsanMemoryAccessCallback[AccessIsWrite][Exp][AccessSizeIndex] =
            M.getOrInsertFunction(
                ClMemoryAccessCallbackPrefix + ExpStr + Suffix + EndingStr,
                FunctionType::get(IRB.getVoidTy(), Args1, false), AL1);
      }
    }
  }

  const std::string MemIntrinCallbackPrefix =
      (CompileKernel && !ClKasanMemIntrinCallbackPrefix)
          ? std::string("")
          : ClMemoryAccessCallbackPrefix;
  AsanMemmove = M.getOrInsertFunction(MemIntrinCallbackPrefix + "memmove",
                                      IRB.getInt8PtrTy(), IRB.getInt8PtrTy(),
                                      IRB.getInt8PtrTy(), IntptrTy);
  AsanMemcpy = M.getOrInsertFunction(MemIntrinCallbackPrefix + "memcpy",
                                     IRB.getInt8PtrTy(), IRB.getInt8PtrTy(),
                                     IRB.getInt8PtrTy(), IntptrTy);
  AsanMemset = M.getOrInsertFunction(MemIntrinCallbackPrefix + "memset",
                                     TLI->getAttrList(C, {1}, /*Signed=*/false),
                                     IRB.getInt8PtrTy(), IRB.getInt8PtrTy(),
                                     IRB.getInt32Ty(), IntptrTy);

  AsanHandleNoReturnFunc =
      M.getOrInsertFunction(kAsanHandleNoReturnName, IRB.getVoidTy());

  AsanPtrCmpFunction =
      M.getOrInsertFunction(kAsanPtrCmp, IRB.getVoidTy(), IntptrTy, IntptrTy);
  AsanPtrSubFunction =
      M.getOrInsertFunction(kAsanPtrSub, IRB.getVoidTy(), IntptrTy, IntptrTy);
  if (Mapping.InGlobal)
    AsanShadowGlobal = M.getOrInsertGlobal("__asan_shadow",
                                           ArrayType::get(IRB.getInt8Ty(), 0));

  AMDGPUAddressShared = M.getOrInsertFunction(
      kAMDGPUAddressSharedName, IRB.getInt1Ty(), IRB.getInt8PtrTy());
  AMDGPUAddressPrivate = M.getOrInsertFunction(
      kAMDGPUAddressPrivateName, IRB.getInt1Ty(), IRB.getInt8PtrTy());
}

bool AddressSanitizer::maybeInsertAsanInitAtFunctionEntry(Function &F) {
  // For each NSObject descendant having a +load method, this method is invoked
  // by the ObjC runtime before any of the static constructors is called.
  // Therefore we need to instrument such methods with a call to __asan_init
  // at the beginning in order to initialize our runtime before any access to
  // the shadow memory.
  // We cannot just ignore these methods, because they may call other
  // instrumented functions.
  if (F.getName().find(" load]") != std::string::npos) {
    FunctionCallee AsanInitFunction =
        declareSanitizerInitFunction(*F.getParent(), kAsanInitName, {});
    IRBuilder<> IRB(&F.front(), F.front().begin());
    IRB.CreateCall(AsanInitFunction, {});
    return true;
  }
  return false;
}

bool AddressSanitizer::maybeInsertDynamicShadowAtFunctionEntry(Function &F) {
  // Generate code only when dynamic addressing is needed.
  if (Mapping.Offset != kDynamicShadowSentinel)
    return false;

  IRBuilder<> IRB(&F.front().front());
  if (Mapping.InGlobal) {
    if (ClWithIfuncSuppressRemat) {
      // An empty inline asm with input reg == output reg.
      // An opaque pointer-to-int cast, basically.
      InlineAsm *Asm = InlineAsm::get(
          FunctionType::get(IntptrTy, {AsanShadowGlobal->getType()}, false),
          StringRef(""), StringRef("=r,0"),
          /*hasSideEffects=*/false);
      LocalDynamicShadow =
          IRB.CreateCall(Asm, {AsanShadowGlobal}, ".asan.shadow");
    } else {
      LocalDynamicShadow =
          IRB.CreatePointerCast(AsanShadowGlobal, IntptrTy, ".asan.shadow");
    }
  } else {
    Value *GlobalDynamicAddress = F.getParent()->getOrInsertGlobal(
        kAsanShadowMemoryDynamicAddress, IntptrTy);
    LocalDynamicShadow = IRB.CreateLoad(IntptrTy, GlobalDynamicAddress);
  }
  return true;
}

void AddressSanitizer::markEscapedLocalAllocas(Function &F) {
  // Find the one possible call to llvm.localescape and pre-mark allocas passed
  // to it as uninteresting. This assumes we haven't started processing allocas
  // yet. This check is done up front because iterating the use list in
  // isInterestingAlloca would be algorithmically slower.
  assert(ProcessedAllocas.empty() && "must process localescape before allocas");

  // Try to get the declaration of llvm.localescape. If it's not in the module,
  // we can exit early.
  if (!F.getParent()->getFunction("llvm.localescape")) return;

  // Look for a call to llvm.localescape call in the entry block. It can't be in
  // any other block.
  for (Instruction &I : F.getEntryBlock()) {
    IntrinsicInst *II = dyn_cast<IntrinsicInst>(&I);
    if (II && II->getIntrinsicID() == Intrinsic::localescape) {
      // We found a call. Mark all the allocas passed in as uninteresting.
      for (Value *Arg : II->args()) {
        AllocaInst *AI = dyn_cast<AllocaInst>(Arg->stripPointerCasts());
        assert(AI && AI->isStaticAlloca() &&
               "non-static alloca arg to localescape");
        ProcessedAllocas[AI] = false;
      }
      break;
    }
  }
}

bool AddressSanitizer::suppressInstrumentationSiteForDebug(int &Instrumented) {
  bool ShouldInstrument =
      ClDebugMin < 0 || ClDebugMax < 0 ||
      (Instrumented >= ClDebugMin && Instrumented <= ClDebugMax);
  Instrumented++;
  return !ShouldInstrument;
}

bool AddressSanitizer::instrumentFunction(Function &F,
                                          const TargetLibraryInfo *TLI) {
  if (F.empty())
    return false;
  if (F.getLinkage() == GlobalValue::AvailableExternallyLinkage) return false;
  if (!ClDebugFunc.empty() && ClDebugFunc == F.getName()) return false;
  if (F.getName().startswith("__asan_")) return false;

  bool FunctionModified = false;

  // If needed, insert __asan_init before checking for SanitizeAddress attr.
  // This function needs to be called even if the function body is not
  // instrumented.
  if (maybeInsertAsanInitAtFunctionEntry(F))
    FunctionModified = true;

  // Leave if the function doesn't need instrumentation.
  if (!F.hasFnAttribute(Attribute::SanitizeAddress)) return FunctionModified;

  if (F.hasFnAttribute(Attribute::DisableSanitizerInstrumentation))
    return FunctionModified;

  LLVM_DEBUG(dbgs() << "ASAN instrumenting:\n" << F << "\n");

  initializeCallbacks(*F.getParent(), TLI);

  FunctionStateRAII CleanupObj(this);

  FunctionModified |= maybeInsertDynamicShadowAtFunctionEntry(F);

  // We can't instrument allocas used with llvm.localescape. Only static allocas
  // can be passed to that intrinsic.
  markEscapedLocalAllocas(F);

  // We want to instrument every address only once per basic block (unless there
  // are calls between uses).
  SmallPtrSet<Value *, 16> TempsToInstrument;
  SmallVector<InterestingMemoryOperand, 16> OperandsToInstrument;
  SmallVector<MemIntrinsic *, 16> IntrinToInstrument;
  SmallVector<Instruction *, 8> NoReturnCalls;
  SmallVector<BasicBlock *, 16> AllBlocks;
  SmallVector<Instruction *, 16> PointerComparisonsOrSubtracts;

  // Fill the set of memory operations to instrument.
  for (auto &BB : F) {
    AllBlocks.push_back(&BB);
    TempsToInstrument.clear();
    int NumInsnsPerBB = 0;
    for (auto &Inst : BB) {
      if (LooksLikeCodeInBug11395(&Inst)) return false;
      // Skip instructions inserted by another instrumentation.
      if (Inst.hasMetadata(LLVMContext::MD_nosanitize))
        continue;
      SmallVector<InterestingMemoryOperand, 1> InterestingOperands;
      getInterestingMemoryOperands(&Inst, InterestingOperands);

      if (!InterestingOperands.empty()) {
        for (auto &Operand : InterestingOperands) {
          if (ClOpt && ClOptSameTemp) {
            Value *Ptr = Operand.getPtr();
            // If we have a mask, skip instrumentation if we've already
            // instrumented the full object. But don't add to TempsToInstrument
            // because we might get another load/store with a different mask.
            if (Operand.MaybeMask) {
              if (TempsToInstrument.count(Ptr))
                continue; // We've seen this (whole) temp in the current BB.
            } else {
              if (!TempsToInstrument.insert(Ptr).second)
                continue; // We've seen this temp in the current BB.
            }
          }
          OperandsToInstrument.push_back(Operand);
          NumInsnsPerBB++;
        }
      } else if (((ClInvalidPointerPairs || ClInvalidPointerCmp) &&
                  isInterestingPointerComparison(&Inst)) ||
                 ((ClInvalidPointerPairs || ClInvalidPointerSub) &&
                  isInterestingPointerSubtraction(&Inst))) {
        PointerComparisonsOrSubtracts.push_back(&Inst);
      } else if (MemIntrinsic *MI = dyn_cast<MemIntrinsic>(&Inst)) {
        // ok, take it.
        IntrinToInstrument.push_back(MI);
        NumInsnsPerBB++;
      } else {
        if (auto *CB = dyn_cast<CallBase>(&Inst)) {
          // A call inside BB.
          TempsToInstrument.clear();
          if (CB->doesNotReturn())
            NoReturnCalls.push_back(CB);
        }
        if (CallInst *CI = dyn_cast<CallInst>(&Inst))
          maybeMarkSanitizerLibraryCallNoBuiltin(CI, TLI);
      }
      if (NumInsnsPerBB >= ClMaxInsnsToInstrumentPerBB) break;
    }
  }

  bool UseCalls = (ClInstrumentationWithCallsThreshold >= 0 &&
                   OperandsToInstrument.size() + IntrinToInstrument.size() >
                       (unsigned)ClInstrumentationWithCallsThreshold);
  const DataLayout &DL = F.getParent()->getDataLayout();
  ObjectSizeOpts ObjSizeOpts;
  ObjSizeOpts.RoundToAlign = true;
  ObjectSizeOffsetVisitor ObjSizeVis(DL, TLI, F.getContext(), ObjSizeOpts);

  // Instrument.
  int NumInstrumented = 0;
  for (auto &Operand : OperandsToInstrument) {
    if (!suppressInstrumentationSiteForDebug(NumInstrumented))
      instrumentMop(ObjSizeVis, Operand, UseCalls,
                    F.getParent()->getDataLayout());
    FunctionModified = true;
  }
  for (auto *Inst : IntrinToInstrument) {
    if (!suppressInstrumentationSiteForDebug(NumInstrumented))
      instrumentMemIntrinsic(Inst);
    FunctionModified = true;
  }

  FunctionStackPoisoner FSP(F, *this);
  bool ChangedStack = FSP.runOnFunction();

  // We must unpoison the stack before NoReturn calls (throw, _exit, etc).
  // See e.g. https://github.com/google/sanitizers/issues/37
  for (auto *CI : NoReturnCalls) {
    IRBuilder<> IRB(CI);
    IRB.CreateCall(AsanHandleNoReturnFunc, {});
  }

  for (auto *Inst : PointerComparisonsOrSubtracts) {
    instrumentPointerComparisonOrSubtraction(Inst);
    FunctionModified = true;
  }

  if (ChangedStack || !NoReturnCalls.empty())
    FunctionModified = true;

  LLVM_DEBUG(dbgs() << "ASAN done instrumenting: " << FunctionModified << " "
                    << F << "\n");

  return FunctionModified;
}

// Workaround for bug 11395: we don't want to instrument stack in functions
// with large assembly blobs (32-bit only), otherwise reg alloc may crash.
// FIXME: remove once the bug 11395 is fixed.
bool AddressSanitizer::LooksLikeCodeInBug11395(Instruction *I) {
  if (LongSize != 32) return false;
  CallInst *CI = dyn_cast<CallInst>(I);
  if (!CI || !CI->isInlineAsm()) return false;
  if (CI->arg_size() <= 5)
    return false;
  // We have inline assembly with quite a few arguments.
  return true;
}

void FunctionStackPoisoner::initializeCallbacks(Module &M) {
  IRBuilder<> IRB(*C);
  if (ASan.UseAfterReturn == AsanDetectStackUseAfterReturnMode::Always ||
      ASan.UseAfterReturn == AsanDetectStackUseAfterReturnMode::Runtime) {
    const char *MallocNameTemplate =
        ASan.UseAfterReturn == AsanDetectStackUseAfterReturnMode::Always
            ? kAsanStackMallocAlwaysNameTemplate
            : kAsanStackMallocNameTemplate;
    for (int Index = 0; Index <= kMaxAsanStackMallocSizeClass; Index++) {
      std::string Suffix = itostr(Index);
      AsanStackMallocFunc[Index] = M.getOrInsertFunction(
          MallocNameTemplate + Suffix, IntptrTy, IntptrTy);
      AsanStackFreeFunc[Index] =
          M.getOrInsertFunction(kAsanStackFreeNameTemplate + Suffix,
                                IRB.getVoidTy(), IntptrTy, IntptrTy);
    }
  }
  if (ASan.UseAfterScope) {
    AsanPoisonStackMemoryFunc = M.getOrInsertFunction(
        kAsanPoisonStackMemoryName, IRB.getVoidTy(), IntptrTy, IntptrTy);
    AsanUnpoisonStackMemoryFunc = M.getOrInsertFunction(
        kAsanUnpoisonStackMemoryName, IRB.getVoidTy(), IntptrTy, IntptrTy);
  }

  for (size_t Val : {0x00, 0x01, 0x02, 0x03, 0x04, 0x05, 0x06, 0x07, 0xf1, 0xf2,
                     0xf3, 0xf5, 0xf8}) {
    std::ostringstream Name;
    Name << kAsanSetShadowPrefix;
    Name << std::setw(2) << std::setfill('0') << std::hex << Val;
    AsanSetShadowFunc[Val] =
        M.getOrInsertFunction(Name.str(), IRB.getVoidTy(), IntptrTy, IntptrTy);
  }

  AsanAllocaPoisonFunc = M.getOrInsertFunction(
      kAsanAllocaPoison, IRB.getVoidTy(), IntptrTy, IntptrTy);
  AsanAllocasUnpoisonFunc = M.getOrInsertFunction(
      kAsanAllocasUnpoison, IRB.getVoidTy(), IntptrTy, IntptrTy);
}

void FunctionStackPoisoner::copyToShadowInline(ArrayRef<uint8_t> ShadowMask,
                                               ArrayRef<uint8_t> ShadowBytes,
                                               size_t Begin, size_t End,
                                               IRBuilder<> &IRB,
                                               Value *ShadowBase) {
  if (Begin >= End)
    return;

  const size_t LargestStoreSizeInBytes =
      std::min<size_t>(sizeof(uint64_t), ASan.LongSize / 8);

  const bool IsLittleEndian = F.getParent()->getDataLayout().isLittleEndian();

  // Poison given range in shadow using larges store size with out leading and
  // trailing zeros in ShadowMask. Zeros never change, so they need neither
  // poisoning nor up-poisoning. Still we don't mind if some of them get into a
  // middle of a store.
  for (size_t i = Begin; i < End;) {
    if (!ShadowMask[i]) {
      assert(!ShadowBytes[i]);
      ++i;
      continue;
    }

    size_t StoreSizeInBytes = LargestStoreSizeInBytes;
    // Fit store size into the range.
    while (StoreSizeInBytes > End - i)
      StoreSizeInBytes /= 2;

    // Minimize store size by trimming trailing zeros.
    for (size_t j = StoreSizeInBytes - 1; j && !ShadowMask[i + j]; --j) {
      while (j <= StoreSizeInBytes / 2)
        StoreSizeInBytes /= 2;
    }

    uint64_t Val = 0;
    for (size_t j = 0; j < StoreSizeInBytes; j++) {
      if (IsLittleEndian)
        Val |= (uint64_t)ShadowBytes[i + j] << (8 * j);
      else
        Val = (Val << 8) | ShadowBytes[i + j];
    }

    Value *Ptr = IRB.CreateAdd(ShadowBase, ConstantInt::get(IntptrTy, i));
    Value *Poison = IRB.getIntN(StoreSizeInBytes * 8, Val);
    IRB.CreateAlignedStore(
        Poison, IRB.CreateIntToPtr(Ptr, Poison->getType()->getPointerTo()),
        Align(1));

    i += StoreSizeInBytes;
  }
}

void FunctionStackPoisoner::copyToShadow(ArrayRef<uint8_t> ShadowMask,
                                         ArrayRef<uint8_t> ShadowBytes,
                                         IRBuilder<> &IRB, Value *ShadowBase) {
  copyToShadow(ShadowMask, ShadowBytes, 0, ShadowMask.size(), IRB, ShadowBase);
}

void FunctionStackPoisoner::copyToShadow(ArrayRef<uint8_t> ShadowMask,
                                         ArrayRef<uint8_t> ShadowBytes,
                                         size_t Begin, size_t End,
                                         IRBuilder<> &IRB, Value *ShadowBase) {
  assert(ShadowMask.size() == ShadowBytes.size());
  size_t Done = Begin;
  for (size_t i = Begin, j = Begin + 1; i < End; i = j++) {
    if (!ShadowMask[i]) {
      assert(!ShadowBytes[i]);
      continue;
    }
    uint8_t Val = ShadowBytes[i];
    if (!AsanSetShadowFunc[Val])
      continue;

    // Skip same values.
    for (; j < End && ShadowMask[j] && Val == ShadowBytes[j]; ++j) {
    }

    if (j - i >= ClMaxInlinePoisoningSize) {
      copyToShadowInline(ShadowMask, ShadowBytes, Done, i, IRB, ShadowBase);
      IRB.CreateCall(AsanSetShadowFunc[Val],
                     {IRB.CreateAdd(ShadowBase, ConstantInt::get(IntptrTy, i)),
                      ConstantInt::get(IntptrTy, j - i)});
      Done = j;
    }
  }

  copyToShadowInline(ShadowMask, ShadowBytes, Done, End, IRB, ShadowBase);
}

// Fake stack allocator (asan_fake_stack.h) has 11 size classes
// for every power of 2 from kMinStackMallocSize to kMaxAsanStackMallocSizeClass
static int StackMallocSizeClass(uint64_t LocalStackSize) {
  assert(LocalStackSize <= kMaxStackMallocSize);
  uint64_t MaxSize = kMinStackMallocSize;
  for (int i = 0;; i++, MaxSize *= 2)
    if (LocalStackSize <= MaxSize) return i;
  llvm_unreachable("impossible LocalStackSize");
}

void FunctionStackPoisoner::copyArgsPassedByValToAllocas() {
  Instruction *CopyInsertPoint = &F.front().front();
  if (CopyInsertPoint == ASan.LocalDynamicShadow) {
    // Insert after the dynamic shadow location is determined
    CopyInsertPoint = CopyInsertPoint->getNextNode();
    assert(CopyInsertPoint);
  }
  IRBuilder<> IRB(CopyInsertPoint);
  const DataLayout &DL = F.getParent()->getDataLayout();
  for (Argument &Arg : F.args()) {
    if (Arg.hasByValAttr()) {
      Type *Ty = Arg.getParamByValType();
      const Align Alignment =
          DL.getValueOrABITypeAlignment(Arg.getParamAlign(), Ty);

      AllocaInst *AI = IRB.CreateAlloca(
          Ty, nullptr,
          (Arg.hasName() ? Arg.getName() : "Arg" + Twine(Arg.getArgNo())) +
              ".byval");
      AI->setAlignment(Alignment);
      Arg.replaceAllUsesWith(AI);

      uint64_t AllocSize = DL.getTypeAllocSize(Ty);
      IRB.CreateMemCpy(AI, Alignment, &Arg, Alignment, AllocSize);
    }
  }
}

PHINode *FunctionStackPoisoner::createPHI(IRBuilder<> &IRB, Value *Cond,
                                          Value *ValueIfTrue,
                                          Instruction *ThenTerm,
                                          Value *ValueIfFalse) {
  PHINode *PHI = IRB.CreatePHI(IntptrTy, 2);
  BasicBlock *CondBlock = cast<Instruction>(Cond)->getParent();
  PHI->addIncoming(ValueIfFalse, CondBlock);
  BasicBlock *ThenBlock = ThenTerm->getParent();
  PHI->addIncoming(ValueIfTrue, ThenBlock);
  return PHI;
}

Value *FunctionStackPoisoner::createAllocaForLayout(
    IRBuilder<> &IRB, const ASanStackFrameLayout &L, bool Dynamic) {
  AllocaInst *Alloca;
  if (Dynamic) {
    Alloca = IRB.CreateAlloca(IRB.getInt8Ty(),
                              ConstantInt::get(IRB.getInt64Ty(), L.FrameSize),
                              "MyAlloca");
  } else {
    Alloca = IRB.CreateAlloca(ArrayType::get(IRB.getInt8Ty(), L.FrameSize),
                              nullptr, "MyAlloca");
    assert(Alloca->isStaticAlloca());
  }
  assert((ClRealignStack & (ClRealignStack - 1)) == 0);
  uint64_t FrameAlignment = std::max(L.FrameAlignment, uint64_t(ClRealignStack));
  Alloca->setAlignment(Align(FrameAlignment));
  return IRB.CreatePointerCast(Alloca, IntptrTy);
}

void FunctionStackPoisoner::createDynamicAllocasInitStorage() {
  BasicBlock &FirstBB = *F.begin();
  IRBuilder<> IRB(dyn_cast<Instruction>(FirstBB.begin()));
  DynamicAllocaLayout = IRB.CreateAlloca(IntptrTy, nullptr);
  IRB.CreateStore(Constant::getNullValue(IntptrTy), DynamicAllocaLayout);
  DynamicAllocaLayout->setAlignment(Align(32));
}

void FunctionStackPoisoner::processDynamicAllocas() {
  if (!ClInstrumentDynamicAllocas || DynamicAllocaVec.empty()) {
    assert(DynamicAllocaPoisonCallVec.empty());
    return;
  }

  // Insert poison calls for lifetime intrinsics for dynamic allocas.
  for (const auto &APC : DynamicAllocaPoisonCallVec) {
    assert(APC.InsBefore);
    assert(APC.AI);
    assert(ASan.isInterestingAlloca(*APC.AI));
    assert(!APC.AI->isStaticAlloca());

    IRBuilder<> IRB(APC.InsBefore);
    poisonAlloca(APC.AI, APC.Size, IRB, APC.DoPoison);
    // Dynamic allocas will be unpoisoned unconditionally below in
    // unpoisonDynamicAllocas.
    // Flag that we need unpoison static allocas.
  }

  // Handle dynamic allocas.
  createDynamicAllocasInitStorage();
  for (auto &AI : DynamicAllocaVec)
    handleDynamicAllocaCall(AI);
  unpoisonDynamicAllocas();
}

/// Collect instructions in the entry block after \p InsBefore which initialize
/// permanent storage for a function argument. These instructions must remain in
/// the entry block so that uninitialized values do not appear in backtraces. An
/// added benefit is that this conserves spill slots. This does not move stores
/// before instrumented / "interesting" allocas.
static void findStoresToUninstrumentedArgAllocas(
    AddressSanitizer &ASan, Instruction &InsBefore,
    SmallVectorImpl<Instruction *> &InitInsts) {
  Instruction *Start = InsBefore.getNextNonDebugInstruction();
  for (Instruction *It = Start; It; It = It->getNextNonDebugInstruction()) {
    // Argument initialization looks like:
    // 1) store <Argument>, <Alloca> OR
    // 2) <CastArgument> = cast <Argument> to ...
    //    store <CastArgument> to <Alloca>
    // Do not consider any other kind of instruction.
    //
    // Note: This covers all known cases, but may not be exhaustive. An
    // alternative to pattern-matching stores is to DFS over all Argument uses:
    // this might be more general, but is probably much more complicated.
    if (isa<AllocaInst>(It) || isa<CastInst>(It))
      continue;
    if (auto *Store = dyn_cast<StoreInst>(It)) {
      // The store destination must be an alloca that isn't interesting for
      // ASan to instrument. These are moved up before InsBefore, and they're
      // not interesting because allocas for arguments can be mem2reg'd.
      auto *Alloca = dyn_cast<AllocaInst>(Store->getPointerOperand());
      if (!Alloca || ASan.isInterestingAlloca(*Alloca))
        continue;

      Value *Val = Store->getValueOperand();
      bool IsDirectArgInit = isa<Argument>(Val);
      bool IsArgInitViaCast =
          isa<CastInst>(Val) &&
          isa<Argument>(cast<CastInst>(Val)->getOperand(0)) &&
          // Check that the cast appears directly before the store. Otherwise
          // moving the cast before InsBefore may break the IR.
          Val == It->getPrevNonDebugInstruction();
      bool IsArgInit = IsDirectArgInit || IsArgInitViaCast;
      if (!IsArgInit)
        continue;

      if (IsArgInitViaCast)
        InitInsts.push_back(cast<Instruction>(Val));
      InitInsts.push_back(Store);
      continue;
    }

    // Do not reorder past unknown instructions: argument initialization should
    // only involve casts and stores.
    return;
  }
}

void FunctionStackPoisoner::processStaticAllocas() {
  if (AllocaVec.empty()) {
    assert(StaticAllocaPoisonCallVec.empty());
    return;
  }

  int StackMallocIdx = -1;
  DebugLoc EntryDebugLocation;
  if (auto SP = F.getSubprogram())
    EntryDebugLocation =
        DILocation::get(SP->getContext(), SP->getScopeLine(), 0, SP);

  Instruction *InsBefore = AllocaVec[0];
  IRBuilder<> IRB(InsBefore);

  // Make sure non-instrumented allocas stay in the entry block. Otherwise,
  // debug info is broken, because only entry-block allocas are treated as
  // regular stack slots.
  auto InsBeforeB = InsBefore->getParent();
  assert(InsBeforeB == &F.getEntryBlock());
  for (auto *AI : StaticAllocasToMoveUp)
    if (AI->getParent() == InsBeforeB)
      AI->moveBefore(InsBefore);

  // Move stores of arguments into entry-block allocas as well. This prevents
  // extra stack slots from being generated (to house the argument values until
  // they can be stored into the allocas). This also prevents uninitialized
  // values from being shown in backtraces.
  SmallVector<Instruction *, 8> ArgInitInsts;
  findStoresToUninstrumentedArgAllocas(ASan, *InsBefore, ArgInitInsts);
  for (Instruction *ArgInitInst : ArgInitInsts)
    ArgInitInst->moveBefore(InsBefore);

  // If we have a call to llvm.localescape, keep it in the entry block.
  if (LocalEscapeCall) LocalEscapeCall->moveBefore(InsBefore);

  SmallVector<ASanStackVariableDescription, 16> SVD;
  SVD.reserve(AllocaVec.size());
  for (AllocaInst *AI : AllocaVec) {
    ASanStackVariableDescription D = {AI->getName().data(),
                                      ASan.getAllocaSizeInBytes(*AI),
                                      0,
                                      AI->getAlign().value(),
                                      AI,
                                      0,
                                      0};
    SVD.push_back(D);
  }

  // Minimal header size (left redzone) is 4 pointers,
  // i.e. 32 bytes on 64-bit platforms and 16 bytes in 32-bit platforms.
  uint64_t Granularity = 1ULL << Mapping.Scale;
  uint64_t MinHeaderSize = std::max((uint64_t)ASan.LongSize / 2, Granularity);
  const ASanStackFrameLayout &L =
      ComputeASanStackFrameLayout(SVD, Granularity, MinHeaderSize);

  // Build AllocaToSVDMap for ASanStackVariableDescription lookup.
  DenseMap<const AllocaInst *, ASanStackVariableDescription *> AllocaToSVDMap;
  for (auto &Desc : SVD)
    AllocaToSVDMap[Desc.AI] = &Desc;

  // Update SVD with information from lifetime intrinsics.
  for (const auto &APC : StaticAllocaPoisonCallVec) {
    assert(APC.InsBefore);
    assert(APC.AI);
    assert(ASan.isInterestingAlloca(*APC.AI));
    assert(APC.AI->isStaticAlloca());

    ASanStackVariableDescription &Desc = *AllocaToSVDMap[APC.AI];
    Desc.LifetimeSize = Desc.Size;
    if (const DILocation *FnLoc = EntryDebugLocation.get()) {
      if (const DILocation *LifetimeLoc = APC.InsBefore->getDebugLoc().get()) {
        if (LifetimeLoc->getFile() == FnLoc->getFile())
          if (unsigned Line = LifetimeLoc->getLine())
            Desc.Line = std::min(Desc.Line ? Desc.Line : Line, Line);
      }
    }
  }

  auto DescriptionString = ComputeASanStackFrameDescription(SVD);
  LLVM_DEBUG(dbgs() << DescriptionString << " --- " << L.FrameSize << "\n");
  uint64_t LocalStackSize = L.FrameSize;
  bool DoStackMalloc =
      ASan.UseAfterReturn != AsanDetectStackUseAfterReturnMode::Never &&
      !ASan.CompileKernel && LocalStackSize <= kMaxStackMallocSize;
  bool DoDynamicAlloca = ClDynamicAllocaStack;
  // Don't do dynamic alloca or stack malloc if:
  // 1) There is inline asm: too often it makes assumptions on which registers
  //    are available.
  // 2) There is a returns_twice call (typically setjmp), which is
  //    optimization-hostile, and doesn't play well with introduced indirect
  //    register-relative calculation of local variable addresses.
  DoDynamicAlloca &= !HasInlineAsm && !HasReturnsTwiceCall;
  DoStackMalloc &= !HasInlineAsm && !HasReturnsTwiceCall;

  Value *StaticAlloca =
      DoDynamicAlloca ? nullptr : createAllocaForLayout(IRB, L, false);

  Value *FakeStack;
  Value *LocalStackBase;
  Value *LocalStackBaseAlloca;
  uint8_t DIExprFlags = DIExpression::ApplyOffset;

  if (DoStackMalloc) {
    LocalStackBaseAlloca =
        IRB.CreateAlloca(IntptrTy, nullptr, "asan_local_stack_base");
    if (ASan.UseAfterReturn == AsanDetectStackUseAfterReturnMode::Runtime) {
      // void *FakeStack = __asan_option_detect_stack_use_after_return
      //     ? __asan_stack_malloc_N(LocalStackSize)
      //     : nullptr;
      // void *LocalStackBase = (FakeStack) ? FakeStack :
      //                        alloca(LocalStackSize);
      Constant *OptionDetectUseAfterReturn = F.getParent()->getOrInsertGlobal(
          kAsanOptionDetectUseAfterReturn, IRB.getInt32Ty());
      Value *UseAfterReturnIsEnabled = IRB.CreateICmpNE(
          IRB.CreateLoad(IRB.getInt32Ty(), OptionDetectUseAfterReturn),
          Constant::getNullValue(IRB.getInt32Ty()));
      Instruction *Term =
          SplitBlockAndInsertIfThen(UseAfterReturnIsEnabled, InsBefore, false);
      IRBuilder<> IRBIf(Term);
      StackMallocIdx = StackMallocSizeClass(LocalStackSize);
      assert(StackMallocIdx <= kMaxAsanStackMallocSizeClass);
      Value *FakeStackValue =
          IRBIf.CreateCall(AsanStackMallocFunc[StackMallocIdx],
                           ConstantInt::get(IntptrTy, LocalStackSize));
      IRB.SetInsertPoint(InsBefore);
      FakeStack = createPHI(IRB, UseAfterReturnIsEnabled, FakeStackValue, Term,
                            ConstantInt::get(IntptrTy, 0));
    } else {
      // assert(ASan.UseAfterReturn == AsanDetectStackUseAfterReturnMode:Always)
      // void *FakeStack = __asan_stack_malloc_N(LocalStackSize);
      // void *LocalStackBase = (FakeStack) ? FakeStack :
      //                        alloca(LocalStackSize);
      StackMallocIdx = StackMallocSizeClass(LocalStackSize);
      FakeStack = IRB.CreateCall(AsanStackMallocFunc[StackMallocIdx],
                                 ConstantInt::get(IntptrTy, LocalStackSize));
    }
    Value *NoFakeStack =
        IRB.CreateICmpEQ(FakeStack, Constant::getNullValue(IntptrTy));
    Instruction *Term =
        SplitBlockAndInsertIfThen(NoFakeStack, InsBefore, false);
    IRBuilder<> IRBIf(Term);
    Value *AllocaValue =
        DoDynamicAlloca ? createAllocaForLayout(IRBIf, L, true) : StaticAlloca;

    IRB.SetInsertPoint(InsBefore);
    LocalStackBase = createPHI(IRB, NoFakeStack, AllocaValue, Term, FakeStack);
    IRB.CreateStore(LocalStackBase, LocalStackBaseAlloca);
    DIExprFlags |= DIExpression::DerefBefore;
  } else {
    // void *FakeStack = nullptr;
    // void *LocalStackBase = alloca(LocalStackSize);
    FakeStack = ConstantInt::get(IntptrTy, 0);
    LocalStackBase =
        DoDynamicAlloca ? createAllocaForLayout(IRB, L, true) : StaticAlloca;
    LocalStackBaseAlloca = LocalStackBase;
  }

  // It shouldn't matter whether we pass an `alloca` or a `ptrtoint` as the
  // dbg.declare address opereand, but passing a `ptrtoint` seems to confuse
  // later passes and can result in dropped variable coverage in debug info.
  Value *LocalStackBaseAllocaPtr =
      isa<PtrToIntInst>(LocalStackBaseAlloca)
          ? cast<PtrToIntInst>(LocalStackBaseAlloca)->getPointerOperand()
          : LocalStackBaseAlloca;
  assert(isa<AllocaInst>(LocalStackBaseAllocaPtr) &&
         "Variable descriptions relative to ASan stack base will be dropped");

  // Replace Alloca instructions with base+offset.
  for (const auto &Desc : SVD) {
    AllocaInst *AI = Desc.AI;
    replaceDbgDeclare(AI, LocalStackBaseAllocaPtr, DIB, DIExprFlags,
                      Desc.Offset);
    Value *NewAllocaPtr = IRB.CreateIntToPtr(
        IRB.CreateAdd(LocalStackBase, ConstantInt::get(IntptrTy, Desc.Offset)),
        AI->getType());
    AI->replaceAllUsesWith(NewAllocaPtr);
  }

  // The left-most redzone has enough space for at least 4 pointers.
  // Write the Magic value to redzone[0].
  Value *BasePlus0 = IRB.CreateIntToPtr(LocalStackBase, IntptrPtrTy);
  IRB.CreateStore(ConstantInt::get(IntptrTy, kCurrentStackFrameMagic),
                  BasePlus0);
  // Write the frame description constant to redzone[1].
  Value *BasePlus1 = IRB.CreateIntToPtr(
      IRB.CreateAdd(LocalStackBase,
                    ConstantInt::get(IntptrTy, ASan.LongSize / 8)),
      IntptrPtrTy);
  GlobalVariable *StackDescriptionGlobal =
      createPrivateGlobalForString(*F.getParent(), DescriptionString,
                                   /*AllowMerging*/ true, kAsanGenPrefix);
  Value *Description = IRB.CreatePointerCast(StackDescriptionGlobal, IntptrTy);
  IRB.CreateStore(Description, BasePlus1);
  // Write the PC to redzone[2].
  Value *BasePlus2 = IRB.CreateIntToPtr(
      IRB.CreateAdd(LocalStackBase,
                    ConstantInt::get(IntptrTy, 2 * ASan.LongSize / 8)),
      IntptrPtrTy);
  IRB.CreateStore(IRB.CreatePointerCast(&F, IntptrTy), BasePlus2);

  const auto &ShadowAfterScope = GetShadowBytesAfterScope(SVD, L);

  // Poison the stack red zones at the entry.
  Value *ShadowBase = ASan.memToShadow(LocalStackBase, IRB);
  // As mask we must use most poisoned case: red zones and after scope.
  // As bytes we can use either the same or just red zones only.
  copyToShadow(ShadowAfterScope, ShadowAfterScope, IRB, ShadowBase);

  if (!StaticAllocaPoisonCallVec.empty()) {
    const auto &ShadowInScope = GetShadowBytes(SVD, L);

    // Poison static allocas near lifetime intrinsics.
    for (const auto &APC : StaticAllocaPoisonCallVec) {
      const ASanStackVariableDescription &Desc = *AllocaToSVDMap[APC.AI];
      assert(Desc.Offset % L.Granularity == 0);
      size_t Begin = Desc.Offset / L.Granularity;
      size_t End = Begin + (APC.Size + L.Granularity - 1) / L.Granularity;

      IRBuilder<> IRB(APC.InsBefore);
      copyToShadow(ShadowAfterScope,
                   APC.DoPoison ? ShadowAfterScope : ShadowInScope, Begin, End,
                   IRB, ShadowBase);
    }
  }

  SmallVector<uint8_t, 64> ShadowClean(ShadowAfterScope.size(), 0);
  SmallVector<uint8_t, 64> ShadowAfterReturn;

  // (Un)poison the stack before all ret instructions.
  for (Instruction *Ret : RetVec) {
    IRBuilder<> IRBRet(Ret);
    // Mark the current frame as retired.
    IRBRet.CreateStore(ConstantInt::get(IntptrTy, kRetiredStackFrameMagic),
                       BasePlus0);
    if (DoStackMalloc) {
      assert(StackMallocIdx >= 0);
      // if FakeStack != 0  // LocalStackBase == FakeStack
      //     // In use-after-return mode, poison the whole stack frame.
      //     if StackMallocIdx <= 4
      //         // For small sizes inline the whole thing:
      //         memset(ShadowBase, kAsanStackAfterReturnMagic, ShadowSize);
      //         **SavedFlagPtr(FakeStack) = 0
      //     else
      //         __asan_stack_free_N(FakeStack, LocalStackSize)
      // else
      //     <This is not a fake stack; unpoison the redzones>
      Value *Cmp =
          IRBRet.CreateICmpNE(FakeStack, Constant::getNullValue(IntptrTy));
      Instruction *ThenTerm, *ElseTerm;
      SplitBlockAndInsertIfThenElse(Cmp, Ret, &ThenTerm, &ElseTerm);

      IRBuilder<> IRBPoison(ThenTerm);
      if (StackMallocIdx <= 4) {
        int ClassSize = kMinStackMallocSize << StackMallocIdx;
        ShadowAfterReturn.resize(ClassSize / L.Granularity,
                                 kAsanStackUseAfterReturnMagic);
        copyToShadow(ShadowAfterReturn, ShadowAfterReturn, IRBPoison,
                     ShadowBase);
        Value *SavedFlagPtrPtr = IRBPoison.CreateAdd(
            FakeStack,
            ConstantInt::get(IntptrTy, ClassSize - ASan.LongSize / 8));
        Value *SavedFlagPtr = IRBPoison.CreateLoad(
            IntptrTy, IRBPoison.CreateIntToPtr(SavedFlagPtrPtr, IntptrPtrTy));
        IRBPoison.CreateStore(
            Constant::getNullValue(IRBPoison.getInt8Ty()),
            IRBPoison.CreateIntToPtr(SavedFlagPtr, IRBPoison.getInt8PtrTy()));
      } else {
        // For larger frames call __asan_stack_free_*.
        IRBPoison.CreateCall(
            AsanStackFreeFunc[StackMallocIdx],
            {FakeStack, ConstantInt::get(IntptrTy, LocalStackSize)});
      }

      IRBuilder<> IRBElse(ElseTerm);
      copyToShadow(ShadowAfterScope, ShadowClean, IRBElse, ShadowBase);
    } else {
      copyToShadow(ShadowAfterScope, ShadowClean, IRBRet, ShadowBase);
    }
  }

  // We are done. Remove the old unused alloca instructions.
  for (auto *AI : AllocaVec)
    AI->eraseFromParent();
}

void FunctionStackPoisoner::poisonAlloca(Value *V, uint64_t Size,
                                         IRBuilder<> &IRB, bool DoPoison) {
  // For now just insert the call to ASan runtime.
  Value *AddrArg = IRB.CreatePointerCast(V, IntptrTy);
  Value *SizeArg = ConstantInt::get(IntptrTy, Size);
  IRB.CreateCall(
      DoPoison ? AsanPoisonStackMemoryFunc : AsanUnpoisonStackMemoryFunc,
      {AddrArg, SizeArg});
}

// Handling llvm.lifetime intrinsics for a given %alloca:
// (1) collect all llvm.lifetime.xxx(%size, %value) describing the alloca.
// (2) if %size is constant, poison memory for llvm.lifetime.end (to detect
//     invalid accesses) and unpoison it for llvm.lifetime.start (the memory
//     could be poisoned by previous llvm.lifetime.end instruction, as the
//     variable may go in and out of scope several times, e.g. in loops).
// (3) if we poisoned at least one %alloca in a function,
//     unpoison the whole stack frame at function exit.
void FunctionStackPoisoner::handleDynamicAllocaCall(AllocaInst *AI) {
  IRBuilder<> IRB(AI);

  const Align Alignment = std::max(Align(kAllocaRzSize), AI->getAlign());
  const uint64_t AllocaRedzoneMask = kAllocaRzSize - 1;

  Value *Zero = Constant::getNullValue(IntptrTy);
  Value *AllocaRzSize = ConstantInt::get(IntptrTy, kAllocaRzSize);
  Value *AllocaRzMask = ConstantInt::get(IntptrTy, AllocaRedzoneMask);

  // Since we need to extend alloca with additional memory to locate
  // redzones, and OldSize is number of allocated blocks with
  // ElementSize size, get allocated memory size in bytes by
  // OldSize * ElementSize.
  const unsigned ElementSize =
      F.getParent()->getDataLayout().getTypeAllocSize(AI->getAllocatedType());
  Value *OldSize =
      IRB.CreateMul(IRB.CreateIntCast(AI->getArraySize(), IntptrTy, false),
                    ConstantInt::get(IntptrTy, ElementSize));

  // PartialSize = OldSize % 32
  Value *PartialSize = IRB.CreateAnd(OldSize, AllocaRzMask);

  // Misalign = kAllocaRzSize - PartialSize;
  Value *Misalign = IRB.CreateSub(AllocaRzSize, PartialSize);

  // PartialPadding = Misalign != kAllocaRzSize ? Misalign : 0;
  Value *Cond = IRB.CreateICmpNE(Misalign, AllocaRzSize);
  Value *PartialPadding = IRB.CreateSelect(Cond, Misalign, Zero);

  // AdditionalChunkSize = Alignment + PartialPadding + kAllocaRzSize
  // Alignment is added to locate left redzone, PartialPadding for possible
  // partial redzone and kAllocaRzSize for right redzone respectively.
  Value *AdditionalChunkSize = IRB.CreateAdd(
      ConstantInt::get(IntptrTy, Alignment.value() + kAllocaRzSize),
      PartialPadding);

  Value *NewSize = IRB.CreateAdd(OldSize, AdditionalChunkSize);

  // Insert new alloca with new NewSize and Alignment params.
  AllocaInst *NewAlloca = IRB.CreateAlloca(IRB.getInt8Ty(), NewSize);
  NewAlloca->setAlignment(Alignment);

  // NewAddress = Address + Alignment
  Value *NewAddress =
      IRB.CreateAdd(IRB.CreatePtrToInt(NewAlloca, IntptrTy),
                    ConstantInt::get(IntptrTy, Alignment.value()));

  // Insert __asan_alloca_poison call for new created alloca.
  IRB.CreateCall(AsanAllocaPoisonFunc, {NewAddress, OldSize});

  // Store the last alloca's address to DynamicAllocaLayout. We'll need this
  // for unpoisoning stuff.
  IRB.CreateStore(IRB.CreatePtrToInt(NewAlloca, IntptrTy), DynamicAllocaLayout);

  Value *NewAddressPtr = IRB.CreateIntToPtr(NewAddress, AI->getType());

  // Replace all uses of AddessReturnedByAlloca with NewAddressPtr.
  AI->replaceAllUsesWith(NewAddressPtr);

  // We are done. Erase old alloca from parent.
  AI->eraseFromParent();
}

// isSafeAccess returns true if Addr is always inbounds with respect to its
// base object. For example, it is a field access or an array access with
// constant inbounds index.
bool AddressSanitizer::isSafeAccess(ObjectSizeOffsetVisitor &ObjSizeVis,
                                    Value *Addr, uint64_t TypeSize) const {
  SizeOffsetType SizeOffset = ObjSizeVis.compute(Addr);
  if (!ObjSizeVis.bothKnown(SizeOffset)) return false;
  uint64_t Size = SizeOffset.first.getZExtValue();
  int64_t Offset = SizeOffset.second.getSExtValue();
  // Three checks are required to ensure safety:
  // . Offset >= 0  (since the offset is given from the base ptr)
  // . Size >= Offset  (unsigned)
  // . Size - Offset >= NeededSize  (unsigned)
  return Offset >= 0 && Size >= uint64_t(Offset) &&
         Size - uint64_t(Offset) >= TypeSize / 8;
}<|MERGE_RESOLUTION|>--- conflicted
+++ resolved
@@ -655,11 +655,7 @@
         UseAfterScope(UseAfterScope || ClUseAfterScope),
         UseAfterReturn(ClUseAfterReturn.getNumOccurrences() ? ClUseAfterReturn
                                                             : UseAfterReturn),
-<<<<<<< HEAD
-        SSGI(SSGI), TI(TI) {
-=======
         TI(TI), SSGI(SSGI) {
->>>>>>> 9c235e1d
     C = &(M.getContext());
     LongSize = M.getDataLayout().getPointerSizeInBits();
     IntptrTy = Type::getIntNTy(*C, LongSize);
@@ -1169,15 +1165,9 @@
     TaskInfo *TI = nullptr;
     if (!F.empty())
       TI = &FAM.getResult<TaskAnalysis>(F);
-<<<<<<< HEAD
-    AddressSanitizer FunctionSanitizer(
-        M, SSGI, TI, Options.CompileKernel, Options.Recover,
-        Options.UseAfterScope, Options.UseAfterReturn);
-=======
     AddressSanitizer FunctionSanitizer(M, SSGI, TI, Options.CompileKernel,
                                        Options.Recover, Options.UseAfterScope,
                                        Options.UseAfterReturn);
->>>>>>> 9c235e1d
     const TargetLibraryInfo &TLI = FAM.getResult<TargetLibraryAnalysis>(F);
     Modified |= FunctionSanitizer.instrumentFunction(F, &TLI);
   }
