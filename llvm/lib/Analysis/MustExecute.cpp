//===- MustExecute.cpp - Printer for isGuaranteedToExecute ----------------===//
//
// Part of the LLVM Project, under the Apache License v2.0 with LLVM Exceptions.
// See https://llvm.org/LICENSE.txt for license information.
// SPDX-License-Identifier: Apache-2.0 WITH LLVM-exception
//
//===----------------------------------------------------------------------===//

#include "llvm/Analysis/MustExecute.h"
#include "llvm/ADT/PostOrderIterator.h"
#include "llvm/ADT/StringExtras.h"
#include "llvm/Analysis/CFG.h"
#include "llvm/Analysis/InstructionSimplify.h"
#include "llvm/Analysis/LoopInfo.h"
#include "llvm/Analysis/Passes.h"
#include "llvm/Analysis/PostDominators.h"
#include "llvm/Analysis/TapirTaskInfo.h"
#include "llvm/Analysis/ValueTracking.h"
#include "llvm/IR/AssemblyAnnotationWriter.h"
#include "llvm/IR/Dominators.h"
#include "llvm/IR/InstIterator.h"
#include "llvm/IR/Module.h"
#include "llvm/IR/PassManager.h"
#include "llvm/InitializePasses.h"
#include "llvm/Support/FormattedStream.h"
#include "llvm/Support/raw_ostream.h"

using namespace llvm;

#define DEBUG_TYPE "must-execute"

const DenseMap<BasicBlock *, ColorVector> &
LoopSafetyInfo::getBlockColors() const {
  return BlockColors;
}

void LoopSafetyInfo::copyColors(BasicBlock *New, BasicBlock *Old) {
  ColorVector &ColorsForNewBlock = BlockColors[New];
  ColorVector &ColorsForOldBlock = BlockColors[Old];
  ColorsForNewBlock = ColorsForOldBlock;
}

bool SimpleLoopSafetyInfo::blockMayThrow(const BasicBlock *BB) const {
  (void)BB;
  return anyBlockMayThrow();
}

bool SimpleLoopSafetyInfo::anyBlockMayThrow() const {
  return MayThrow;
}

void SimpleLoopSafetyInfo::computeLoopSafetyInfo(const Loop *CurLoop) {
  assert(CurLoop != nullptr && "CurLoop can't be null");
  BasicBlock *Header = CurLoop->getHeader();
  // Iterate over header and compute safety info.
  HeaderMayThrow = !isGuaranteedToTransferExecutionToSuccessor(Header);
  MayThrow = HeaderMayThrow;
  // Iterate over loop instructions and compute safety info.
  // Skip header as it has been computed and stored in HeaderMayThrow.
  // The first block in loopinfo.Blocks is guaranteed to be the header.
  assert(Header == *CurLoop->getBlocks().begin() &&
         "First block must be header");
  for (const BasicBlock *BB : llvm::drop_begin(CurLoop->blocks())) {
    MayThrow |= !isGuaranteedToTransferExecutionToSuccessor(BB);
    if (MayThrow)
      break;
  }

  computeBlockColors(CurLoop);
}

bool ICFLoopSafetyInfo::blockMayThrow(const BasicBlock *BB) const {
  return ICF.hasICF(BB);
}

bool ICFLoopSafetyInfo::anyBlockMayThrow() const {
  return MayThrow;
}

void ICFLoopSafetyInfo::computeLoopSafetyInfo(const Loop *CurLoop) {
  assert(CurLoop != nullptr && "CurLoop can't be null");
  ICF.clear();
  MW.clear();
  MayThrow = false;
  // Figure out the fact that at least one block may throw.
  for (const auto &BB : CurLoop->blocks())
    if (ICF.hasICF(&*BB)) {
      MayThrow = true;
      break;
    }
  computeBlockColors(CurLoop);
}

void ICFLoopSafetyInfo::insertInstructionTo(const Instruction *Inst,
                                            const BasicBlock *BB) {
  ICF.insertInstructionTo(Inst, BB);
  MW.insertInstructionTo(Inst, BB);
}

void ICFLoopSafetyInfo::removeInstruction(const Instruction *Inst) {
  ICF.removeInstruction(Inst);
  MW.removeInstruction(Inst);
}

void LoopSafetyInfo::computeBlockColors(const Loop *CurLoop) {
  // Compute funclet colors if we might sink/hoist in a function with a funclet
  // personality routine.
  Function *Fn = CurLoop->getHeader()->getParent();
  if (Fn->hasPersonalityFn())
    if (Constant *PersonalityFn = Fn->getPersonalityFn())
      if (isScopedEHPersonality(classifyEHPersonality(PersonalityFn)))
        BlockColors = colorEHFunclets(*Fn);
}

/// Return true if we can prove that the given ExitBlock is not reached on the
/// first iteration of the given loop.  That is, the backedge of the loop must
/// be executed before the ExitBlock is executed in any dynamic execution trace.
static bool CanProveNotTakenFirstIteration(const BasicBlock *ExitBlock,
                                           const DominatorTree *DT,
                                           const Loop *CurLoop) {
  auto *CondExitBlock = ExitBlock->getSinglePredecessor();
  if (!CondExitBlock)
    // expect unique exits
    return false;
  assert(CurLoop->contains(CondExitBlock) && "meaning of exit block");
  auto *BI = dyn_cast<BranchInst>(CondExitBlock->getTerminator());
  if (!BI || !BI->isConditional())
    return false;
  // If condition is constant and false leads to ExitBlock then we always
  // execute the true branch.
  if (auto *Cond = dyn_cast<ConstantInt>(BI->getCondition()))
    return BI->getSuccessor(Cond->getZExtValue() ? 1 : 0) == ExitBlock;
  auto *Cond = dyn_cast<CmpInst>(BI->getCondition());
  if (!Cond)
    return false;
  // todo: this would be a lot more powerful if we used scev, but all the
  // plumbing is currently missing to pass a pointer in from the pass
  // Check for cmp (phi [x, preheader] ...), y where (pred x, y is known
  auto *LHS = dyn_cast<PHINode>(Cond->getOperand(0));
  auto *RHS = Cond->getOperand(1);
  if (!LHS || LHS->getParent() != CurLoop->getHeader())
    return false;
  auto DL = ExitBlock->getModule()->getDataLayout();
  auto *IVStart = LHS->getIncomingValueForBlock(CurLoop->getLoopPreheader());
  auto *SimpleValOrNull = simplifyCmpInst(Cond->getPredicate(),
                                          IVStart, RHS,
                                          {DL, /*TLI*/ nullptr,
                                              DT, /*AC*/ nullptr, BI});
  auto *SimpleCst = dyn_cast_or_null<Constant>(SimpleValOrNull);
  if (!SimpleCst)
    return false;
  if (ExitBlock == BI->getSuccessor(0))
    return SimpleCst->isZeroValue();
  assert(ExitBlock == BI->getSuccessor(1) && "implied by above");
  return SimpleCst->isAllOnesValue();
}

/// Collect all blocks from \p CurLoop which lie on all possible paths from
/// the header of \p CurLoop (inclusive) to BB (exclusive) into the set
/// \p Predecessors. If \p BB is the header, \p Predecessors will be empty.
static void collectTransitivePredecessors(
    const Loop *CurLoop, const BasicBlock *BB,
    SmallPtrSetImpl<const BasicBlock *> &Predecessors) {
  assert(Predecessors.empty() && "Garbage in predecessors set?");
  assert(CurLoop->contains(BB) && "Should only be called for loop blocks!");
  if (BB == CurLoop->getHeader())
    return;
  SmallVector<const BasicBlock *, 4> WorkList;
  for (const auto *Pred : predecessors(BB)) {
    Predecessors.insert(Pred);
    WorkList.push_back(Pred);
  }
  while (!WorkList.empty()) {
    auto *Pred = WorkList.pop_back_val();
    assert(CurLoop->contains(Pred) && "Should only reach loop blocks!");
    // We are not interested in backedges and we don't want to leave loop.
    if (Pred == CurLoop->getHeader())
      continue;
    // TODO: If BB lies in an inner loop of CurLoop, this will traverse over all
    // blocks of this inner loop, even those that are always executed AFTER the
    // BB. It may make our analysis more conservative than it could be, see test
    // @nested and @nested_no_throw in test/Analysis/MustExecute/loop-header.ll.
    // We can ignore backedge of all loops containing BB to get a sligtly more
    // optimistic result.
    for (const auto *PredPred : predecessors(Pred))
      if (Predecessors.insert(PredPred).second)
        WorkList.push_back(PredPred);
  }
}

bool LoopSafetyInfo::allLoopPathsLeadToBlock(const Loop *CurLoop,
                                             const BasicBlock *BB,
                                             const DominatorTree *DT) const {
  assert(CurLoop->contains(BB) && "Should only be called for loop blocks!");

  // Fast path: header is always reached once the loop is entered.
  if (BB == CurLoop->getHeader())
    return true;

  // Collect all transitive predecessors of BB in the same loop. This set will
  // be a subset of the blocks within the loop.
  SmallPtrSet<const BasicBlock *, 4> Predecessors;
  collectTransitivePredecessors(CurLoop, BB, Predecessors);

  // Bail out if a latch block is part of the predecessor set. In this case
  // we may take the backedge to the header and not execute other latch
  // successors.
  for (const BasicBlock *Pred : predecessors(CurLoop->getHeader()))
    // Predecessors only contains loop blocks, so we don't have to worry about
    // preheader predecessors here.
    if (Predecessors.contains(Pred))
      return false;

  // Make sure that all successors of, all predecessors of BB which are not
  // dominated by BB, are either:
  // 1) BB,
  // 2) Also predecessors of BB,
  // 3) Exit blocks which are not taken on 1st iteration.
  // Memoize blocks we've already checked.
  SmallPtrSet<const BasicBlock *, 4> CheckedSuccessors;
  for (const auto *Pred : Predecessors) {
    // Predecessor block may throw, so it has a side exit.
    if (blockMayThrow(Pred))
      return false;

    // BB dominates Pred, so if Pred runs, BB must run.
    // This is true when Pred is a loop latch.
    if (DT->dominates(BB, Pred))
      continue;

    for (const auto *Succ : successors(Pred))
      if (CheckedSuccessors.insert(Succ).second &&
          Succ != BB && !Predecessors.count(Succ))
        // By discharging conditions that are not executed on the 1st iteration,
        // we guarantee that *at least* on the first iteration all paths from
        // header that *may* execute will lead us to the block of interest. So
        // that if we had virtually peeled one iteration away, in this peeled
        // iteration the set of predecessors would contain only paths from
        // header to BB without any exiting edges that may execute.
        //
        // TODO: We only do it for exiting edges currently. We could use the
        // same function to skip some of the edges within the loop if we know
        // that they will not be taken on the 1st iteration.
        //
        // TODO: If we somehow know the number of iterations in loop, the same
        // check may be done for any arbitrary N-th iteration as long as N is
        // not greater than minimum number of iterations in this loop.
        if (CurLoop->contains(Succ) ||
            !CanProveNotTakenFirstIteration(Succ, DT, CurLoop))
          return false;
  }

  // All predecessors can only lead us to BB.
  return true;
}

// Helper function to check if an instruction is guaranteed to execute in the
// task T containing it.
static bool isGuaranteedToExecuteInTask(const Instruction &Inst,
                                        const DominatorTree *DT,
                                        const Task *T) {
  assert(T && T->encloses(Inst.getParent()) && "Inst is not in given task.");
  // Examine all exiting blocks of the task.
  for (const Spindle *S :
         depth_first<InTask<Spindle *>>(T->getEntrySpindle())) {
    for (const BasicBlock *Exit : S->spindle_exits()) {
      if (!T->isTaskExiting(Exit))
        continue;

      // If Inst does not dominate the exiting block, then it's not guaranteed
      // to execute.
      if (!DT->dominates(Inst.getParent(), Exit))
        return false;
    }
  }
  return true;
}

/// Returns true if the instruction in a loop is guaranteed to execute at least
/// once.
bool SimpleLoopSafetyInfo::isGuaranteedToExecute(const Instruction &Inst,
                                                 const DominatorTree *DT,
                                                 const TaskInfo *TI,
                                                 const Loop *CurLoop) const {
  // If the instruction is in the header block for the loop (which is very
  // common), it is always guaranteed to dominate the exit blocks.  Since this
  // is a common case, and can save some work, check it now.
  if (Inst.getParent() == CurLoop->getHeader())
    // If there's a throw in the header block, we can't guarantee we'll reach
    // Inst unless we can prove that Inst comes before the potential implicit
    // exit.  At the moment, we use a (cheap) hack for the common case where
    // the instruction of interest is the first one in the block.
    return !HeaderMayThrow ||
           Inst.getParent()->getFirstNonPHIOrDbg() == &Inst;

  // If the instruction is inside of a subtask, verify that it dominates the
  // exits of the subtask, and use the corresponding detach to determine whether
  // the instruction is guaranteed to execute.
  bool InstGuaranteedToExecuteInSubtask = true;
  const Instruction *RepInst = &Inst;
  if (TI) {
    const Task *LoopTask = TI->getTaskFor(CurLoop->getHeader());
    while (InstGuaranteedToExecuteInSubtask) {
      const Task *T = TI->getTaskFor(RepInst->getParent());
      // If the representative instruction and loop are in the same task, we're
      // done traversing subtasks.
      if (T == LoopTask)
        break;

      // Check if the instruction is guaranteed to execute in its task.
      if (!isGuaranteedToExecuteInTask(*RepInst, DT, T))
        InstGuaranteedToExecuteInSubtask = false;
      else
        // Use the task's detach in place of the original instruction.
        RepInst = T->getDetach();
    }
  }

  // If a subtask was found in which the instruction is not guaranteed to
  // execute, then the instruction is not guaranteed to execute.
  if (!InstGuaranteedToExecuteInSubtask)
    return false;

  // If there is a path from header to exit or latch that doesn't lead to our
  // instruction's block, return false.
  return allLoopPathsLeadToBlock(CurLoop, RepInst->getParent(), DT);
}

bool ICFLoopSafetyInfo::isGuaranteedToExecute(const Instruction &Inst,
                                              const DominatorTree *DT,
                                              const TaskInfo *TI,
                                              const Loop *CurLoop) const {
  if (ICF.isDominatedByICFIFromSameBlock(&Inst))
    return false;

  // If the instruction is inside of a subtask, verify that it dominates the
  // exits of the subtask, and use the corresponding detach to determine whether
  // the instruction is guaranteed to execute.
  bool InstGuaranteedToExecuteInSubtask = true;
  const Instruction *RepInst = &Inst;
  if (TI) {
    const Task *LoopTask = TI->getTaskFor(CurLoop->getHeader());
    while (InstGuaranteedToExecuteInSubtask) {
      const Task *T = TI->getTaskFor(RepInst->getParent());
      // If the representative instruction and loop are in the same task, we're
      // done traversing subtasks.
      if (T == LoopTask)
        break;

      // Check if the instruction is guaranteed to execute in its task.
      if (!isGuaranteedToExecuteInTask(*RepInst, DT, T))
        InstGuaranteedToExecuteInSubtask = false;
      else
        // Use the task's detach in place of the original instruction.
        RepInst = T->getDetach();
    }
  }

  // If a subtask was found in which the instruction is not guaranteed to
  // execute, then the instruction is not guaranteed to execute.
  if (!InstGuaranteedToExecuteInSubtask)
    return false;

  return allLoopPathsLeadToBlock(CurLoop, RepInst->getParent(), DT);
}

bool ICFLoopSafetyInfo::doesNotWriteMemoryBefore(const BasicBlock *BB,
                                                 const Loop *CurLoop) const {
  assert(CurLoop->contains(BB) && "Should only be called for loop blocks!");

  // Fast path: there are no instructions before header.
  if (BB == CurLoop->getHeader())
    return true;

  // Collect all transitive predecessors of BB in the same loop. This set will
  // be a subset of the blocks within the loop.
  SmallPtrSet<const BasicBlock *, 4> Predecessors;
  collectTransitivePredecessors(CurLoop, BB, Predecessors);
  // Find if there any instruction in either predecessor that could write
  // to memory.
  for (const auto *Pred : Predecessors)
    if (MW.mayWriteToMemory(Pred))
      return false;
  return true;
}

bool ICFLoopSafetyInfo::doesNotWriteMemoryBefore(const Instruction &I,
                                                 const Loop *CurLoop) const {
  auto *BB = I.getParent();
  assert(CurLoop->contains(BB) && "Should only be called for loop blocks!");
  return !MW.isDominatedByMemoryWriteFromSameBlock(&I) &&
         doesNotWriteMemoryBefore(BB, CurLoop);
}

namespace {
struct MustExecutePrinter : public FunctionPass {

  static char ID; // Pass identification, replacement for typeid
  MustExecutePrinter() : FunctionPass(ID) {
    initializeMustExecutePrinterPass(*PassRegistry::getPassRegistry());
  }
  void getAnalysisUsage(AnalysisUsage &AU) const override {
    AU.setPreservesAll();
    AU.addRequired<DominatorTreeWrapperPass>();
    AU.addRequired<LoopInfoWrapperPass>();
    AU.addRequired<TaskInfoWrapperPass>();
  }
  bool runOnFunction(Function &F) override;
};
struct MustBeExecutedContextPrinter : public ModulePass {
  static char ID;

  MustBeExecutedContextPrinter() : ModulePass(ID) {
    initializeMustBeExecutedContextPrinterPass(
        *PassRegistry::getPassRegistry());
  }
  void getAnalysisUsage(AnalysisUsage &AU) const override {
    AU.setPreservesAll();
  }
  bool runOnModule(Module &M) override;
};
}

char MustExecutePrinter::ID = 0;
INITIALIZE_PASS_BEGIN(MustExecutePrinter, "print-mustexecute",
                      "Instructions which execute on loop entry", false, true)
INITIALIZE_PASS_DEPENDENCY(DominatorTreeWrapperPass)
INITIALIZE_PASS_DEPENDENCY(LoopInfoWrapperPass)
INITIALIZE_PASS_DEPENDENCY(TaskInfoWrapperPass)
INITIALIZE_PASS_END(MustExecutePrinter, "print-mustexecute",
                    "Instructions which execute on loop entry", false, true)

FunctionPass *llvm::createMustExecutePrinter() {
  return new MustExecutePrinter();
}

char MustBeExecutedContextPrinter::ID = 0;
INITIALIZE_PASS_BEGIN(MustBeExecutedContextPrinter,
                      "print-must-be-executed-contexts",
                      "print the must-be-executed-context for all instructions",
                      false, true)
INITIALIZE_PASS_DEPENDENCY(PostDominatorTreeWrapperPass)
INITIALIZE_PASS_DEPENDENCY(DominatorTreeWrapperPass)
INITIALIZE_PASS_DEPENDENCY(LoopInfoWrapperPass)
INITIALIZE_PASS_END(MustBeExecutedContextPrinter,
                    "print-must-be-executed-contexts",
                    "print the must-be-executed-context for all instructions",
                    false, true)

ModulePass *llvm::createMustBeExecutedContextPrinter() {
  return new MustBeExecutedContextPrinter();
}

bool MustBeExecutedContextPrinter::runOnModule(Module &M) {
  // We provide non-PM analysis here because the old PM doesn't like to query
  // function passes from a module pass.
  SmallVector<std::unique_ptr<PostDominatorTree>, 8> PDTs;
  SmallVector<std::unique_ptr<DominatorTree>, 8> DTs;
  SmallVector<std::unique_ptr<LoopInfo>, 8> LIs;

  GetterTy<LoopInfo> LIGetter = [&](const Function &F) {
    DTs.push_back(std::make_unique<DominatorTree>(const_cast<Function &>(F)));
    LIs.push_back(std::make_unique<LoopInfo>(*DTs.back()));
    return LIs.back().get();
  };
  GetterTy<DominatorTree> DTGetter = [&](const Function &F) {
    DTs.push_back(std::make_unique<DominatorTree>(const_cast<Function&>(F)));
    return DTs.back().get();
  };
  GetterTy<PostDominatorTree> PDTGetter = [&](const Function &F) {
    PDTs.push_back(
        std::make_unique<PostDominatorTree>(const_cast<Function &>(F)));
    return PDTs.back().get();
  };
  MustBeExecutedContextExplorer Explorer(
      /* ExploreInterBlock */ true,
      /* ExploreCFGForward */ true,
      /* ExploreCFGBackward */ true, LIGetter, DTGetter, PDTGetter);

  for (Function &F : M) {
    for (Instruction &I : instructions(F)) {
      dbgs() << "-- Explore context of: " << I << "\n";
      for (const Instruction *CI : Explorer.range(&I))
        dbgs() << "  [F: " << CI->getFunction()->getName() << "] " << *CI
               << "\n";
    }
  }

  return false;
}

static bool isMustExecuteIn(const Instruction &I, Loop *L, DominatorTree *DT,
                            TaskInfo *TI) {
  // TODO: merge these two routines.  For the moment, we display the best
  // result obtained by *either* implementation.  This is a bit unfair since no
  // caller actually gets the full power at the moment.
  SimpleLoopSafetyInfo LSI;
  LSI.computeLoopSafetyInfo(L);
  return LSI.isGuaranteedToExecute(I, DT, TI, L) ||
    isGuaranteedToExecuteForEveryIteration(&I, L);
}

namespace {
/// An assembly annotator class to print must execute information in
/// comments.
class MustExecuteAnnotatedWriter : public AssemblyAnnotationWriter {
  DenseMap<const Value*, SmallVector<Loop*, 4> > MustExec;

public:
  MustExecuteAnnotatedWriter(const Function &F,
                             DominatorTree &DT, LoopInfo &LI, TaskInfo &TI) {
<<<<<<< HEAD
    for (auto &I: instructions(F)) {
=======
    for (const auto &I: instructions(F)) {
>>>>>>> 9c235e1d
      Loop *L = LI.getLoopFor(I.getParent());
      while (L) {
        if (isMustExecuteIn(I, L, &DT, &TI)) {
          MustExec[&I].push_back(L);
        }
        L = L->getParentLoop();
      };
    }
  }
  MustExecuteAnnotatedWriter(const Module &M,
                             DominatorTree &DT, LoopInfo &LI, TaskInfo &TI) {
<<<<<<< HEAD
    for (auto &F : M)
    for (auto &I: instructions(F)) {
=======
    for (const auto &F : M)
    for (const auto &I: instructions(F)) {
>>>>>>> 9c235e1d
      Loop *L = LI.getLoopFor(I.getParent());
      while (L) {
        if (isMustExecuteIn(I, L, &DT, &TI)) {
          MustExec[&I].push_back(L);
        }
        L = L->getParentLoop();
      };
    }
  }


  void printInfoComment(const Value &V, formatted_raw_ostream &OS) override {
    if (!MustExec.count(&V))
      return;

    const auto &Loops = MustExec.lookup(&V);
    const auto NumLoops = Loops.size();
    if (NumLoops > 1)
      OS << " ; (mustexec in " << NumLoops << " loops: ";
    else
      OS << " ; (mustexec in: ";

    ListSeparator LS;
    for (const Loop *L : Loops)
      OS << LS << L->getHeader()->getName();
    OS << ")";
  }
};
} // namespace

bool MustExecutePrinter::runOnFunction(Function &F) {
  auto &LI = getAnalysis<LoopInfoWrapperPass>().getLoopInfo();
  auto &DT = getAnalysis<DominatorTreeWrapperPass>().getDomTree();
  auto &TI = getAnalysis<TaskInfoWrapperPass>().getTaskInfo();

  MustExecuteAnnotatedWriter Writer(F, DT, LI, TI);
  F.print(dbgs(), &Writer);

  return false;
}

/// Return true if \p L might be an endless loop.
static bool maybeEndlessLoop(const Loop &L) {
  if (L.getHeader()->getParent()->hasFnAttribute(Attribute::WillReturn))
    return false;
  // TODO: Actually try to prove it is not.
  // TODO: If maybeEndlessLoop is going to be expensive, cache it.
  return true;
}

bool llvm::mayContainIrreducibleControl(const Function &F, const LoopInfo *LI) {
  if (!LI)
    return false;
  using RPOTraversal = ReversePostOrderTraversal<const Function *>;
  RPOTraversal FuncRPOT(&F);
  return containsIrreducibleCFG<const BasicBlock *, const RPOTraversal,
                                const LoopInfo>(FuncRPOT, *LI);
}

/// Lookup \p Key in \p Map and return the result, potentially after
/// initializing the optional through \p Fn(\p args).
template <typename K, typename V, typename FnTy, typename... ArgsTy>
static V getOrCreateCachedOptional(K Key, DenseMap<K, std::optional<V>> &Map,
                                   FnTy &&Fn, ArgsTy &&...args) {
  std::optional<V> &OptVal = Map[Key];
  if (!OptVal)
    OptVal = Fn(std::forward<ArgsTy>(args)...);
  return *OptVal;
}

const BasicBlock *
MustBeExecutedContextExplorer::findForwardJoinPoint(const BasicBlock *InitBB) {
  const LoopInfo *LI = LIGetter(*InitBB->getParent());
  const PostDominatorTree *PDT = PDTGetter(*InitBB->getParent());

  LLVM_DEBUG(dbgs() << "\tFind forward join point for " << InitBB->getName()
                    << (LI ? " [LI]" : "") << (PDT ? " [PDT]" : ""));

  const Function &F = *InitBB->getParent();
  const Loop *L = LI ? LI->getLoopFor(InitBB) : nullptr;
  const BasicBlock *HeaderBB = L ? L->getHeader() : InitBB;
  bool WillReturnAndNoThrow = (F.hasFnAttribute(Attribute::WillReturn) ||
                               (L && !maybeEndlessLoop(*L))) &&
                              F.doesNotThrow();
  LLVM_DEBUG(dbgs() << (L ? " [in loop]" : "")
                    << (WillReturnAndNoThrow ? " [WillReturn] [NoUnwind]" : "")
                    << "\n");

  // Determine the adjacent blocks in the given direction but exclude (self)
  // loops under certain circumstances.
  SmallVector<const BasicBlock *, 8> Worklist;
  for (const BasicBlock *SuccBB : successors(InitBB)) {
    bool IsLatch = SuccBB == HeaderBB;
    // Loop latches are ignored in forward propagation if the loop cannot be
    // endless and may not throw: control has to go somewhere.
    if (!WillReturnAndNoThrow || !IsLatch)
      Worklist.push_back(SuccBB);
  }
  LLVM_DEBUG(dbgs() << "\t\t#Worklist: " << Worklist.size() << "\n");

  // If there are no other adjacent blocks, there is no join point.
  if (Worklist.empty())
    return nullptr;

  // If there is one adjacent block, it is the join point.
  if (Worklist.size() == 1)
    return Worklist[0];

  // Try to determine a join block through the help of the post-dominance
  // tree. If no tree was provided, we perform simple pattern matching for one
  // block conditionals and one block loops only.
  const BasicBlock *JoinBB = nullptr;
  if (PDT)
    if (const auto *InitNode = PDT->getNode(InitBB))
      if (const auto *IDomNode = InitNode->getIDom())
        JoinBB = IDomNode->getBlock();

  if (!JoinBB && Worklist.size() == 2) {
    const BasicBlock *Succ0 = Worklist[0];
    const BasicBlock *Succ1 = Worklist[1];
    const BasicBlock *Succ0UniqueSucc = Succ0->getUniqueSuccessor();
    const BasicBlock *Succ1UniqueSucc = Succ1->getUniqueSuccessor();
    if (Succ0UniqueSucc == InitBB) {
      // InitBB -> Succ0 -> InitBB
      // InitBB -> Succ1  = JoinBB
      JoinBB = Succ1;
    } else if (Succ1UniqueSucc == InitBB) {
      // InitBB -> Succ1 -> InitBB
      // InitBB -> Succ0  = JoinBB
      JoinBB = Succ0;
    } else if (Succ0 == Succ1UniqueSucc) {
      // InitBB ->          Succ0 = JoinBB
      // InitBB -> Succ1 -> Succ0 = JoinBB
      JoinBB = Succ0;
    } else if (Succ1 == Succ0UniqueSucc) {
      // InitBB -> Succ0 -> Succ1 = JoinBB
      // InitBB ->          Succ1 = JoinBB
      JoinBB = Succ1;
    } else if (Succ0UniqueSucc == Succ1UniqueSucc) {
      // InitBB -> Succ0 -> JoinBB
      // InitBB -> Succ1 -> JoinBB
      JoinBB = Succ0UniqueSucc;
    }
  }

  if (!JoinBB && L)
    JoinBB = L->getUniqueExitBlock();

  if (!JoinBB)
    return nullptr;

  LLVM_DEBUG(dbgs() << "\t\tJoin block candidate: " << JoinBB->getName() << "\n");

  // In forward direction we check if control will for sure reach JoinBB from
  // InitBB, thus it can not be "stopped" along the way. Ways to "stop" control
  // are: infinite loops and instructions that do not necessarily transfer
  // execution to their successor. To check for them we traverse the CFG from
  // the adjacent blocks to the JoinBB, looking at all intermediate blocks.

  // If we know the function is "will-return" and "no-throw" there is no need
  // for futher checks.
  if (!F.hasFnAttribute(Attribute::WillReturn) || !F.doesNotThrow()) {

    auto BlockTransfersExecutionToSuccessor = [](const BasicBlock *BB) {
      return isGuaranteedToTransferExecutionToSuccessor(BB);
    };

    SmallPtrSet<const BasicBlock *, 16> Visited;
    while (!Worklist.empty()) {
      const BasicBlock *ToBB = Worklist.pop_back_val();
      if (ToBB == JoinBB)
        continue;

      // Make sure all loops in-between are finite.
      if (!Visited.insert(ToBB).second) {
        if (!F.hasFnAttribute(Attribute::WillReturn)) {
          if (!LI)
            return nullptr;

          bool MayContainIrreducibleControl = getOrCreateCachedOptional(
              &F, IrreducibleControlMap, mayContainIrreducibleControl, F, LI);
          if (MayContainIrreducibleControl)
            return nullptr;

          const Loop *L = LI->getLoopFor(ToBB);
          if (L && maybeEndlessLoop(*L))
            return nullptr;
        }

        continue;
      }

      // Make sure the block has no instructions that could stop control
      // transfer.
      bool TransfersExecution = getOrCreateCachedOptional(
          ToBB, BlockTransferMap, BlockTransfersExecutionToSuccessor, ToBB);
      if (!TransfersExecution)
        return nullptr;

      append_range(Worklist, successors(ToBB));
    }
  }

  LLVM_DEBUG(dbgs() << "\tJoin block: " << JoinBB->getName() << "\n");
  return JoinBB;
}
const BasicBlock *
MustBeExecutedContextExplorer::findBackwardJoinPoint(const BasicBlock *InitBB) {
  const LoopInfo *LI = LIGetter(*InitBB->getParent());
  const DominatorTree *DT = DTGetter(*InitBB->getParent());
  LLVM_DEBUG(dbgs() << "\tFind backward join point for " << InitBB->getName()
                    << (LI ? " [LI]" : "") << (DT ? " [DT]" : ""));

  // Try to determine a join block through the help of the dominance tree. If no
  // tree was provided, we perform simple pattern matching for one block
  // conditionals only.
  if (DT)
    if (const auto *InitNode = DT->getNode(InitBB))
      if (const auto *IDomNode = InitNode->getIDom())
        return IDomNode->getBlock();

  const Loop *L = LI ? LI->getLoopFor(InitBB) : nullptr;
  const BasicBlock *HeaderBB = L ? L->getHeader() : nullptr;

  // Determine the predecessor blocks but ignore backedges.
  SmallVector<const BasicBlock *, 8> Worklist;
  for (const BasicBlock *PredBB : predecessors(InitBB)) {
    bool IsBackedge =
        (PredBB == InitBB) || (HeaderBB == InitBB && L->contains(PredBB));
    // Loop backedges are ignored in backwards propagation: control has to come
    // from somewhere.
    if (!IsBackedge)
      Worklist.push_back(PredBB);
  }

  // If there are no other predecessor blocks, there is no join point.
  if (Worklist.empty())
    return nullptr;

  // If there is one predecessor block, it is the join point.
  if (Worklist.size() == 1)
    return Worklist[0];

  const BasicBlock *JoinBB = nullptr;
  if (Worklist.size() == 2) {
    const BasicBlock *Pred0 = Worklist[0];
    const BasicBlock *Pred1 = Worklist[1];
    const BasicBlock *Pred0UniquePred = Pred0->getUniquePredecessor();
    const BasicBlock *Pred1UniquePred = Pred1->getUniquePredecessor();
    if (Pred0 == Pred1UniquePred) {
      // InitBB <-          Pred0 = JoinBB
      // InitBB <- Pred1 <- Pred0 = JoinBB
      JoinBB = Pred0;
    } else if (Pred1 == Pred0UniquePred) {
      // InitBB <- Pred0 <- Pred1 = JoinBB
      // InitBB <-          Pred1 = JoinBB
      JoinBB = Pred1;
    } else if (Pred0UniquePred == Pred1UniquePred) {
      // InitBB <- Pred0 <- JoinBB
      // InitBB <- Pred1 <- JoinBB
      JoinBB = Pred0UniquePred;
    }
  }

  if (!JoinBB && L)
    JoinBB = L->getHeader();

  // In backwards direction there is no need to show termination of previous
  // instructions. If they do not terminate, the code afterward is dead, making
  // any information/transformation correct anyway.
  return JoinBB;
}

const Instruction *
MustBeExecutedContextExplorer::getMustBeExecutedNextInstruction(
    MustBeExecutedIterator &It, const Instruction *PP) {
  if (!PP)
    return PP;
  LLVM_DEBUG(dbgs() << "Find next instruction for " << *PP << "\n");

  // If we explore only inside a given basic block we stop at terminators.
  if (!ExploreInterBlock && PP->isTerminator()) {
    LLVM_DEBUG(dbgs() << "\tReached terminator in intra-block mode, done\n");
    return nullptr;
  }

  // If we do not traverse the call graph we check if we can make progress in
  // the current function. First, check if the instruction is guaranteed to
  // transfer execution to the successor.
  bool TransfersExecution = isGuaranteedToTransferExecutionToSuccessor(PP);
  if (!TransfersExecution)
    return nullptr;

  // If this is not a terminator we know that there is a single instruction
  // after this one that is executed next if control is transfered. If not,
  // we can try to go back to a call site we entered earlier. If none exists, we
  // do not know any instruction that has to be executd next.
  if (!PP->isTerminator()) {
    const Instruction *NextPP = PP->getNextNode();
    LLVM_DEBUG(dbgs() << "\tIntermediate instruction does transfer control\n");
    return NextPP;
  }

  // Finally, we have to handle terminators, trivial ones first.
  assert(PP->isTerminator() && "Expected a terminator!");

  // A terminator without a successor is not handled yet.
  if (PP->getNumSuccessors() == 0) {
    LLVM_DEBUG(dbgs() << "\tUnhandled terminator\n");
    return nullptr;
  }

  // A terminator with a single successor, we will continue at the beginning of
  // that one.
  if (PP->getNumSuccessors() == 1) {
    LLVM_DEBUG(
        dbgs() << "\tUnconditional terminator, continue with successor\n");
    return &PP->getSuccessor(0)->front();
  }

  // Multiple successors mean we need to find the join point where control flow
  // converges again. We use the findForwardJoinPoint helper function with
  // information about the function and helper analyses, if available.
  if (const BasicBlock *JoinBB = findForwardJoinPoint(PP->getParent()))
    return &JoinBB->front();

  LLVM_DEBUG(dbgs() << "\tNo join point found\n");
  return nullptr;
}

const Instruction *
MustBeExecutedContextExplorer::getMustBeExecutedPrevInstruction(
    MustBeExecutedIterator &It, const Instruction *PP) {
  if (!PP)
    return PP;

  bool IsFirst = !(PP->getPrevNode());
  LLVM_DEBUG(dbgs() << "Find next instruction for " << *PP
                    << (IsFirst ? " [IsFirst]" : "") << "\n");

  // If we explore only inside a given basic block we stop at the first
  // instruction.
  if (!ExploreInterBlock && IsFirst) {
    LLVM_DEBUG(dbgs() << "\tReached block front in intra-block mode, done\n");
    return nullptr;
  }

  // The block and function that contains the current position.
  const BasicBlock *PPBlock = PP->getParent();

  // If we are inside a block we know what instruction was executed before, the
  // previous one.
  if (!IsFirst) {
    const Instruction *PrevPP = PP->getPrevNode();
    LLVM_DEBUG(
        dbgs() << "\tIntermediate instruction, continue with previous\n");
    // We did not enter a callee so we simply return the previous instruction.
    return PrevPP;
  }

  // Finally, we have to handle the case where the program point is the first in
  // a block but not in the function. We use the findBackwardJoinPoint helper
  // function with information about the function and helper analyses, if
  // available.
  if (const BasicBlock *JoinBB = findBackwardJoinPoint(PPBlock))
    return &JoinBB->back();

  LLVM_DEBUG(dbgs() << "\tNo join point found\n");
  return nullptr;
}

MustBeExecutedIterator::MustBeExecutedIterator(
    MustBeExecutedContextExplorer &Explorer, const Instruction *I)
    : Explorer(Explorer), CurInst(I) {
  reset(I);
}

void MustBeExecutedIterator::reset(const Instruction *I) {
  Visited.clear();
  resetInstruction(I);
}

void MustBeExecutedIterator::resetInstruction(const Instruction *I) {
  CurInst = I;
  Head = Tail = nullptr;
  Visited.insert({I, ExplorationDirection::FORWARD});
  Visited.insert({I, ExplorationDirection::BACKWARD});
  if (Explorer.ExploreCFGForward)
    Head = I;
  if (Explorer.ExploreCFGBackward)
    Tail = I;
}

const Instruction *MustBeExecutedIterator::advance() {
  assert(CurInst && "Cannot advance an end iterator!");
  Head = Explorer.getMustBeExecutedNextInstruction(*this, Head);
  if (Head && Visited.insert({Head, ExplorationDirection ::FORWARD}).second)
    return Head;
  Head = nullptr;

  Tail = Explorer.getMustBeExecutedPrevInstruction(*this, Tail);
  if (Tail && Visited.insert({Tail, ExplorationDirection ::BACKWARD}).second)
    return Tail;
  Tail = nullptr;
  return nullptr;
}

PreservedAnalyses MustExecutePrinterPass::run(Function &F,
                                              FunctionAnalysisManager &AM) {
  auto &LI = AM.getResult<LoopAnalysis>(F);
  auto &DT = AM.getResult<DominatorTreeAnalysis>(F);
  auto &TI = AM.getResult<TaskAnalysis>(F);

  MustExecuteAnnotatedWriter Writer(F, DT, LI, TI);
  F.print(OS, &Writer);
  return PreservedAnalyses::all();
}

PreservedAnalyses
MustBeExecutedContextPrinterPass::run(Module &M, ModuleAnalysisManager &AM) {
  FunctionAnalysisManager &FAM =
      AM.getResult<FunctionAnalysisManagerModuleProxy>(M).getManager();
  GetterTy<const LoopInfo> LIGetter = [&](const Function &F) {
    return &FAM.getResult<LoopAnalysis>(const_cast<Function &>(F));
  };
  GetterTy<const DominatorTree> DTGetter = [&](const Function &F) {
    return &FAM.getResult<DominatorTreeAnalysis>(const_cast<Function &>(F));
  };
  GetterTy<const PostDominatorTree> PDTGetter = [&](const Function &F) {
    return &FAM.getResult<PostDominatorTreeAnalysis>(const_cast<Function &>(F));
  };

  MustBeExecutedContextExplorer Explorer(
      /* ExploreInterBlock */ true,
      /* ExploreCFGForward */ true,
      /* ExploreCFGBackward */ true, LIGetter, DTGetter, PDTGetter);

  for (Function &F : M) {
    for (Instruction &I : instructions(F)) {
      OS << "-- Explore context of: " << I << "\n";
      for (const Instruction *CI : Explorer.range(&I))
        OS << "  [F: " << CI->getFunction()->getName() << "] " << *CI << "\n";
    }
  }
  return PreservedAnalyses::all();
}<|MERGE_RESOLUTION|>--- conflicted
+++ resolved
@@ -509,11 +509,7 @@
 public:
   MustExecuteAnnotatedWriter(const Function &F,
                              DominatorTree &DT, LoopInfo &LI, TaskInfo &TI) {
-<<<<<<< HEAD
-    for (auto &I: instructions(F)) {
-=======
     for (const auto &I: instructions(F)) {
->>>>>>> 9c235e1d
       Loop *L = LI.getLoopFor(I.getParent());
       while (L) {
         if (isMustExecuteIn(I, L, &DT, &TI)) {
@@ -525,13 +521,8 @@
   }
   MustExecuteAnnotatedWriter(const Module &M,
                              DominatorTree &DT, LoopInfo &LI, TaskInfo &TI) {
-<<<<<<< HEAD
-    for (auto &F : M)
-    for (auto &I: instructions(F)) {
-=======
     for (const auto &F : M)
     for (const auto &I: instructions(F)) {
->>>>>>> 9c235e1d
       Loop *L = LI.getLoopFor(I.getParent());
       while (L) {
         if (isMustExecuteIn(I, L, &DT, &TI)) {
