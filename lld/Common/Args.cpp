--- conflicted
+++ resolved
@@ -102,15 +102,11 @@
       .Case("serial", TapirTargetID::Serial)
       .Case("cheetah", TapirTargetID::Cheetah)
       .Case("cilkplus", TapirTargetID::Cilk)
-<<<<<<< HEAD
       .Case("cuda", TapirTargetID::Cuda)
-      .Case("opencilk", TapirTargetID::OpenCilk)
-      .Case("openmp", TapirTargetID::OpenMP)
-=======
       .Case("lambda", TapirTargetID::Lambda)
       .Case("omptask", TapirTargetID::OMPTask)
       .Case("opencilk", TapirTargetID::OpenCilk)
->>>>>>> 9c235e1d
+      .Case("openmp", TapirTargetID::OpenMP)
       .Case("qthreads", TapirTargetID::Qthreads)
       .Default(TapirTargetID::Last_TapirTargetID);
 }
