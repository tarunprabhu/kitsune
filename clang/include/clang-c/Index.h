/*===-- clang-c/Index.h - Indexing Public C Interface -------------*- C -*-===*\
|*                                                                            *|
|* Part of the LLVM Project, under the Apache License v2.0 with LLVM          *|
|* Exceptions.                                                                *|
|* See https://llvm.org/LICENSE.txt for license information.                  *|
|* SPDX-License-Identifier: Apache-2.0 WITH LLVM-exception                    *|
|*                                                                            *|
|*===----------------------------------------------------------------------===*|
|*                                                                            *|
|* This header provides a public interface to a Clang library for extracting  *|
|* high-level symbol information from source files without exposing the full  *|
|* Clang C++ API.                                                             *|
|*                                                                            *|
\*===----------------------------------------------------------------------===*/

#ifndef LLVM_CLANG_C_INDEX_H
#define LLVM_CLANG_C_INDEX_H

#include "clang-c/BuildSystem.h"
#include "clang-c/CXDiagnostic.h"
#include "clang-c/CXErrorCode.h"
#include "clang-c/CXFile.h"
#include "clang-c/CXSourceLocation.h"
#include "clang-c/CXString.h"
#include "clang-c/ExternC.h"
#include "clang-c/Platform.h"

/**
 * The version constants for the libclang API.
 * CINDEX_VERSION_MINOR should increase when there are API additions.
 * CINDEX_VERSION_MAJOR is intended for "major" source/ABI breaking changes.
 *
 * The policy about the libclang API was always to keep it source and ABI
 * compatible, thus CINDEX_VERSION_MAJOR is expected to remain stable.
 */
#define CINDEX_VERSION_MAJOR 0
#define CINDEX_VERSION_MINOR 63

#define CINDEX_VERSION_ENCODE(major, minor) (((major)*10000) + ((minor)*1))

#define CINDEX_VERSION                                                         \
  CINDEX_VERSION_ENCODE(CINDEX_VERSION_MAJOR, CINDEX_VERSION_MINOR)

#define CINDEX_VERSION_STRINGIZE_(major, minor) #major "." #minor
#define CINDEX_VERSION_STRINGIZE(major, minor)                                 \
  CINDEX_VERSION_STRINGIZE_(major, minor)

#define CINDEX_VERSION_STRING                                                  \
  CINDEX_VERSION_STRINGIZE(CINDEX_VERSION_MAJOR, CINDEX_VERSION_MINOR)

LLVM_CLANG_C_EXTERN_C_BEGIN

/** \defgroup CINDEX libclang: C Interface to Clang
 *
 * The C Interface to Clang provides a relatively small API that exposes
 * facilities for parsing source code into an abstract syntax tree (AST),
 * loading already-parsed ASTs, traversing the AST, associating
 * physical source locations with elements within the AST, and other
 * facilities that support Clang-based development tools.
 *
 * This C interface to Clang will never provide all of the information
 * representation stored in Clang's C++ AST, nor should it: the intent is to
 * maintain an API that is relatively stable from one release to the next,
 * providing only the basic functionality needed to support development tools.
 *
 * To avoid namespace pollution, data types are prefixed with "CX" and
 * functions are prefixed with "clang_".
 *
 * @{
 */

/**
 * An "index" that consists of a set of translation units that would
 * typically be linked together into an executable or library.
 */
typedef void *CXIndex;

/**
 * An opaque type representing target information for a given translation
 * unit.
 */
typedef struct CXTargetInfoImpl *CXTargetInfo;

/**
 * A single translation unit, which resides in an index.
 */
typedef struct CXTranslationUnitImpl *CXTranslationUnit;

/**
 * Opaque pointer representing client data that will be passed through
 * to various callbacks and visitors.
 */
typedef void *CXClientData;

/**
 * Provides the contents of a file that has not yet been saved to disk.
 *
 * Each CXUnsavedFile instance provides the name of a file on the
 * system along with the current contents of that file that have not
 * yet been saved to disk.
 */
struct CXUnsavedFile {
  /**
   * The file whose contents have not yet been saved.
   *
   * This file must already exist in the file system.
   */
  const char *Filename;

  /**
   * A buffer containing the unsaved contents of this file.
   */
  const char *Contents;

  /**
   * The length of the unsaved contents of this buffer.
   */
  unsigned long Length;
};

/**
 * Describes the availability of a particular entity, which indicates
 * whether the use of this entity will result in a warning or error due to
 * it being deprecated or unavailable.
 */
enum CXAvailabilityKind {
  /**
   * The entity is available.
   */
  CXAvailability_Available,
  /**
   * The entity is available, but has been deprecated (and its use is
   * not recommended).
   */
  CXAvailability_Deprecated,
  /**
   * The entity is not available; any use of it will be an error.
   */
  CXAvailability_NotAvailable,
  /**
   * The entity is available, but not accessible; any use of it will be
   * an error.
   */
  CXAvailability_NotAccessible
};

/**
 * Describes a version number of the form major.minor.subminor.
 */
typedef struct CXVersion {
  /**
   * The major version number, e.g., the '10' in '10.7.3'. A negative
   * value indicates that there is no version number at all.
   */
  int Major;
  /**
   * The minor version number, e.g., the '7' in '10.7.3'. This value
   * will be negative if no minor version number was provided, e.g., for
   * version '10'.
   */
  int Minor;
  /**
   * The subminor version number, e.g., the '3' in '10.7.3'. This value
   * will be negative if no minor or subminor version number was provided,
   * e.g., in version '10' or '10.7'.
   */
  int Subminor;
} CXVersion;

/**
 * Describes the exception specification of a cursor.
 *
 * A negative value indicates that the cursor is not a function declaration.
 */
enum CXCursor_ExceptionSpecificationKind {
  /**
   * The cursor has no exception specification.
   */
  CXCursor_ExceptionSpecificationKind_None,

  /**
   * The cursor has exception specification throw()
   */
  CXCursor_ExceptionSpecificationKind_DynamicNone,

  /**
   * The cursor has exception specification throw(T1, T2)
   */
  CXCursor_ExceptionSpecificationKind_Dynamic,

  /**
   * The cursor has exception specification throw(...).
   */
  CXCursor_ExceptionSpecificationKind_MSAny,

  /**
   * The cursor has exception specification basic noexcept.
   */
  CXCursor_ExceptionSpecificationKind_BasicNoexcept,

  /**
   * The cursor has exception specification computed noexcept.
   */
  CXCursor_ExceptionSpecificationKind_ComputedNoexcept,

  /**
   * The exception specification has not yet been evaluated.
   */
  CXCursor_ExceptionSpecificationKind_Unevaluated,

  /**
   * The exception specification has not yet been instantiated.
   */
  CXCursor_ExceptionSpecificationKind_Uninstantiated,

  /**
   * The exception specification has not been parsed yet.
   */
  CXCursor_ExceptionSpecificationKind_Unparsed,

  /**
   * The cursor has a __declspec(nothrow) exception specification.
   */
  CXCursor_ExceptionSpecificationKind_NoThrow
};

/**
 * Provides a shared context for creating translation units.
 *
 * It provides two options:
 *
 * - excludeDeclarationsFromPCH: When non-zero, allows enumeration of "local"
 * declarations (when loading any new translation units). A "local" declaration
 * is one that belongs in the translation unit itself and not in a precompiled
 * header that was used by the translation unit. If zero, all declarations
 * will be enumerated.
 *
 * Here is an example:
 *
 * \code
 *   // excludeDeclsFromPCH = 1, displayDiagnostics=1
 *   Idx = clang_createIndex(1, 1);
 *
 *   // IndexTest.pch was produced with the following command:
 *   // "clang -x c IndexTest.h -emit-ast -o IndexTest.pch"
 *   TU = clang_createTranslationUnit(Idx, "IndexTest.pch");
 *
 *   // This will load all the symbols from 'IndexTest.pch'
 *   clang_visitChildren(clang_getTranslationUnitCursor(TU),
 *                       TranslationUnitVisitor, 0);
 *   clang_disposeTranslationUnit(TU);
 *
 *   // This will load all the symbols from 'IndexTest.c', excluding symbols
 *   // from 'IndexTest.pch'.
 *   char *args[] = { "-Xclang", "-include-pch=IndexTest.pch" };
 *   TU = clang_createTranslationUnitFromSourceFile(Idx, "IndexTest.c", 2, args,
 *                                                  0, 0);
 *   clang_visitChildren(clang_getTranslationUnitCursor(TU),
 *                       TranslationUnitVisitor, 0);
 *   clang_disposeTranslationUnit(TU);
 * \endcode
 *
 * This process of creating the 'pch', loading it separately, and using it (via
 * -include-pch) allows 'excludeDeclsFromPCH' to remove redundant callbacks
 * (which gives the indexer the same performance benefit as the compiler).
 */
CINDEX_LINKAGE CXIndex clang_createIndex(int excludeDeclarationsFromPCH,
                                         int displayDiagnostics);

/**
 * Destroy the given index.
 *
 * The index must not be destroyed until all of the translation units created
 * within that index have been destroyed.
 */
CINDEX_LINKAGE void clang_disposeIndex(CXIndex index);

typedef enum {
  /**
   * Used to indicate that no special CXIndex options are needed.
   */
  CXGlobalOpt_None = 0x0,

  /**
   * Used to indicate that threads that libclang creates for indexing
   * purposes should use background priority.
   *
   * Affects #clang_indexSourceFile, #clang_indexTranslationUnit,
   * #clang_parseTranslationUnit, #clang_saveTranslationUnit.
   */
  CXGlobalOpt_ThreadBackgroundPriorityForIndexing = 0x1,

  /**
   * Used to indicate that threads that libclang creates for editing
   * purposes should use background priority.
   *
   * Affects #clang_reparseTranslationUnit, #clang_codeCompleteAt,
   * #clang_annotateTokens
   */
  CXGlobalOpt_ThreadBackgroundPriorityForEditing = 0x2,

  /**
   * Used to indicate that all threads that libclang creates should use
   * background priority.
   */
  CXGlobalOpt_ThreadBackgroundPriorityForAll =
      CXGlobalOpt_ThreadBackgroundPriorityForIndexing |
      CXGlobalOpt_ThreadBackgroundPriorityForEditing

} CXGlobalOptFlags;

/**
 * Sets general options associated with a CXIndex.
 *
 * For example:
 * \code
 * CXIndex idx = ...;
 * clang_CXIndex_setGlobalOptions(idx,
 *     clang_CXIndex_getGlobalOptions(idx) |
 *     CXGlobalOpt_ThreadBackgroundPriorityForIndexing);
 * \endcode
 *
 * \param options A bitmask of options, a bitwise OR of CXGlobalOpt_XXX flags.
 */
CINDEX_LINKAGE void clang_CXIndex_setGlobalOptions(CXIndex, unsigned options);

/**
 * Gets the general options associated with a CXIndex.
 *
 * \returns A bitmask of options, a bitwise OR of CXGlobalOpt_XXX flags that
 * are associated with the given CXIndex object.
 */
CINDEX_LINKAGE unsigned clang_CXIndex_getGlobalOptions(CXIndex);

/**
 * Sets the invocation emission path option in a CXIndex.
 *
 * The invocation emission path specifies a path which will contain log
 * files for certain libclang invocations. A null value (default) implies that
 * libclang invocations are not logged..
 */
CINDEX_LINKAGE void
clang_CXIndex_setInvocationEmissionPathOption(CXIndex, const char *Path);

/**
 * Determine whether the given header is guarded against
 * multiple inclusions, either with the conventional
 * \#ifndef/\#define/\#endif macro guards or with \#pragma once.
 */
CINDEX_LINKAGE unsigned clang_isFileMultipleIncludeGuarded(CXTranslationUnit tu,
                                                           CXFile file);

/**
 * Retrieve a file handle within the given translation unit.
 *
 * \param tu the translation unit
 *
 * \param file_name the name of the file.
 *
 * \returns the file handle for the named file in the translation unit \p tu,
 * or a NULL file handle if the file was not a part of this translation unit.
 */
CINDEX_LINKAGE CXFile clang_getFile(CXTranslationUnit tu,
                                    const char *file_name);

/**
 * Retrieve the buffer associated with the given file.
 *
 * \param tu the translation unit
 *
 * \param file the file for which to retrieve the buffer.
 *
 * \param size [out] if non-NULL, will be set to the size of the buffer.
 *
 * \returns a pointer to the buffer in memory that holds the contents of
 * \p file, or a NULL pointer when the file is not loaded.
 */
CINDEX_LINKAGE const char *clang_getFileContents(CXTranslationUnit tu,
                                                 CXFile file, size_t *size);

/**
 * Retrieves the source location associated with a given file/line/column
 * in a particular translation unit.
 */
CINDEX_LINKAGE CXSourceLocation clang_getLocation(CXTranslationUnit tu,
                                                  CXFile file, unsigned line,
                                                  unsigned column);
/**
 * Retrieves the source location associated with a given character offset
 * in a particular translation unit.
 */
CINDEX_LINKAGE CXSourceLocation clang_getLocationForOffset(CXTranslationUnit tu,
                                                           CXFile file,
                                                           unsigned offset);

/**
 * Retrieve all ranges that were skipped by the preprocessor.
 *
 * The preprocessor will skip lines when they are surrounded by an
 * if/ifdef/ifndef directive whose condition does not evaluate to true.
 */
CINDEX_LINKAGE CXSourceRangeList *clang_getSkippedRanges(CXTranslationUnit tu,
                                                         CXFile file);

/**
 * Retrieve all ranges from all files that were skipped by the
 * preprocessor.
 *
 * The preprocessor will skip lines when they are surrounded by an
 * if/ifdef/ifndef directive whose condition does not evaluate to true.
 */
CINDEX_LINKAGE CXSourceRangeList *
clang_getAllSkippedRanges(CXTranslationUnit tu);

/**
 * Determine the number of diagnostics produced for the given
 * translation unit.
 */
CINDEX_LINKAGE unsigned clang_getNumDiagnostics(CXTranslationUnit Unit);

/**
 * Retrieve a diagnostic associated with the given translation unit.
 *
 * \param Unit the translation unit to query.
 * \param Index the zero-based diagnostic number to retrieve.
 *
 * \returns the requested diagnostic. This diagnostic must be freed
 * via a call to \c clang_disposeDiagnostic().
 */
CINDEX_LINKAGE CXDiagnostic clang_getDiagnostic(CXTranslationUnit Unit,
                                                unsigned Index);

/**
 * Retrieve the complete set of diagnostics associated with a
 *        translation unit.
 *
 * \param Unit the translation unit to query.
 */
CINDEX_LINKAGE CXDiagnosticSet
clang_getDiagnosticSetFromTU(CXTranslationUnit Unit);

/**
 * \defgroup CINDEX_TRANSLATION_UNIT Translation unit manipulation
 *
 * The routines in this group provide the ability to create and destroy
 * translation units from files, either by parsing the contents of the files or
 * by reading in a serialized representation of a translation unit.
 *
 * @{
 */

/**
 * Get the original translation unit source file name.
 */
CINDEX_LINKAGE CXString
clang_getTranslationUnitSpelling(CXTranslationUnit CTUnit);

/**
 * Return the CXTranslationUnit for a given source file and the provided
 * command line arguments one would pass to the compiler.
 *
 * Note: The 'source_filename' argument is optional.  If the caller provides a
 * NULL pointer, the name of the source file is expected to reside in the
 * specified command line arguments.
 *
 * Note: When encountered in 'clang_command_line_args', the following options
 * are ignored:
 *
 *   '-c'
 *   '-emit-ast'
 *   '-fsyntax-only'
 *   '-o \<output file>'  (both '-o' and '\<output file>' are ignored)
 *
 * \param CIdx The index object with which the translation unit will be
 * associated.
 *
 * \param source_filename The name of the source file to load, or NULL if the
 * source file is included in \p clang_command_line_args.
 *
 * \param num_clang_command_line_args The number of command-line arguments in
 * \p clang_command_line_args.
 *
 * \param clang_command_line_args The command-line arguments that would be
 * passed to the \c clang executable if it were being invoked out-of-process.
 * These command-line options will be parsed and will affect how the translation
 * unit is parsed. Note that the following options are ignored: '-c',
 * '-emit-ast', '-fsyntax-only' (which is the default), and '-o \<output file>'.
 *
 * \param num_unsaved_files the number of unsaved file entries in \p
 * unsaved_files.
 *
 * \param unsaved_files the files that have not yet been saved to disk
 * but may be required for code completion, including the contents of
 * those files.  The contents and name of these files (as specified by
 * CXUnsavedFile) are copied when necessary, so the client only needs to
 * guarantee their validity until the call to this function returns.
 */
CINDEX_LINKAGE CXTranslationUnit clang_createTranslationUnitFromSourceFile(
    CXIndex CIdx, const char *source_filename, int num_clang_command_line_args,
    const char *const *clang_command_line_args, unsigned num_unsaved_files,
    struct CXUnsavedFile *unsaved_files);

/**
 * Same as \c clang_createTranslationUnit2, but returns
 * the \c CXTranslationUnit instead of an error code.  In case of an error this
 * routine returns a \c NULL \c CXTranslationUnit, without further detailed
 * error codes.
 */
CINDEX_LINKAGE CXTranslationUnit
clang_createTranslationUnit(CXIndex CIdx, const char *ast_filename);

/**
 * Create a translation unit from an AST file (\c -emit-ast).
 *
 * \param[out] out_TU A non-NULL pointer to store the created
 * \c CXTranslationUnit.
 *
 * \returns Zero on success, otherwise returns an error code.
 */
CINDEX_LINKAGE enum CXErrorCode
clang_createTranslationUnit2(CXIndex CIdx, const char *ast_filename,
                             CXTranslationUnit *out_TU);

/**
 * Flags that control the creation of translation units.
 *
 * The enumerators in this enumeration type are meant to be bitwise
 * ORed together to specify which options should be used when
 * constructing the translation unit.
 */
enum CXTranslationUnit_Flags {
  /**
   * Used to indicate that no special translation-unit options are
   * needed.
   */
  CXTranslationUnit_None = 0x0,

  /**
   * Used to indicate that the parser should construct a "detailed"
   * preprocessing record, including all macro definitions and instantiations.
   *
   * Constructing a detailed preprocessing record requires more memory
   * and time to parse, since the information contained in the record
   * is usually not retained. However, it can be useful for
   * applications that require more detailed information about the
   * behavior of the preprocessor.
   */
  CXTranslationUnit_DetailedPreprocessingRecord = 0x01,

  /**
   * Used to indicate that the translation unit is incomplete.
   *
   * When a translation unit is considered "incomplete", semantic
   * analysis that is typically performed at the end of the
   * translation unit will be suppressed. For example, this suppresses
   * the completion of tentative declarations in C and of
   * instantiation of implicitly-instantiation function templates in
   * C++. This option is typically used when parsing a header with the
   * intent of producing a precompiled header.
   */
  CXTranslationUnit_Incomplete = 0x02,

  /**
   * Used to indicate that the translation unit should be built with an
   * implicit precompiled header for the preamble.
   *
   * An implicit precompiled header is used as an optimization when a
   * particular translation unit is likely to be reparsed many times
   * when the sources aren't changing that often. In this case, an
   * implicit precompiled header will be built containing all of the
   * initial includes at the top of the main file (what we refer to as
   * the "preamble" of the file). In subsequent parses, if the
   * preamble or the files in it have not changed, \c
   * clang_reparseTranslationUnit() will re-use the implicit
   * precompiled header to improve parsing performance.
   */
  CXTranslationUnit_PrecompiledPreamble = 0x04,

  /**
   * Used to indicate that the translation unit should cache some
   * code-completion results with each reparse of the source file.
   *
   * Caching of code-completion results is a performance optimization that
   * introduces some overhead to reparsing but improves the performance of
   * code-completion operations.
   */
  CXTranslationUnit_CacheCompletionResults = 0x08,

  /**
   * Used to indicate that the translation unit will be serialized with
   * \c clang_saveTranslationUnit.
   *
   * This option is typically used when parsing a header with the intent of
   * producing a precompiled header.
   */
  CXTranslationUnit_ForSerialization = 0x10,

  /**
   * DEPRECATED: Enabled chained precompiled preambles in C++.
   *
   * Note: this is a *temporary* option that is available only while
   * we are testing C++ precompiled preamble support. It is deprecated.
   */
  CXTranslationUnit_CXXChainedPCH = 0x20,

  /**
   * Used to indicate that function/method bodies should be skipped while
   * parsing.
   *
   * This option can be used to search for declarations/definitions while
   * ignoring the usages.
   */
  CXTranslationUnit_SkipFunctionBodies = 0x40,

  /**
   * Used to indicate that brief documentation comments should be
   * included into the set of code completions returned from this translation
   * unit.
   */
  CXTranslationUnit_IncludeBriefCommentsInCodeCompletion = 0x80,

  /**
   * Used to indicate that the precompiled preamble should be created on
   * the first parse. Otherwise it will be created on the first reparse. This
   * trades runtime on the first parse (serializing the preamble takes time) for
   * reduced runtime on the second parse (can now reuse the preamble).
   */
  CXTranslationUnit_CreatePreambleOnFirstParse = 0x100,

  /**
   * Do not stop processing when fatal errors are encountered.
   *
   * When fatal errors are encountered while parsing a translation unit,
   * semantic analysis is typically stopped early when compiling code. A common
   * source for fatal errors are unresolvable include files. For the
   * purposes of an IDE, this is undesirable behavior and as much information
   * as possible should be reported. Use this flag to enable this behavior.
   */
  CXTranslationUnit_KeepGoing = 0x200,

  /**
   * Sets the preprocessor in a mode for parsing a single file only.
   */
  CXTranslationUnit_SingleFileParse = 0x400,

  /**
   * Used in combination with CXTranslationUnit_SkipFunctionBodies to
   * constrain the skipping of function bodies to the preamble.
   *
   * The function bodies of the main file are not skipped.
   */
  CXTranslationUnit_LimitSkipFunctionBodiesToPreamble = 0x800,

  /**
   * Used to indicate that attributed types should be included in CXType.
   */
  CXTranslationUnit_IncludeAttributedTypes = 0x1000,

  /**
   * Used to indicate that implicit attributes should be visited.
   */
  CXTranslationUnit_VisitImplicitAttributes = 0x2000,

  /**
   * Used to indicate that non-errors from included files should be ignored.
   *
   * If set, clang_getDiagnosticSetFromTU() will not report e.g. warnings from
   * included files anymore. This speeds up clang_getDiagnosticSetFromTU() for
   * the case where these warnings are not of interest, as for an IDE for
   * example, which typically shows only the diagnostics in the main file.
   */
  CXTranslationUnit_IgnoreNonErrorsFromIncludedFiles = 0x4000,

  /**
   * Tells the preprocessor not to skip excluded conditional blocks.
   */
  CXTranslationUnit_RetainExcludedConditionalBlocks = 0x8000
};

/**
 * Returns the set of flags that is suitable for parsing a translation
 * unit that is being edited.
 *
 * The set of flags returned provide options for \c clang_parseTranslationUnit()
 * to indicate that the translation unit is likely to be reparsed many times,
 * either explicitly (via \c clang_reparseTranslationUnit()) or implicitly
 * (e.g., by code completion (\c clang_codeCompletionAt())). The returned flag
 * set contains an unspecified set of optimizations (e.g., the precompiled
 * preamble) geared toward improving the performance of these routines. The
 * set of optimizations enabled may change from one version to the next.
 */
CINDEX_LINKAGE unsigned clang_defaultEditingTranslationUnitOptions(void);

/**
 * Same as \c clang_parseTranslationUnit2, but returns
 * the \c CXTranslationUnit instead of an error code.  In case of an error this
 * routine returns a \c NULL \c CXTranslationUnit, without further detailed
 * error codes.
 */
CINDEX_LINKAGE CXTranslationUnit clang_parseTranslationUnit(
    CXIndex CIdx, const char *source_filename,
    const char *const *command_line_args, int num_command_line_args,
    struct CXUnsavedFile *unsaved_files, unsigned num_unsaved_files,
    unsigned options);

/**
 * Parse the given source file and the translation unit corresponding
 * to that file.
 *
 * This routine is the main entry point for the Clang C API, providing the
 * ability to parse a source file into a translation unit that can then be
 * queried by other functions in the API. This routine accepts a set of
 * command-line arguments so that the compilation can be configured in the same
 * way that the compiler is configured on the command line.
 *
 * \param CIdx The index object with which the translation unit will be
 * associated.
 *
 * \param source_filename The name of the source file to load, or NULL if the
 * source file is included in \c command_line_args.
 *
 * \param command_line_args The command-line arguments that would be
 * passed to the \c clang executable if it were being invoked out-of-process.
 * These command-line options will be parsed and will affect how the translation
 * unit is parsed. Note that the following options are ignored: '-c',
 * '-emit-ast', '-fsyntax-only' (which is the default), and '-o \<output file>'.
 *
 * \param num_command_line_args The number of command-line arguments in
 * \c command_line_args.
 *
 * \param unsaved_files the files that have not yet been saved to disk
 * but may be required for parsing, including the contents of
 * those files.  The contents and name of these files (as specified by
 * CXUnsavedFile) are copied when necessary, so the client only needs to
 * guarantee their validity until the call to this function returns.
 *
 * \param num_unsaved_files the number of unsaved file entries in \p
 * unsaved_files.
 *
 * \param options A bitmask of options that affects how the translation unit
 * is managed but not its compilation. This should be a bitwise OR of the
 * CXTranslationUnit_XXX flags.
 *
 * \param[out] out_TU A non-NULL pointer to store the created
 * \c CXTranslationUnit, describing the parsed code and containing any
 * diagnostics produced by the compiler.
 *
 * \returns Zero on success, otherwise returns an error code.
 */
CINDEX_LINKAGE enum CXErrorCode clang_parseTranslationUnit2(
    CXIndex CIdx, const char *source_filename,
    const char *const *command_line_args, int num_command_line_args,
    struct CXUnsavedFile *unsaved_files, unsigned num_unsaved_files,
    unsigned options, CXTranslationUnit *out_TU);

/**
 * Same as clang_parseTranslationUnit2 but requires a full command line
 * for \c command_line_args including argv[0]. This is useful if the standard
 * library paths are relative to the binary.
 */
CINDEX_LINKAGE enum CXErrorCode clang_parseTranslationUnit2FullArgv(
    CXIndex CIdx, const char *source_filename,
    const char *const *command_line_args, int num_command_line_args,
    struct CXUnsavedFile *unsaved_files, unsigned num_unsaved_files,
    unsigned options, CXTranslationUnit *out_TU);

/**
 * Flags that control how translation units are saved.
 *
 * The enumerators in this enumeration type are meant to be bitwise
 * ORed together to specify which options should be used when
 * saving the translation unit.
 */
enum CXSaveTranslationUnit_Flags {
  /**
   * Used to indicate that no special saving options are needed.
   */
  CXSaveTranslationUnit_None = 0x0
};

/**
 * Returns the set of flags that is suitable for saving a translation
 * unit.
 *
 * The set of flags returned provide options for
 * \c clang_saveTranslationUnit() by default. The returned flag
 * set contains an unspecified set of options that save translation units with
 * the most commonly-requested data.
 */
CINDEX_LINKAGE unsigned clang_defaultSaveOptions(CXTranslationUnit TU);

/**
 * Describes the kind of error that occurred (if any) in a call to
 * \c clang_saveTranslationUnit().
 */
enum CXSaveError {
  /**
   * Indicates that no error occurred while saving a translation unit.
   */
  CXSaveError_None = 0,

  /**
   * Indicates that an unknown error occurred while attempting to save
   * the file.
   *
   * This error typically indicates that file I/O failed when attempting to
   * write the file.
   */
  CXSaveError_Unknown = 1,

  /**
   * Indicates that errors during translation prevented this attempt
   * to save the translation unit.
   *
   * Errors that prevent the translation unit from being saved can be
   * extracted using \c clang_getNumDiagnostics() and \c clang_getDiagnostic().
   */
  CXSaveError_TranslationErrors = 2,

  /**
   * Indicates that the translation unit to be saved was somehow
   * invalid (e.g., NULL).
   */
  CXSaveError_InvalidTU = 3
};

/**
 * Saves a translation unit into a serialized representation of
 * that translation unit on disk.
 *
 * Any translation unit that was parsed without error can be saved
 * into a file. The translation unit can then be deserialized into a
 * new \c CXTranslationUnit with \c clang_createTranslationUnit() or,
 * if it is an incomplete translation unit that corresponds to a
 * header, used as a precompiled header when parsing other translation
 * units.
 *
 * \param TU The translation unit to save.
 *
 * \param FileName The file to which the translation unit will be saved.
 *
 * \param options A bitmask of options that affects how the translation unit
 * is saved. This should be a bitwise OR of the
 * CXSaveTranslationUnit_XXX flags.
 *
 * \returns A value that will match one of the enumerators of the CXSaveError
 * enumeration. Zero (CXSaveError_None) indicates that the translation unit was
 * saved successfully, while a non-zero value indicates that a problem occurred.
 */
CINDEX_LINKAGE int clang_saveTranslationUnit(CXTranslationUnit TU,
                                             const char *FileName,
                                             unsigned options);

/**
 * Suspend a translation unit in order to free memory associated with it.
 *
 * A suspended translation unit uses significantly less memory but on the other
 * side does not support any other calls than \c clang_reparseTranslationUnit
 * to resume it or \c clang_disposeTranslationUnit to dispose it completely.
 */
CINDEX_LINKAGE unsigned clang_suspendTranslationUnit(CXTranslationUnit);

/**
 * Destroy the specified CXTranslationUnit object.
 */
CINDEX_LINKAGE void clang_disposeTranslationUnit(CXTranslationUnit);

/**
 * Flags that control the reparsing of translation units.
 *
 * The enumerators in this enumeration type are meant to be bitwise
 * ORed together to specify which options should be used when
 * reparsing the translation unit.
 */
enum CXReparse_Flags {
  /**
   * Used to indicate that no special reparsing options are needed.
   */
  CXReparse_None = 0x0
};

/**
 * Returns the set of flags that is suitable for reparsing a translation
 * unit.
 *
 * The set of flags returned provide options for
 * \c clang_reparseTranslationUnit() by default. The returned flag
 * set contains an unspecified set of optimizations geared toward common uses
 * of reparsing. The set of optimizations enabled may change from one version
 * to the next.
 */
CINDEX_LINKAGE unsigned clang_defaultReparseOptions(CXTranslationUnit TU);

/**
 * Reparse the source files that produced this translation unit.
 *
 * This routine can be used to re-parse the source files that originally
 * created the given translation unit, for example because those source files
 * have changed (either on disk or as passed via \p unsaved_files). The
 * source code will be reparsed with the same command-line options as it
 * was originally parsed.
 *
 * Reparsing a translation unit invalidates all cursors and source locations
 * that refer into that translation unit. This makes reparsing a translation
 * unit semantically equivalent to destroying the translation unit and then
 * creating a new translation unit with the same command-line arguments.
 * However, it may be more efficient to reparse a translation
 * unit using this routine.
 *
 * \param TU The translation unit whose contents will be re-parsed. The
 * translation unit must originally have been built with
 * \c clang_createTranslationUnitFromSourceFile().
 *
 * \param num_unsaved_files The number of unsaved file entries in \p
 * unsaved_files.
 *
 * \param unsaved_files The files that have not yet been saved to disk
 * but may be required for parsing, including the contents of
 * those files.  The contents and name of these files (as specified by
 * CXUnsavedFile) are copied when necessary, so the client only needs to
 * guarantee their validity until the call to this function returns.
 *
 * \param options A bitset of options composed of the flags in CXReparse_Flags.
 * The function \c clang_defaultReparseOptions() produces a default set of
 * options recommended for most uses, based on the translation unit.
 *
 * \returns 0 if the sources could be reparsed.  A non-zero error code will be
 * returned if reparsing was impossible, such that the translation unit is
 * invalid. In such cases, the only valid call for \c TU is
 * \c clang_disposeTranslationUnit(TU).  The error codes returned by this
 * routine are described by the \c CXErrorCode enum.
 */
CINDEX_LINKAGE int
clang_reparseTranslationUnit(CXTranslationUnit TU, unsigned num_unsaved_files,
                             struct CXUnsavedFile *unsaved_files,
                             unsigned options);

/**
 * Categorizes how memory is being used by a translation unit.
 */
enum CXTUResourceUsageKind {
  CXTUResourceUsage_AST = 1,
  CXTUResourceUsage_Identifiers = 2,
  CXTUResourceUsage_Selectors = 3,
  CXTUResourceUsage_GlobalCompletionResults = 4,
  CXTUResourceUsage_SourceManagerContentCache = 5,
  CXTUResourceUsage_AST_SideTables = 6,
  CXTUResourceUsage_SourceManager_Membuffer_Malloc = 7,
  CXTUResourceUsage_SourceManager_Membuffer_MMap = 8,
  CXTUResourceUsage_ExternalASTSource_Membuffer_Malloc = 9,
  CXTUResourceUsage_ExternalASTSource_Membuffer_MMap = 10,
  CXTUResourceUsage_Preprocessor = 11,
  CXTUResourceUsage_PreprocessingRecord = 12,
  CXTUResourceUsage_SourceManager_DataStructures = 13,
  CXTUResourceUsage_Preprocessor_HeaderSearch = 14,
  CXTUResourceUsage_MEMORY_IN_BYTES_BEGIN = CXTUResourceUsage_AST,
  CXTUResourceUsage_MEMORY_IN_BYTES_END =
      CXTUResourceUsage_Preprocessor_HeaderSearch,

  CXTUResourceUsage_First = CXTUResourceUsage_AST,
  CXTUResourceUsage_Last = CXTUResourceUsage_Preprocessor_HeaderSearch
};

/**
 * Returns the human-readable null-terminated C string that represents
 *  the name of the memory category.  This string should never be freed.
 */
CINDEX_LINKAGE
const char *clang_getTUResourceUsageName(enum CXTUResourceUsageKind kind);

typedef struct CXTUResourceUsageEntry {
  /* The memory usage category. */
  enum CXTUResourceUsageKind kind;
  /* Amount of resources used.
      The units will depend on the resource kind. */
  unsigned long amount;
} CXTUResourceUsageEntry;

/**
 * The memory usage of a CXTranslationUnit, broken into categories.
 */
typedef struct CXTUResourceUsage {
  /* Private data member, used for queries. */
  void *data;

  /* The number of entries in the 'entries' array. */
  unsigned numEntries;

  /* An array of key-value pairs, representing the breakdown of memory
            usage. */
  CXTUResourceUsageEntry *entries;

} CXTUResourceUsage;

/**
 * Return the memory usage of a translation unit.  This object
 *  should be released with clang_disposeCXTUResourceUsage().
 */
CINDEX_LINKAGE CXTUResourceUsage
clang_getCXTUResourceUsage(CXTranslationUnit TU);

CINDEX_LINKAGE void clang_disposeCXTUResourceUsage(CXTUResourceUsage usage);

/**
 * Get target information for this translation unit.
 *
 * The CXTargetInfo object cannot outlive the CXTranslationUnit object.
 */
CINDEX_LINKAGE CXTargetInfo
clang_getTranslationUnitTargetInfo(CXTranslationUnit CTUnit);

/**
 * Destroy the CXTargetInfo object.
 */
CINDEX_LINKAGE void clang_TargetInfo_dispose(CXTargetInfo Info);

/**
 * Get the normalized target triple as a string.
 *
 * Returns the empty string in case of any error.
 */
CINDEX_LINKAGE CXString clang_TargetInfo_getTriple(CXTargetInfo Info);

/**
 * Get the pointer width of the target in bits.
 *
 * Returns -1 in case of error.
 */
CINDEX_LINKAGE int clang_TargetInfo_getPointerWidth(CXTargetInfo Info);

/**
 * @}
 */

/**
 * Describes the kind of entity that a cursor refers to.
 */
enum CXCursorKind {
  /* Declarations */
  /**
   * A declaration whose specific kind is not exposed via this
   * interface.
   *
   * Unexposed declarations have the same operations as any other kind
   * of declaration; one can extract their location information,
   * spelling, find their definitions, etc. However, the specific kind
   * of the declaration is not reported.
   */
  CXCursor_UnexposedDecl = 1,
  /** A C or C++ struct. */
  CXCursor_StructDecl = 2,
  /** A C or C++ union. */
  CXCursor_UnionDecl = 3,
  /** A C++ class. */
  CXCursor_ClassDecl = 4,
  /** An enumeration. */
  CXCursor_EnumDecl = 5,
  /**
   * A field (in C) or non-static data member (in C++) in a
   * struct, union, or C++ class.
   */
  CXCursor_FieldDecl = 6,
  /** An enumerator constant. */
  CXCursor_EnumConstantDecl = 7,
  /** A function. */
  CXCursor_FunctionDecl = 8,
  /** A variable. */
  CXCursor_VarDecl = 9,
  /** A function or method parameter. */
  CXCursor_ParmDecl = 10,
  /** An Objective-C \@interface. */
  CXCursor_ObjCInterfaceDecl = 11,
  /** An Objective-C \@interface for a category. */
  CXCursor_ObjCCategoryDecl = 12,
  /** An Objective-C \@protocol declaration. */
  CXCursor_ObjCProtocolDecl = 13,
  /** An Objective-C \@property declaration. */
  CXCursor_ObjCPropertyDecl = 14,
  /** An Objective-C instance variable. */
  CXCursor_ObjCIvarDecl = 15,
  /** An Objective-C instance method. */
  CXCursor_ObjCInstanceMethodDecl = 16,
  /** An Objective-C class method. */
  CXCursor_ObjCClassMethodDecl = 17,
  /** An Objective-C \@implementation. */
  CXCursor_ObjCImplementationDecl = 18,
  /** An Objective-C \@implementation for a category. */
  CXCursor_ObjCCategoryImplDecl = 19,
  /** A typedef. */
  CXCursor_TypedefDecl = 20,
  /** A C++ class method. */
  CXCursor_CXXMethod = 21,
  /** A C++ namespace. */
  CXCursor_Namespace = 22,
  /** A linkage specification, e.g. 'extern "C"'. */
  CXCursor_LinkageSpec = 23,
  /** A C++ constructor. */
  CXCursor_Constructor = 24,
  /** A C++ destructor. */
  CXCursor_Destructor = 25,
  /** A C++ conversion function. */
  CXCursor_ConversionFunction = 26,
  /** A C++ template type parameter. */
  CXCursor_TemplateTypeParameter = 27,
  /** A C++ non-type template parameter. */
  CXCursor_NonTypeTemplateParameter = 28,
  /** A C++ template template parameter. */
  CXCursor_TemplateTemplateParameter = 29,
  /** A C++ function template. */
  CXCursor_FunctionTemplate = 30,
  /** A C++ class template. */
  CXCursor_ClassTemplate = 31,
  /** A C++ class template partial specialization. */
  CXCursor_ClassTemplatePartialSpecialization = 32,
  /** A C++ namespace alias declaration. */
  CXCursor_NamespaceAlias = 33,
  /** A C++ using directive. */
  CXCursor_UsingDirective = 34,
  /** A C++ using declaration. */
  CXCursor_UsingDeclaration = 35,
  /** A C++ alias declaration */
  CXCursor_TypeAliasDecl = 36,
  /** An Objective-C \@synthesize definition. */
  CXCursor_ObjCSynthesizeDecl = 37,
  /** An Objective-C \@dynamic definition. */
  CXCursor_ObjCDynamicDecl = 38,
  /** An access specifier. */
  CXCursor_CXXAccessSpecifier = 39,

  CXCursor_FirstDecl = CXCursor_UnexposedDecl,
  CXCursor_LastDecl = CXCursor_CXXAccessSpecifier,

  /* References */
  CXCursor_FirstRef = 40, /* Decl references */
  CXCursor_ObjCSuperClassRef = 40,
  CXCursor_ObjCProtocolRef = 41,
  CXCursor_ObjCClassRef = 42,
  /**
   * A reference to a type declaration.
   *
   * A type reference occurs anywhere where a type is named but not
   * declared. For example, given:
   *
   * \code
   * typedef unsigned size_type;
   * size_type size;
   * \endcode
   *
   * The typedef is a declaration of size_type (CXCursor_TypedefDecl),
   * while the type of the variable "size" is referenced. The cursor
   * referenced by the type of size is the typedef for size_type.
   */
  CXCursor_TypeRef = 43,
  CXCursor_CXXBaseSpecifier = 44,
  /**
   * A reference to a class template, function template, template
   * template parameter, or class template partial specialization.
   */
  CXCursor_TemplateRef = 45,
  /**
   * A reference to a namespace or namespace alias.
   */
  CXCursor_NamespaceRef = 46,
  /**
   * A reference to a member of a struct, union, or class that occurs in
   * some non-expression context, e.g., a designated initializer.
   */
  CXCursor_MemberRef = 47,
  /**
   * A reference to a labeled statement.
   *
   * This cursor kind is used to describe the jump to "start_over" in the
   * goto statement in the following example:
   *
   * \code
   *   start_over:
   *     ++counter;
   *
   *     goto start_over;
   * \endcode
   *
   * A label reference cursor refers to a label statement.
   */
  CXCursor_LabelRef = 48,

  /**
   * A reference to a set of overloaded functions or function templates
   * that has not yet been resolved to a specific function or function template.
   *
   * An overloaded declaration reference cursor occurs in C++ templates where
   * a dependent name refers to a function. For example:
   *
   * \code
   * template<typename T> void swap(T&, T&);
   *
   * struct X { ... };
   * void swap(X&, X&);
   *
   * template<typename T>
   * void reverse(T* first, T* last) {
   *   while (first < last - 1) {
   *     swap(*first, *--last);
   *     ++first;
   *   }
   * }
   *
   * struct Y { };
   * void swap(Y&, Y&);
   * \endcode
   *
   * Here, the identifier "swap" is associated with an overloaded declaration
   * reference. In the template definition, "swap" refers to either of the two
   * "swap" functions declared above, so both results will be available. At
   * instantiation time, "swap" may also refer to other functions found via
   * argument-dependent lookup (e.g., the "swap" function at the end of the
   * example).
   *
   * The functions \c clang_getNumOverloadedDecls() and
   * \c clang_getOverloadedDecl() can be used to retrieve the definitions
   * referenced by this cursor.
   */
  CXCursor_OverloadedDeclRef = 49,

  /**
   * A reference to a variable that occurs in some non-expression
   * context, e.g., a C++ lambda capture list.
   */
  CXCursor_VariableRef = 50,

  CXCursor_LastRef = CXCursor_VariableRef,

  /* Error conditions */
  CXCursor_FirstInvalid = 70,
  CXCursor_InvalidFile = 70,
  CXCursor_NoDeclFound = 71,
  CXCursor_NotImplemented = 72,
  CXCursor_InvalidCode = 73,
  CXCursor_LastInvalid = CXCursor_InvalidCode,

  /* Expressions */
  CXCursor_FirstExpr = 100,

  /**
   * An expression whose specific kind is not exposed via this
   * interface.
   *
   * Unexposed expressions have the same operations as any other kind
   * of expression; one can extract their location information,
   * spelling, children, etc. However, the specific kind of the
   * expression is not reported.
   */
  CXCursor_UnexposedExpr = 100,

  /**
   * An expression that refers to some value declaration, such
   * as a function, variable, or enumerator.
   */
  CXCursor_DeclRefExpr = 101,

  /**
   * An expression that refers to a member of a struct, union,
   * class, Objective-C class, etc.
   */
  CXCursor_MemberRefExpr = 102,

  /** An expression that calls a function. */
  CXCursor_CallExpr = 103,

  /** An expression that sends a message to an Objective-C
   object or class. */
  CXCursor_ObjCMessageExpr = 104,

  /** An expression that represents a block literal. */
  CXCursor_BlockExpr = 105,

  /** An integer literal.
   */
  CXCursor_IntegerLiteral = 106,

  /** A floating point number literal.
   */
  CXCursor_FloatingLiteral = 107,

  /** An imaginary number literal.
   */
  CXCursor_ImaginaryLiteral = 108,

  /** A string literal.
   */
  CXCursor_StringLiteral = 109,

  /** A character literal.
   */
  CXCursor_CharacterLiteral = 110,

  /** A parenthesized expression, e.g. "(1)".
   *
   * This AST node is only formed if full location information is requested.
   */
  CXCursor_ParenExpr = 111,

  /** This represents the unary-expression's (except sizeof and
   * alignof).
   */
  CXCursor_UnaryOperator = 112,

  /** [C99 6.5.2.1] Array Subscripting.
   */
  CXCursor_ArraySubscriptExpr = 113,

  /** A builtin binary operation expression such as "x + y" or
   * "x <= y".
   */
  CXCursor_BinaryOperator = 114,

  /** Compound assignment such as "+=".
   */
  CXCursor_CompoundAssignOperator = 115,

  /** The ?: ternary operator.
   */
  CXCursor_ConditionalOperator = 116,

  /** An explicit cast in C (C99 6.5.4) or a C-style cast in C++
   * (C++ [expr.cast]), which uses the syntax (Type)expr.
   *
   * For example: (int)f.
   */
  CXCursor_CStyleCastExpr = 117,

  /** [C99 6.5.2.5]
   */
  CXCursor_CompoundLiteralExpr = 118,

  /** Describes an C or C++ initializer list.
   */
  CXCursor_InitListExpr = 119,

  /** The GNU address of label extension, representing &&label.
   */
  CXCursor_AddrLabelExpr = 120,

  /** This is the GNU Statement Expression extension: ({int X=4; X;})
   */
  CXCursor_StmtExpr = 121,

  /** Represents a C11 generic selection.
   */
  CXCursor_GenericSelectionExpr = 122,

  /** Implements the GNU __null extension, which is a name for a null
   * pointer constant that has integral type (e.g., int or long) and is the same
   * size and alignment as a pointer.
   *
   * The __null extension is typically only used by system headers, which define
   * NULL as __null in C++ rather than using 0 (which is an integer that may not
   * match the size of a pointer).
   */
  CXCursor_GNUNullExpr = 123,

  /** C++'s static_cast<> expression.
   */
  CXCursor_CXXStaticCastExpr = 124,

  /** C++'s dynamic_cast<> expression.
   */
  CXCursor_CXXDynamicCastExpr = 125,

  /** C++'s reinterpret_cast<> expression.
   */
  CXCursor_CXXReinterpretCastExpr = 126,

  /** C++'s const_cast<> expression.
   */
  CXCursor_CXXConstCastExpr = 127,

  /** Represents an explicit C++ type conversion that uses "functional"
   * notion (C++ [expr.type.conv]).
   *
   * Example:
   * \code
   *   x = int(0.5);
   * \endcode
   */
  CXCursor_CXXFunctionalCastExpr = 128,

  /** A C++ typeid expression (C++ [expr.typeid]).
   */
  CXCursor_CXXTypeidExpr = 129,

  /** [C++ 2.13.5] C++ Boolean Literal.
   */
  CXCursor_CXXBoolLiteralExpr = 130,

  /** [C++0x 2.14.7] C++ Pointer Literal.
   */
  CXCursor_CXXNullPtrLiteralExpr = 131,

  /** Represents the "this" expression in C++
   */
  CXCursor_CXXThisExpr = 132,

  /** [C++ 15] C++ Throw Expression.
   *
   * This handles 'throw' and 'throw' assignment-expression. When
   * assignment-expression isn't present, Op will be null.
   */
  CXCursor_CXXThrowExpr = 133,

  /** A new expression for memory allocation and constructor calls, e.g:
   * "new CXXNewExpr(foo)".
   */
  CXCursor_CXXNewExpr = 134,

  /** A delete expression for memory deallocation and destructor calls,
   * e.g. "delete[] pArray".
   */
  CXCursor_CXXDeleteExpr = 135,

  /** A unary expression. (noexcept, sizeof, or other traits)
   */
  CXCursor_UnaryExpr = 136,

  /** An Objective-C string literal i.e. @"foo".
   */
  CXCursor_ObjCStringLiteral = 137,

  /** An Objective-C \@encode expression.
   */
  CXCursor_ObjCEncodeExpr = 138,

  /** An Objective-C \@selector expression.
   */
  CXCursor_ObjCSelectorExpr = 139,

  /** An Objective-C \@protocol expression.
   */
  CXCursor_ObjCProtocolExpr = 140,

  /** An Objective-C "bridged" cast expression, which casts between
   * Objective-C pointers and C pointers, transferring ownership in the process.
   *
   * \code
   *   NSString *str = (__bridge_transfer NSString *)CFCreateString();
   * \endcode
   */
  CXCursor_ObjCBridgedCastExpr = 141,

  /** Represents a C++0x pack expansion that produces a sequence of
   * expressions.
   *
   * A pack expansion expression contains a pattern (which itself is an
   * expression) followed by an ellipsis. For example:
   *
   * \code
   * template<typename F, typename ...Types>
   * void forward(F f, Types &&...args) {
   *  f(static_cast<Types&&>(args)...);
   * }
   * \endcode
   */
  CXCursor_PackExpansionExpr = 142,

  /** Represents an expression that computes the length of a parameter
   * pack.
   *
   * \code
   * template<typename ...Types>
   * struct count {
   *   static const unsigned value = sizeof...(Types);
   * };
   * \endcode
   */
  CXCursor_SizeOfPackExpr = 143,

  /* Represents a C++ lambda expression that produces a local function
   * object.
   *
   * \code
   * void abssort(float *x, unsigned N) {
   *   std::sort(x, x + N,
   *             [](float a, float b) {
   *               return std::abs(a) < std::abs(b);
   *             });
   * }
   * \endcode
   */
  CXCursor_LambdaExpr = 144,

  /** Objective-c Boolean Literal.
   */
  CXCursor_ObjCBoolLiteralExpr = 145,

  /** Represents the "self" expression in an Objective-C method.
   */
  CXCursor_ObjCSelfExpr = 146,

  /** OpenMP 5.0 [2.1.5, Array Section].
   */
  CXCursor_OMPArraySectionExpr = 147,

  /** Represents an @available(...) check.
   */
  CXCursor_ObjCAvailabilityCheckExpr = 148,

  /**
   * Fixed point literal
   */
  CXCursor_FixedPointLiteral = 149,

  /** OpenMP 5.0 [2.1.4, Array Shaping].
   */
  CXCursor_OMPArrayShapingExpr = 150,

  /**
   * OpenMP 5.0 [2.1.6 Iterators]
   */
  CXCursor_OMPIteratorExpr = 151,

  /** OpenCL's addrspace_cast<> expression.
   */
  CXCursor_CXXAddrspaceCastExpr = 152,

  /**
   * Expression that references a C++20 concept.
   */
  CXCursor_ConceptSpecializationExpr = 153,

  /**
   * Expression that references a C++20 concept.
   */
  CXCursor_RequiresExpr = 154,

  /**
   * Expression that references a C++20 parenthesized list aggregate
   * initializer.
   */
  CXCursor_CXXParenListInitExpr = 155,

  CXCursor_LastExpr = CXCursor_CXXParenListInitExpr,

  /* Statements */
  CXCursor_FirstStmt = 200,
  /**
   * A statement whose specific kind is not exposed via this
   * interface.
   *
   * Unexposed statements have the same operations as any other kind of
   * statement; one can extract their location information, spelling,
   * children, etc. However, the specific kind of the statement is not
   * reported.
   */
  CXCursor_UnexposedStmt = 200,

  /** A labelled statement in a function.
   *
   * This cursor kind is used to describe the "start_over:" label statement in
   * the following example:
   *
   * \code
   *   start_over:
   *     ++counter;
   * \endcode
   *
   */
  CXCursor_LabelStmt = 201,

  /** A group of statements like { stmt stmt }.
   *
   * This cursor kind is used to describe compound statements, e.g. function
   * bodies.
   */
  CXCursor_CompoundStmt = 202,

  /** A case statement.
   */
  CXCursor_CaseStmt = 203,

  /** A default statement.
   */
  CXCursor_DefaultStmt = 204,

  /** An if statement
   */
  CXCursor_IfStmt = 205,

  /** A switch statement.
   */
  CXCursor_SwitchStmt = 206,

  /** A while statement.
   */
  CXCursor_WhileStmt = 207,

  /** A do statement.
   */
  CXCursor_DoStmt = 208,

  /** A for statement.
   */
  CXCursor_ForStmt = 209,

  /** A goto statement.
   */
  CXCursor_GotoStmt = 210,

  /** An indirect goto statement.
   */
  CXCursor_IndirectGotoStmt = 211,

  /** A continue statement.
   */
  CXCursor_ContinueStmt = 212,

  /** A break statement.
   */
  CXCursor_BreakStmt = 213,

  /** A return statement.
   */
  CXCursor_ReturnStmt = 214,

  /** A GCC inline assembly statement extension.
   */
  CXCursor_GCCAsmStmt = 215,
  CXCursor_AsmStmt = CXCursor_GCCAsmStmt,

  /** Objective-C's overall \@try-\@catch-\@finally statement.
   */
  CXCursor_ObjCAtTryStmt = 216,

  /** Objective-C's \@catch statement.
   */
  CXCursor_ObjCAtCatchStmt = 217,

  /** Objective-C's \@finally statement.
   */
  CXCursor_ObjCAtFinallyStmt = 218,

  /** Objective-C's \@throw statement.
   */
  CXCursor_ObjCAtThrowStmt = 219,

  /** Objective-C's \@synchronized statement.
   */
  CXCursor_ObjCAtSynchronizedStmt = 220,

  /** Objective-C's autorelease pool statement.
   */
  CXCursor_ObjCAutoreleasePoolStmt = 221,

  /** Objective-C's collection statement.
   */
  CXCursor_ObjCForCollectionStmt = 222,

  /** C++'s catch statement.
   */
  CXCursor_CXXCatchStmt = 223,

  /** C++'s try statement.
   */
  CXCursor_CXXTryStmt = 224,

  /** C++'s for (* : *) statement.
   */
  CXCursor_CXXForRangeStmt = 225,

  /** Windows Structured Exception Handling's try statement.
   */
  CXCursor_SEHTryStmt = 226,

  /** Windows Structured Exception Handling's except statement.
   */
  CXCursor_SEHExceptStmt = 227,

  /** Windows Structured Exception Handling's finally statement.
   */
  CXCursor_SEHFinallyStmt = 228,

  /** A MS inline assembly statement extension.
   */
  CXCursor_MSAsmStmt = 229,

  /** The null statement ";": C99 6.8.3p3.
   *
   * This cursor kind is used to describe the null statement.
   */
  CXCursor_NullStmt = 230,

  /** Adaptor class for mixing declarations with statements and
   * expressions.
   */
  CXCursor_DeclStmt = 231,

  /** OpenMP parallel directive.
   */
  CXCursor_OMPParallelDirective = 232,

  /** OpenMP SIMD directive.
   */
  CXCursor_OMPSimdDirective = 233,

  /** OpenMP for directive.
   */
  CXCursor_OMPForDirective = 234,

  /** OpenMP sections directive.
   */
  CXCursor_OMPSectionsDirective = 235,

  /** OpenMP section directive.
   */
  CXCursor_OMPSectionDirective = 236,

  /** OpenMP single directive.
   */
  CXCursor_OMPSingleDirective = 237,

  /** OpenMP parallel for directive.
   */
  CXCursor_OMPParallelForDirective = 238,

  /** OpenMP parallel sections directive.
   */
  CXCursor_OMPParallelSectionsDirective = 239,

  /** OpenMP task directive.
   */
  CXCursor_OMPTaskDirective = 240,

  /** OpenMP master directive.
   */
  CXCursor_OMPMasterDirective = 241,

  /** OpenMP critical directive.
   */
  CXCursor_OMPCriticalDirective = 242,

  /** OpenMP taskyield directive.
   */
  CXCursor_OMPTaskyieldDirective = 243,

  /** OpenMP barrier directive.
   */
  CXCursor_OMPBarrierDirective = 244,

  /** OpenMP taskwait directive.
   */
  CXCursor_OMPTaskwaitDirective = 245,

  /** OpenMP flush directive.
   */
  CXCursor_OMPFlushDirective = 246,

  /** Windows Structured Exception Handling's leave statement.
   */
  CXCursor_SEHLeaveStmt = 247,

  /** OpenMP ordered directive.
   */
  CXCursor_OMPOrderedDirective = 248,

  /** OpenMP atomic directive.
   */
  CXCursor_OMPAtomicDirective = 249,

  /** OpenMP for SIMD directive.
   */
  CXCursor_OMPForSimdDirective = 250,

  /** OpenMP parallel for SIMD directive.
   */
  CXCursor_OMPParallelForSimdDirective = 251,

  /** OpenMP target directive.
   */
  CXCursor_OMPTargetDirective = 252,

  /** OpenMP teams directive.
   */
  CXCursor_OMPTeamsDirective = 253,

  /** OpenMP taskgroup directive.
   */
  CXCursor_OMPTaskgroupDirective = 254,

  /** OpenMP cancellation point directive.
   */
  CXCursor_OMPCancellationPointDirective = 255,

  /** OpenMP cancel directive.
   */
  CXCursor_OMPCancelDirective = 256,

  /** OpenMP target data directive.
   */
  CXCursor_OMPTargetDataDirective = 257,

  /** OpenMP taskloop directive.
   */
  CXCursor_OMPTaskLoopDirective = 258,

  /** OpenMP taskloop simd directive.
   */
  CXCursor_OMPTaskLoopSimdDirective = 259,

  /** OpenMP distribute directive.
   */
  CXCursor_OMPDistributeDirective = 260,

  /** OpenMP target enter data directive.
   */
  CXCursor_OMPTargetEnterDataDirective = 261,

  /** OpenMP target exit data directive.
   */
  CXCursor_OMPTargetExitDataDirective = 262,

  /** OpenMP target parallel directive.
   */
  CXCursor_OMPTargetParallelDirective = 263,

  /** OpenMP target parallel for directive.
   */
  CXCursor_OMPTargetParallelForDirective = 264,

  /** OpenMP target update directive.
   */
  CXCursor_OMPTargetUpdateDirective = 265,

  /** OpenMP distribute parallel for directive.
   */
  CXCursor_OMPDistributeParallelForDirective = 266,

  /** OpenMP distribute parallel for simd directive.
   */
  CXCursor_OMPDistributeParallelForSimdDirective = 267,

  /** OpenMP distribute simd directive.
   */
  CXCursor_OMPDistributeSimdDirective = 268,

  /** OpenMP target parallel for simd directive.
   */
  CXCursor_OMPTargetParallelForSimdDirective = 269,

  /** OpenMP target simd directive.
   */
  CXCursor_OMPTargetSimdDirective = 270,

  /** OpenMP teams distribute directive.
   */
  CXCursor_OMPTeamsDistributeDirective = 271,

  /** OpenMP teams distribute simd directive.
   */
  CXCursor_OMPTeamsDistributeSimdDirective = 272,

  /** OpenMP teams distribute parallel for simd directive.
   */
  CXCursor_OMPTeamsDistributeParallelForSimdDirective = 273,

  /** OpenMP teams distribute parallel for directive.
   */
  CXCursor_OMPTeamsDistributeParallelForDirective = 274,

  /** OpenMP target teams directive.
   */
  CXCursor_OMPTargetTeamsDirective = 275,

  /** OpenMP target teams distribute directive.
   */
  CXCursor_OMPTargetTeamsDistributeDirective = 276,

  /** OpenMP target teams distribute parallel for directive.
   */
  CXCursor_OMPTargetTeamsDistributeParallelForDirective = 277,

  /** OpenMP target teams distribute parallel for simd directive.
   */
  CXCursor_OMPTargetTeamsDistributeParallelForSimdDirective = 278,

  /** OpenMP target teams distribute simd directive.
   */
  CXCursor_OMPTargetTeamsDistributeSimdDirective = 279,

  /** C++2a std::bit_cast expression.
   */
  CXCursor_BuiltinBitCastExpr = 280,

  /** OpenMP master taskloop directive.
   */
  CXCursor_OMPMasterTaskLoopDirective = 281,

  /** OpenMP parallel master taskloop directive.
   */
  CXCursor_OMPParallelMasterTaskLoopDirective = 282,

  /** OpenMP master taskloop simd directive.
   */
  CXCursor_OMPMasterTaskLoopSimdDirective = 283,

  /** OpenMP parallel master taskloop simd directive.
   */
  CXCursor_OMPParallelMasterTaskLoopSimdDirective = 284,

  /** OpenMP parallel master directive.
   */
  CXCursor_OMPParallelMasterDirective = 285,

  /** OpenMP depobj directive.
   */
  CXCursor_OMPDepobjDirective = 286,

  /** OpenMP scan directive.
   */
  CXCursor_OMPScanDirective = 287,

  /** OpenMP tile directive.
   */
  CXCursor_OMPTileDirective = 288,

  /** OpenMP canonical loop.
   */
  CXCursor_OMPCanonicalLoop = 289,

  /** OpenMP interop directive.
   */
  CXCursor_OMPInteropDirective = 290,

  /** OpenMP dispatch directive.
   */
  CXCursor_OMPDispatchDirective = 291,

  /** OpenMP masked directive.
   */
  CXCursor_OMPMaskedDirective = 292,

  /** OpenMP unroll directive.
   */
  CXCursor_OMPUnrollDirective = 293,

  /** OpenMP metadirective directive.
   */
  CXCursor_OMPMetaDirective = 294,

  /** OpenMP loop directive.
   */
  CXCursor_OMPGenericLoopDirective = 295,

  /** OpenMP teams loop directive.
   */
  CXCursor_OMPTeamsGenericLoopDirective = 296,

  /** OpenMP target teams loop directive.
   */
  CXCursor_OMPTargetTeamsGenericLoopDirective = 297,

  /** OpenMP parallel loop directive.
   */
  CXCursor_OMPParallelGenericLoopDirective = 298,

  /** OpenMP target parallel loop directive.
   */
  CXCursor_OMPTargetParallelGenericLoopDirective = 299,

  /** OpenMP parallel masked directive.
   */
  CXCursor_OMPParallelMaskedDirective = 300,

  /** OpenMP masked taskloop directive.
   */
  CXCursor_OMPMaskedTaskLoopDirective = 301,

  /** OpenMP masked taskloop simd directive.
   */
  CXCursor_OMPMaskedTaskLoopSimdDirective = 302,

  /** OpenMP parallel masked taskloop directive.
   */
  CXCursor_OMPParallelMaskedTaskLoopDirective = 303,

  /** OpenMP parallel masked taskloop simd directive.
   */
  CXCursor_OMPParallelMaskedTaskLoopSimdDirective = 304,

  /** OpenMP error directive.
   */
  CXCursor_OMPErrorDirective = 305,

  /** A _Cilk_spawn statement.
   */
  CXCursor_CilkSpawnStmt = 306,

  /** Wrapper for an expression preceded by _Cilk_spawn.
   */
  CXCursor_CilkSpawnExpr = 307,

  /** A _Cilk_sync statement.
   */
  CXCursor_CilkSyncStmt = 308,

  /** A _Cilk_for statement.
   */
  CXCursor_CilkForStmt = 309,

  /** A _Cilk_scope statement.
   */
  CXCursor_CilkScopeStmt = 310,

<<<<<<< HEAD
  /** Kitsune forall statement.
   */
  CXCursor_ForallStmt               = 311,

  /** Kitsune range-based forall statement.
   */
  CXCursor_CXXForallRangeStmt       = 312,

  /** Kitsune spawn statement.
   */
  CXCursor_SpawnStmt                 = 313,

  /** Kitsune sync statement.
   */
  CXCursor_SyncStmt                 = 314,
=======
  CXCursor_LastStmt = CXCursor_CilkScopeStmt,
>>>>>>> 9c235e1d

  CXCursor_LastStmt = CXCursor_SyncStmt,
  /**
   * Cursor that represents the translation unit itself.
   *
   * The translation unit cursor exists primarily to act as the root
   * cursor for traversing the contents of a translation unit.
   */
  CXCursor_TranslationUnit = 350,

  /* Attributes */
  CXCursor_FirstAttr = 400,
  /**
   * An attribute whose specific kind is not exposed via this
   * interface.
   */
  CXCursor_UnexposedAttr = 400,

  CXCursor_IBActionAttr = 401,
  CXCursor_IBOutletAttr = 402,
  CXCursor_IBOutletCollectionAttr = 403,
  CXCursor_CXXFinalAttr = 404,
  CXCursor_CXXOverrideAttr = 405,
  CXCursor_AnnotateAttr = 406,
  CXCursor_AsmLabelAttr = 407,
  CXCursor_PackedAttr = 408,
  CXCursor_PureAttr = 409,
  CXCursor_ConstAttr = 410,
  CXCursor_NoDuplicateAttr = 411,
  CXCursor_CUDAConstantAttr = 412,
  CXCursor_CUDADeviceAttr = 413,
  CXCursor_CUDAGlobalAttr = 414,
  CXCursor_CUDAHostAttr = 415,
  CXCursor_CUDASharedAttr = 416,
  CXCursor_VisibilityAttr = 417,
  CXCursor_DLLExport = 418,
  CXCursor_DLLImport = 419,
  CXCursor_NSReturnsRetained = 420,
  CXCursor_NSReturnsNotRetained = 421,
  CXCursor_NSReturnsAutoreleased = 422,
  CXCursor_NSConsumesSelf = 423,
  CXCursor_NSConsumed = 424,
  CXCursor_ObjCException = 425,
  CXCursor_ObjCNSObject = 426,
  CXCursor_ObjCIndependentClass = 427,
  CXCursor_ObjCPreciseLifetime = 428,
  CXCursor_ObjCReturnsInnerPointer = 429,
  CXCursor_ObjCRequiresSuper = 430,
  CXCursor_ObjCRootClass = 431,
  CXCursor_ObjCSubclassingRestricted = 432,
  CXCursor_ObjCExplicitProtocolImpl = 433,
  CXCursor_ObjCDesignatedInitializer = 434,
  CXCursor_ObjCRuntimeVisible = 435,
  CXCursor_ObjCBoxable = 436,
  CXCursor_FlagEnum = 437,
  CXCursor_ConvergentAttr = 438,
  CXCursor_WarnUnusedAttr = 439,
  CXCursor_WarnUnusedResultAttr = 440,
  CXCursor_AlignedAttr = 441,
  CXCursor_LastAttr = CXCursor_AlignedAttr,

  /* Preprocessing */
  CXCursor_PreprocessingDirective = 500,
  CXCursor_MacroDefinition = 501,
  CXCursor_MacroExpansion = 502,
  CXCursor_MacroInstantiation = CXCursor_MacroExpansion,
  CXCursor_InclusionDirective = 503,
  CXCursor_FirstPreprocessing = CXCursor_PreprocessingDirective,
  CXCursor_LastPreprocessing = CXCursor_InclusionDirective,

  /* Extra Declarations */
  /**
   * A module import declaration.
   */
  CXCursor_ModuleImportDecl = 600,
  CXCursor_TypeAliasTemplateDecl = 601,
  /**
   * A static_assert or _Static_assert node
   */
  CXCursor_StaticAssert = 602,
  /**
   * a friend declaration.
   */
  CXCursor_FriendDecl = 603,
  /**
   * a concept declaration.
   */
  CXCursor_ConceptDecl = 604,

  CXCursor_FirstExtraDecl = CXCursor_ModuleImportDecl,
  CXCursor_LastExtraDecl = CXCursor_ConceptDecl,

  /**
   * A code completion overload candidate.
   */
  CXCursor_OverloadCandidate = 700
};

/**
 * A cursor representing some element in the abstract syntax tree for
 * a translation unit.
 *
 * The cursor abstraction unifies the different kinds of entities in a
 * program--declaration, statements, expressions, references to declarations,
 * etc.--under a single "cursor" abstraction with a common set of operations.
 * Common operation for a cursor include: getting the physical location in
 * a source file where the cursor points, getting the name associated with a
 * cursor, and retrieving cursors for any child nodes of a particular cursor.
 *
 * Cursors can be produced in two specific ways.
 * clang_getTranslationUnitCursor() produces a cursor for a translation unit,
 * from which one can use clang_visitChildren() to explore the rest of the
 * translation unit. clang_getCursor() maps from a physical source location
 * to the entity that resides at that location, allowing one to map from the
 * source code into the AST.
 */
typedef struct {
  enum CXCursorKind kind;
  int xdata;
  const void *data[3];
} CXCursor;

/**
 * \defgroup CINDEX_CURSOR_MANIP Cursor manipulations
 *
 * @{
 */

/**
 * Retrieve the NULL cursor, which represents no entity.
 */
CINDEX_LINKAGE CXCursor clang_getNullCursor(void);

/**
 * Retrieve the cursor that represents the given translation unit.
 *
 * The translation unit cursor can be used to start traversing the
 * various declarations within the given translation unit.
 */
CINDEX_LINKAGE CXCursor clang_getTranslationUnitCursor(CXTranslationUnit);

/**
 * Determine whether two cursors are equivalent.
 */
CINDEX_LINKAGE unsigned clang_equalCursors(CXCursor, CXCursor);

/**
 * Returns non-zero if \p cursor is null.
 */
CINDEX_LINKAGE int clang_Cursor_isNull(CXCursor cursor);

/**
 * Compute a hash value for the given cursor.
 */
CINDEX_LINKAGE unsigned clang_hashCursor(CXCursor);

/**
 * Retrieve the kind of the given cursor.
 */
CINDEX_LINKAGE enum CXCursorKind clang_getCursorKind(CXCursor);

/**
 * Determine whether the given cursor kind represents a declaration.
 */
CINDEX_LINKAGE unsigned clang_isDeclaration(enum CXCursorKind);

/**
 * Determine whether the given declaration is invalid.
 *
 * A declaration is invalid if it could not be parsed successfully.
 *
 * \returns non-zero if the cursor represents a declaration and it is
 * invalid, otherwise NULL.
 */
CINDEX_LINKAGE unsigned clang_isInvalidDeclaration(CXCursor);

/**
 * Determine whether the given cursor kind represents a simple
 * reference.
 *
 * Note that other kinds of cursors (such as expressions) can also refer to
 * other cursors. Use clang_getCursorReferenced() to determine whether a
 * particular cursor refers to another entity.
 */
CINDEX_LINKAGE unsigned clang_isReference(enum CXCursorKind);

/**
 * Determine whether the given cursor kind represents an expression.
 */
CINDEX_LINKAGE unsigned clang_isExpression(enum CXCursorKind);

/**
 * Determine whether the given cursor kind represents a statement.
 */
CINDEX_LINKAGE unsigned clang_isStatement(enum CXCursorKind);

/**
 * Determine whether the given cursor kind represents an attribute.
 */
CINDEX_LINKAGE unsigned clang_isAttribute(enum CXCursorKind);

/**
 * Determine whether the given cursor has any attributes.
 */
CINDEX_LINKAGE unsigned clang_Cursor_hasAttrs(CXCursor C);

/**
 * Determine whether the given cursor kind represents an invalid
 * cursor.
 */
CINDEX_LINKAGE unsigned clang_isInvalid(enum CXCursorKind);

/**
 * Determine whether the given cursor kind represents a translation
 * unit.
 */
CINDEX_LINKAGE unsigned clang_isTranslationUnit(enum CXCursorKind);

/***
 * Determine whether the given cursor represents a preprocessing
 * element, such as a preprocessor directive or macro instantiation.
 */
CINDEX_LINKAGE unsigned clang_isPreprocessing(enum CXCursorKind);

/***
 * Determine whether the given cursor represents a currently
 *  unexposed piece of the AST (e.g., CXCursor_UnexposedStmt).
 */
CINDEX_LINKAGE unsigned clang_isUnexposed(enum CXCursorKind);

/**
 * Describe the linkage of the entity referred to by a cursor.
 */
enum CXLinkageKind {
  /** This value indicates that no linkage information is available
   * for a provided CXCursor. */
  CXLinkage_Invalid,
  /**
   * This is the linkage for variables, parameters, and so on that
   *  have automatic storage.  This covers normal (non-extern) local variables.
   */
  CXLinkage_NoLinkage,
  /** This is the linkage for static variables and static functions. */
  CXLinkage_Internal,
  /** This is the linkage for entities with external linkage that live
   * in C++ anonymous namespaces.*/
  CXLinkage_UniqueExternal,
  /** This is the linkage for entities with true, external linkage. */
  CXLinkage_External
};

/**
 * Determine the linkage of the entity referred to by a given cursor.
 */
CINDEX_LINKAGE enum CXLinkageKind clang_getCursorLinkage(CXCursor cursor);

enum CXVisibilityKind {
  /** This value indicates that no visibility information is available
   * for a provided CXCursor. */
  CXVisibility_Invalid,

  /** Symbol not seen by the linker. */
  CXVisibility_Hidden,
  /** Symbol seen by the linker but resolves to a symbol inside this object. */
  CXVisibility_Protected,
  /** Symbol seen by the linker and acts like a normal symbol. */
  CXVisibility_Default
};

/**
 * Describe the visibility of the entity referred to by a cursor.
 *
 * This returns the default visibility if not explicitly specified by
 * a visibility attribute. The default visibility may be changed by
 * commandline arguments.
 *
 * \param cursor The cursor to query.
 *
 * \returns The visibility of the cursor.
 */
CINDEX_LINKAGE enum CXVisibilityKind clang_getCursorVisibility(CXCursor cursor);

/**
 * Determine the availability of the entity that this cursor refers to,
 * taking the current target platform into account.
 *
 * \param cursor The cursor to query.
 *
 * \returns The availability of the cursor.
 */
CINDEX_LINKAGE enum CXAvailabilityKind
clang_getCursorAvailability(CXCursor cursor);

/**
 * Describes the availability of a given entity on a particular platform, e.g.,
 * a particular class might only be available on Mac OS 10.7 or newer.
 */
typedef struct CXPlatformAvailability {
  /**
   * A string that describes the platform for which this structure
   * provides availability information.
   *
   * Possible values are "ios" or "macos".
   */
  CXString Platform;
  /**
   * The version number in which this entity was introduced.
   */
  CXVersion Introduced;
  /**
   * The version number in which this entity was deprecated (but is
   * still available).
   */
  CXVersion Deprecated;
  /**
   * The version number in which this entity was obsoleted, and therefore
   * is no longer available.
   */
  CXVersion Obsoleted;
  /**
   * Whether the entity is unconditionally unavailable on this platform.
   */
  int Unavailable;
  /**
   * An optional message to provide to a user of this API, e.g., to
   * suggest replacement APIs.
   */
  CXString Message;
} CXPlatformAvailability;

/**
 * Determine the availability of the entity that this cursor refers to
 * on any platforms for which availability information is known.
 *
 * \param cursor The cursor to query.
 *
 * \param always_deprecated If non-NULL, will be set to indicate whether the
 * entity is deprecated on all platforms.
 *
 * \param deprecated_message If non-NULL, will be set to the message text
 * provided along with the unconditional deprecation of this entity. The client
 * is responsible for deallocating this string.
 *
 * \param always_unavailable If non-NULL, will be set to indicate whether the
 * entity is unavailable on all platforms.
 *
 * \param unavailable_message If non-NULL, will be set to the message text
 * provided along with the unconditional unavailability of this entity. The
 * client is responsible for deallocating this string.
 *
 * \param availability If non-NULL, an array of CXPlatformAvailability instances
 * that will be populated with platform availability information, up to either
 * the number of platforms for which availability information is available (as
 * returned by this function) or \c availability_size, whichever is smaller.
 *
 * \param availability_size The number of elements available in the
 * \c availability array.
 *
 * \returns The number of platforms (N) for which availability information is
 * available (which is unrelated to \c availability_size).
 *
 * Note that the client is responsible for calling
 * \c clang_disposeCXPlatformAvailability to free each of the
 * platform-availability structures returned. There are
 * \c min(N, availability_size) such structures.
 */
CINDEX_LINKAGE int clang_getCursorPlatformAvailability(
    CXCursor cursor, int *always_deprecated, CXString *deprecated_message,
    int *always_unavailable, CXString *unavailable_message,
    CXPlatformAvailability *availability, int availability_size);

/**
 * Free the memory associated with a \c CXPlatformAvailability structure.
 */
CINDEX_LINKAGE void
clang_disposeCXPlatformAvailability(CXPlatformAvailability *availability);

/**
 * If cursor refers to a variable declaration and it has initializer returns
 * cursor referring to the initializer otherwise return null cursor.
 */
CINDEX_LINKAGE CXCursor clang_Cursor_getVarDeclInitializer(CXCursor cursor);

/**
 * If cursor refers to a variable declaration that has global storage returns 1.
 * If cursor refers to a variable declaration that doesn't have global storage
 * returns 0. Otherwise returns -1.
 */
CINDEX_LINKAGE int clang_Cursor_hasVarDeclGlobalStorage(CXCursor cursor);

/**
 * If cursor refers to a variable declaration that has external storage
 * returns 1. If cursor refers to a variable declaration that doesn't have
 * external storage returns 0. Otherwise returns -1.
 */
CINDEX_LINKAGE int clang_Cursor_hasVarDeclExternalStorage(CXCursor cursor);

/**
 * Describe the "language" of the entity referred to by a cursor.
 */
enum CXLanguageKind {
  CXLanguage_Invalid = 0,
  CXLanguage_C,
  CXLanguage_ObjC,
  CXLanguage_CPlusPlus
};

/**
 * Determine the "language" of the entity referred to by a given cursor.
 */
CINDEX_LINKAGE enum CXLanguageKind clang_getCursorLanguage(CXCursor cursor);

/**
 * Describe the "thread-local storage (TLS) kind" of the declaration
 * referred to by a cursor.
 */
enum CXTLSKind { CXTLS_None = 0, CXTLS_Dynamic, CXTLS_Static };

/**
 * Determine the "thread-local storage (TLS) kind" of the declaration
 * referred to by a cursor.
 */
CINDEX_LINKAGE enum CXTLSKind clang_getCursorTLSKind(CXCursor cursor);

/**
 * Returns the translation unit that a cursor originated from.
 */
CINDEX_LINKAGE CXTranslationUnit clang_Cursor_getTranslationUnit(CXCursor);

/**
 * A fast container representing a set of CXCursors.
 */
typedef struct CXCursorSetImpl *CXCursorSet;

/**
 * Creates an empty CXCursorSet.
 */
CINDEX_LINKAGE CXCursorSet clang_createCXCursorSet(void);

/**
 * Disposes a CXCursorSet and releases its associated memory.
 */
CINDEX_LINKAGE void clang_disposeCXCursorSet(CXCursorSet cset);

/**
 * Queries a CXCursorSet to see if it contains a specific CXCursor.
 *
 * \returns non-zero if the set contains the specified cursor.
 */
CINDEX_LINKAGE unsigned clang_CXCursorSet_contains(CXCursorSet cset,
                                                   CXCursor cursor);

/**
 * Inserts a CXCursor into a CXCursorSet.
 *
 * \returns zero if the CXCursor was already in the set, and non-zero otherwise.
 */
CINDEX_LINKAGE unsigned clang_CXCursorSet_insert(CXCursorSet cset,
                                                 CXCursor cursor);

/**
 * Determine the semantic parent of the given cursor.
 *
 * The semantic parent of a cursor is the cursor that semantically contains
 * the given \p cursor. For many declarations, the lexical and semantic parents
 * are equivalent (the lexical parent is returned by
 * \c clang_getCursorLexicalParent()). They diverge when declarations or
 * definitions are provided out-of-line. For example:
 *
 * \code
 * class C {
 *  void f();
 * };
 *
 * void C::f() { }
 * \endcode
 *
 * In the out-of-line definition of \c C::f, the semantic parent is
 * the class \c C, of which this function is a member. The lexical parent is
 * the place where the declaration actually occurs in the source code; in this
 * case, the definition occurs in the translation unit. In general, the
 * lexical parent for a given entity can change without affecting the semantics
 * of the program, and the lexical parent of different declarations of the
 * same entity may be different. Changing the semantic parent of a declaration,
 * on the other hand, can have a major impact on semantics, and redeclarations
 * of a particular entity should all have the same semantic context.
 *
 * In the example above, both declarations of \c C::f have \c C as their
 * semantic context, while the lexical context of the first \c C::f is \c C
 * and the lexical context of the second \c C::f is the translation unit.
 *
 * For global declarations, the semantic parent is the translation unit.
 */
CINDEX_LINKAGE CXCursor clang_getCursorSemanticParent(CXCursor cursor);

/**
 * Determine the lexical parent of the given cursor.
 *
 * The lexical parent of a cursor is the cursor in which the given \p cursor
 * was actually written. For many declarations, the lexical and semantic parents
 * are equivalent (the semantic parent is returned by
 * \c clang_getCursorSemanticParent()). They diverge when declarations or
 * definitions are provided out-of-line. For example:
 *
 * \code
 * class C {
 *  void f();
 * };
 *
 * void C::f() { }
 * \endcode
 *
 * In the out-of-line definition of \c C::f, the semantic parent is
 * the class \c C, of which this function is a member. The lexical parent is
 * the place where the declaration actually occurs in the source code; in this
 * case, the definition occurs in the translation unit. In general, the
 * lexical parent for a given entity can change without affecting the semantics
 * of the program, and the lexical parent of different declarations of the
 * same entity may be different. Changing the semantic parent of a declaration,
 * on the other hand, can have a major impact on semantics, and redeclarations
 * of a particular entity should all have the same semantic context.
 *
 * In the example above, both declarations of \c C::f have \c C as their
 * semantic context, while the lexical context of the first \c C::f is \c C
 * and the lexical context of the second \c C::f is the translation unit.
 *
 * For declarations written in the global scope, the lexical parent is
 * the translation unit.
 */
CINDEX_LINKAGE CXCursor clang_getCursorLexicalParent(CXCursor cursor);

/**
 * Determine the set of methods that are overridden by the given
 * method.
 *
 * In both Objective-C and C++, a method (aka virtual member function,
 * in C++) can override a virtual method in a base class. For
 * Objective-C, a method is said to override any method in the class's
 * base class, its protocols, or its categories' protocols, that has the same
 * selector and is of the same kind (class or instance).
 * If no such method exists, the search continues to the class's superclass,
 * its protocols, and its categories, and so on. A method from an Objective-C
 * implementation is considered to override the same methods as its
 * corresponding method in the interface.
 *
 * For C++, a virtual member function overrides any virtual member
 * function with the same signature that occurs in its base
 * classes. With multiple inheritance, a virtual member function can
 * override several virtual member functions coming from different
 * base classes.
 *
 * In all cases, this function determines the immediate overridden
 * method, rather than all of the overridden methods. For example, if
 * a method is originally declared in a class A, then overridden in B
 * (which in inherits from A) and also in C (which inherited from B),
 * then the only overridden method returned from this function when
 * invoked on C's method will be B's method. The client may then
 * invoke this function again, given the previously-found overridden
 * methods, to map out the complete method-override set.
 *
 * \param cursor A cursor representing an Objective-C or C++
 * method. This routine will compute the set of methods that this
 * method overrides.
 *
 * \param overridden A pointer whose pointee will be replaced with a
 * pointer to an array of cursors, representing the set of overridden
 * methods. If there are no overridden methods, the pointee will be
 * set to NULL. The pointee must be freed via a call to
 * \c clang_disposeOverriddenCursors().
 *
 * \param num_overridden A pointer to the number of overridden
 * functions, will be set to the number of overridden functions in the
 * array pointed to by \p overridden.
 */
CINDEX_LINKAGE void clang_getOverriddenCursors(CXCursor cursor,
                                               CXCursor **overridden,
                                               unsigned *num_overridden);

/**
 * Free the set of overridden cursors returned by \c
 * clang_getOverriddenCursors().
 */
CINDEX_LINKAGE void clang_disposeOverriddenCursors(CXCursor *overridden);

/**
 * Retrieve the file that is included by the given inclusion directive
 * cursor.
 */
CINDEX_LINKAGE CXFile clang_getIncludedFile(CXCursor cursor);

/**
 * @}
 */

/**
 * \defgroup CINDEX_CURSOR_SOURCE Mapping between cursors and source code
 *
 * Cursors represent a location within the Abstract Syntax Tree (AST). These
 * routines help map between cursors and the physical locations where the
 * described entities occur in the source code. The mapping is provided in
 * both directions, so one can map from source code to the AST and back.
 *
 * @{
 */

/**
 * Map a source location to the cursor that describes the entity at that
 * location in the source code.
 *
 * clang_getCursor() maps an arbitrary source location within a translation
 * unit down to the most specific cursor that describes the entity at that
 * location. For example, given an expression \c x + y, invoking
 * clang_getCursor() with a source location pointing to "x" will return the
 * cursor for "x"; similarly for "y". If the cursor points anywhere between
 * "x" or "y" (e.g., on the + or the whitespace around it), clang_getCursor()
 * will return a cursor referring to the "+" expression.
 *
 * \returns a cursor representing the entity at the given source location, or
 * a NULL cursor if no such entity can be found.
 */
CINDEX_LINKAGE CXCursor clang_getCursor(CXTranslationUnit, CXSourceLocation);

/**
 * Retrieve the physical location of the source constructor referenced
 * by the given cursor.
 *
 * The location of a declaration is typically the location of the name of that
 * declaration, where the name of that declaration would occur if it is
 * unnamed, or some keyword that introduces that particular declaration.
 * The location of a reference is where that reference occurs within the
 * source code.
 */
CINDEX_LINKAGE CXSourceLocation clang_getCursorLocation(CXCursor);

/**
 * Retrieve the physical extent of the source construct referenced by
 * the given cursor.
 *
 * The extent of a cursor starts with the file/line/column pointing at the
 * first character within the source construct that the cursor refers to and
 * ends with the last character within that source construct. For a
 * declaration, the extent covers the declaration itself. For a reference,
 * the extent covers the location of the reference (e.g., where the referenced
 * entity was actually used).
 */
CINDEX_LINKAGE CXSourceRange clang_getCursorExtent(CXCursor);

/**
 * @}
 */

/**
 * \defgroup CINDEX_TYPES Type information for CXCursors
 *
 * @{
 */

/**
 * Describes the kind of type
 */
enum CXTypeKind {
  /**
   * Represents an invalid type (e.g., where no type is available).
   */
  CXType_Invalid = 0,

  /**
   * A type whose specific kind is not exposed via this
   * interface.
   */
  CXType_Unexposed = 1,

  /* Builtin types */
  CXType_Void = 2,
  CXType_Bool = 3,
  CXType_Char_U = 4,
  CXType_UChar = 5,
  CXType_Char16 = 6,
  CXType_Char32 = 7,
  CXType_UShort = 8,
  CXType_UInt = 9,
  CXType_ULong = 10,
  CXType_ULongLong = 11,
  CXType_UInt128 = 12,
  CXType_Char_S = 13,
  CXType_SChar = 14,
  CXType_WChar = 15,
  CXType_Short = 16,
  CXType_Int = 17,
  CXType_Long = 18,
  CXType_LongLong = 19,
  CXType_Int128 = 20,
  CXType_Float = 21,
  CXType_Double = 22,
  CXType_LongDouble = 23,
  CXType_NullPtr = 24,
  CXType_Overload = 25,
  CXType_Dependent = 26,
  CXType_ObjCId = 27,
  CXType_ObjCClass = 28,
  CXType_ObjCSel = 29,
  CXType_Float128 = 30,
  CXType_Half = 31,
  CXType_Float16 = 32,
  CXType_ShortAccum = 33,
  CXType_Accum = 34,
  CXType_LongAccum = 35,
  CXType_UShortAccum = 36,
  CXType_UAccum = 37,
  CXType_ULongAccum = 38,
  CXType_BFloat16 = 39,
  CXType_Ibm128 = 40,
  CXType_FirstBuiltin = CXType_Void,
  CXType_LastBuiltin = CXType_Ibm128,

  CXType_Complex = 100,
  CXType_Pointer = 101,
  CXType_BlockPointer = 102,
  CXType_LValueReference = 103,
  CXType_RValueReference = 104,
  CXType_Record = 105,
  CXType_Enum = 106,
  CXType_Typedef = 107,
  CXType_ObjCInterface = 108,
  CXType_ObjCObjectPointer = 109,
  CXType_FunctionNoProto = 110,
  CXType_FunctionProto = 111,
  CXType_ConstantArray = 112,
  CXType_Vector = 113,
  CXType_IncompleteArray = 114,
  CXType_VariableArray = 115,
  CXType_DependentSizedArray = 116,
  CXType_MemberPointer = 117,
  CXType_Auto = 118,

  /**
   * Represents a type that was referred to using an elaborated type keyword.
   *
   * E.g., struct S, or via a qualified name, e.g., N::M::type, or both.
   */
  CXType_Elaborated = 119,

  /* OpenCL PipeType. */
  CXType_Pipe = 120,

  /* OpenCL builtin types. */
  CXType_OCLImage1dRO = 121,
  CXType_OCLImage1dArrayRO = 122,
  CXType_OCLImage1dBufferRO = 123,
  CXType_OCLImage2dRO = 124,
  CXType_OCLImage2dArrayRO = 125,
  CXType_OCLImage2dDepthRO = 126,
  CXType_OCLImage2dArrayDepthRO = 127,
  CXType_OCLImage2dMSAARO = 128,
  CXType_OCLImage2dArrayMSAARO = 129,
  CXType_OCLImage2dMSAADepthRO = 130,
  CXType_OCLImage2dArrayMSAADepthRO = 131,
  CXType_OCLImage3dRO = 132,
  CXType_OCLImage1dWO = 133,
  CXType_OCLImage1dArrayWO = 134,
  CXType_OCLImage1dBufferWO = 135,
  CXType_OCLImage2dWO = 136,
  CXType_OCLImage2dArrayWO = 137,
  CXType_OCLImage2dDepthWO = 138,
  CXType_OCLImage2dArrayDepthWO = 139,
  CXType_OCLImage2dMSAAWO = 140,
  CXType_OCLImage2dArrayMSAAWO = 141,
  CXType_OCLImage2dMSAADepthWO = 142,
  CXType_OCLImage2dArrayMSAADepthWO = 143,
  CXType_OCLImage3dWO = 144,
  CXType_OCLImage1dRW = 145,
  CXType_OCLImage1dArrayRW = 146,
  CXType_OCLImage1dBufferRW = 147,
  CXType_OCLImage2dRW = 148,
  CXType_OCLImage2dArrayRW = 149,
  CXType_OCLImage2dDepthRW = 150,
  CXType_OCLImage2dArrayDepthRW = 151,
  CXType_OCLImage2dMSAARW = 152,
  CXType_OCLImage2dArrayMSAARW = 153,
  CXType_OCLImage2dMSAADepthRW = 154,
  CXType_OCLImage2dArrayMSAADepthRW = 155,
  CXType_OCLImage3dRW = 156,
  CXType_OCLSampler = 157,
  CXType_OCLEvent = 158,
  CXType_OCLQueue = 159,
  CXType_OCLReserveID = 160,

  CXType_ObjCObject = 161,
  CXType_ObjCTypeParam = 162,
  CXType_Attributed = 163,

  CXType_OCLIntelSubgroupAVCMcePayload = 164,
  CXType_OCLIntelSubgroupAVCImePayload = 165,
  CXType_OCLIntelSubgroupAVCRefPayload = 166,
  CXType_OCLIntelSubgroupAVCSicPayload = 167,
  CXType_OCLIntelSubgroupAVCMceResult = 168,
  CXType_OCLIntelSubgroupAVCImeResult = 169,
  CXType_OCLIntelSubgroupAVCRefResult = 170,
  CXType_OCLIntelSubgroupAVCSicResult = 171,
  CXType_OCLIntelSubgroupAVCImeResultSingleRefStreamout = 172,
  CXType_OCLIntelSubgroupAVCImeResultDualRefStreamout = 173,
  CXType_OCLIntelSubgroupAVCImeSingleRefStreamin = 174,

  CXType_OCLIntelSubgroupAVCImeDualRefStreamin = 175,

  CXType_ExtVector = 176,
  CXType_Atomic = 177,
  CXType_BTFTagAttributed = 178,
<<<<<<< HEAD
=======

>>>>>>> 9c235e1d
  CXType_Hyperobject = 179
};

/**
 * Describes the calling convention of a function type
 */
enum CXCallingConv {
  CXCallingConv_Default = 0,
  CXCallingConv_C = 1,
  CXCallingConv_X86StdCall = 2,
  CXCallingConv_X86FastCall = 3,
  CXCallingConv_X86ThisCall = 4,
  CXCallingConv_X86Pascal = 5,
  CXCallingConv_AAPCS = 6,
  CXCallingConv_AAPCS_VFP = 7,
  CXCallingConv_X86RegCall = 8,
  CXCallingConv_IntelOclBicc = 9,
  CXCallingConv_Win64 = 10,
  /* Alias for compatibility with older versions of API. */
  CXCallingConv_X86_64Win64 = CXCallingConv_Win64,
  CXCallingConv_X86_64SysV = 11,
  CXCallingConv_X86VectorCall = 12,
  CXCallingConv_Swift = 13,
  CXCallingConv_PreserveMost = 14,
  CXCallingConv_PreserveAll = 15,
  CXCallingConv_AArch64VectorCall = 16,
  CXCallingConv_SwiftAsync = 17,
  CXCallingConv_AArch64SVEPCS = 18,

  CXCallingConv_Invalid = 100,
  CXCallingConv_Unexposed = 200
};

/**
 * The type of an element in the abstract syntax tree.
 *
 */
typedef struct {
  enum CXTypeKind kind;
  void *data[2];
} CXType;

/**
 * Retrieve the type of a CXCursor (if any).
 */
CINDEX_LINKAGE CXType clang_getCursorType(CXCursor C);

/**
 * Pretty-print the underlying type using the rules of the
 * language of the translation unit from which it came.
 *
 * If the type is invalid, an empty string is returned.
 */
CINDEX_LINKAGE CXString clang_getTypeSpelling(CXType CT);

/**
 * Retrieve the underlying type of a typedef declaration.
 *
 * If the cursor does not reference a typedef declaration, an invalid type is
 * returned.
 */
CINDEX_LINKAGE CXType clang_getTypedefDeclUnderlyingType(CXCursor C);

/**
 * Retrieve the integer type of an enum declaration.
 *
 * If the cursor does not reference an enum declaration, an invalid type is
 * returned.
 */
CINDEX_LINKAGE CXType clang_getEnumDeclIntegerType(CXCursor C);

/**
 * Retrieve the integer value of an enum constant declaration as a signed
 *  long long.
 *
 * If the cursor does not reference an enum constant declaration, LLONG_MIN is
 * returned. Since this is also potentially a valid constant value, the kind of
 * the cursor must be verified before calling this function.
 */
CINDEX_LINKAGE long long clang_getEnumConstantDeclValue(CXCursor C);

/**
 * Retrieve the integer value of an enum constant declaration as an unsigned
 *  long long.
 *
 * If the cursor does not reference an enum constant declaration, ULLONG_MAX is
 * returned. Since this is also potentially a valid constant value, the kind of
 * the cursor must be verified before calling this function.
 */
CINDEX_LINKAGE unsigned long long
clang_getEnumConstantDeclUnsignedValue(CXCursor C);

/**
 * Retrieve the bit width of a bit field declaration as an integer.
 *
 * If a cursor that is not a bit field declaration is passed in, -1 is returned.
 */
CINDEX_LINKAGE int clang_getFieldDeclBitWidth(CXCursor C);

/**
 * Retrieve the number of non-variadic arguments associated with a given
 * cursor.
 *
 * The number of arguments can be determined for calls as well as for
 * declarations of functions or methods. For other cursors -1 is returned.
 */
CINDEX_LINKAGE int clang_Cursor_getNumArguments(CXCursor C);

/**
 * Retrieve the argument cursor of a function or method.
 *
 * The argument cursor can be determined for calls as well as for declarations
 * of functions or methods. For other cursors and for invalid indices, an
 * invalid cursor is returned.
 */
CINDEX_LINKAGE CXCursor clang_Cursor_getArgument(CXCursor C, unsigned i);

/**
 * Describes the kind of a template argument.
 *
 * See the definition of llvm::clang::TemplateArgument::ArgKind for full
 * element descriptions.
 */
enum CXTemplateArgumentKind {
  CXTemplateArgumentKind_Null,
  CXTemplateArgumentKind_Type,
  CXTemplateArgumentKind_Declaration,
  CXTemplateArgumentKind_NullPtr,
  CXTemplateArgumentKind_Integral,
  CXTemplateArgumentKind_Template,
  CXTemplateArgumentKind_TemplateExpansion,
  CXTemplateArgumentKind_Expression,
  CXTemplateArgumentKind_Pack,
  /* Indicates an error case, preventing the kind from being deduced. */
  CXTemplateArgumentKind_Invalid
};

/**
 * Returns the number of template args of a function, struct, or class decl
 * representing a template specialization.
 *
 * If the argument cursor cannot be converted into a template function
 * declaration, -1 is returned.
 *
 * For example, for the following declaration and specialization:
 *   template <typename T, int kInt, bool kBool>
 *   void foo() { ... }
 *
 *   template <>
 *   void foo<float, -7, true>();
 *
 * The value 3 would be returned from this call.
 */
CINDEX_LINKAGE int clang_Cursor_getNumTemplateArguments(CXCursor C);

/**
 * Retrieve the kind of the I'th template argument of the CXCursor C.
 *
 * If the argument CXCursor does not represent a FunctionDecl, StructDecl, or
 * ClassTemplatePartialSpecialization, an invalid template argument kind is
 * returned.
 *
 * For example, for the following declaration and specialization:
 *   template <typename T, int kInt, bool kBool>
 *   void foo() { ... }
 *
 *   template <>
 *   void foo<float, -7, true>();
 *
 * For I = 0, 1, and 2, Type, Integral, and Integral will be returned,
 * respectively.
 */
CINDEX_LINKAGE enum CXTemplateArgumentKind
clang_Cursor_getTemplateArgumentKind(CXCursor C, unsigned I);

/**
 * Retrieve a CXType representing the type of a TemplateArgument of a
 *  function decl representing a template specialization.
 *
 * If the argument CXCursor does not represent a FunctionDecl, StructDecl,
 * ClassDecl or ClassTemplatePartialSpecialization whose I'th template argument
 * has a kind of CXTemplateArgKind_Integral, an invalid type is returned.
 *
 * For example, for the following declaration and specialization:
 *   template <typename T, int kInt, bool kBool>
 *   void foo() { ... }
 *
 *   template <>
 *   void foo<float, -7, true>();
 *
 * If called with I = 0, "float", will be returned.
 * Invalid types will be returned for I == 1 or 2.
 */
CINDEX_LINKAGE CXType clang_Cursor_getTemplateArgumentType(CXCursor C,
                                                           unsigned I);

/**
 * Retrieve the value of an Integral TemplateArgument (of a function
 *  decl representing a template specialization) as a signed long long.
 *
 * It is undefined to call this function on a CXCursor that does not represent a
 * FunctionDecl, StructDecl, ClassDecl or ClassTemplatePartialSpecialization
 * whose I'th template argument is not an integral value.
 *
 * For example, for the following declaration and specialization:
 *   template <typename T, int kInt, bool kBool>
 *   void foo() { ... }
 *
 *   template <>
 *   void foo<float, -7, true>();
 *
 * If called with I = 1 or 2, -7 or true will be returned, respectively.
 * For I == 0, this function's behavior is undefined.
 */
CINDEX_LINKAGE long long clang_Cursor_getTemplateArgumentValue(CXCursor C,
                                                               unsigned I);

/**
 * Retrieve the value of an Integral TemplateArgument (of a function
 *  decl representing a template specialization) as an unsigned long long.
 *
 * It is undefined to call this function on a CXCursor that does not represent a
 * FunctionDecl, StructDecl, ClassDecl or ClassTemplatePartialSpecialization or
 * whose I'th template argument is not an integral value.
 *
 * For example, for the following declaration and specialization:
 *   template <typename T, int kInt, bool kBool>
 *   void foo() { ... }
 *
 *   template <>
 *   void foo<float, 2147483649, true>();
 *
 * If called with I = 1 or 2, 2147483649 or true will be returned, respectively.
 * For I == 0, this function's behavior is undefined.
 */
CINDEX_LINKAGE unsigned long long
clang_Cursor_getTemplateArgumentUnsignedValue(CXCursor C, unsigned I);

/**
 * Determine whether two CXTypes represent the same type.
 *
 * \returns non-zero if the CXTypes represent the same type and
 *          zero otherwise.
 */
CINDEX_LINKAGE unsigned clang_equalTypes(CXType A, CXType B);

/**
 * Return the canonical type for a CXType.
 *
 * Clang's type system explicitly models typedefs and all the ways
 * a specific type can be represented.  The canonical type is the underlying
 * type with all the "sugar" removed.  For example, if 'T' is a typedef
 * for 'int', the canonical type for 'T' would be 'int'.
 */
CINDEX_LINKAGE CXType clang_getCanonicalType(CXType T);

/**
 * Determine whether a CXType has the "const" qualifier set,
 * without looking through typedefs that may have added "const" at a
 * different level.
 */
CINDEX_LINKAGE unsigned clang_isConstQualifiedType(CXType T);

/**
 * Determine whether a  CXCursor that is a macro, is
 * function like.
 */
CINDEX_LINKAGE unsigned clang_Cursor_isMacroFunctionLike(CXCursor C);

/**
 * Determine whether a  CXCursor that is a macro, is a
 * builtin one.
 */
CINDEX_LINKAGE unsigned clang_Cursor_isMacroBuiltin(CXCursor C);

/**
 * Determine whether a  CXCursor that is a function declaration, is an
 * inline declaration.
 */
CINDEX_LINKAGE unsigned clang_Cursor_isFunctionInlined(CXCursor C);

/**
 * Determine whether a CXType has the "volatile" qualifier set,
 * without looking through typedefs that may have added "volatile" at
 * a different level.
 */
CINDEX_LINKAGE unsigned clang_isVolatileQualifiedType(CXType T);

/**
 * Determine whether a CXType has the "restrict" qualifier set,
 * without looking through typedefs that may have added "restrict" at a
 * different level.
 */
CINDEX_LINKAGE unsigned clang_isRestrictQualifiedType(CXType T);

/**
 * Returns the address space of the given type.
 */
CINDEX_LINKAGE unsigned clang_getAddressSpace(CXType T);

/**
 * Returns the typedef name of the given type.
 */
CINDEX_LINKAGE CXString clang_getTypedefName(CXType CT);

/**
 * For pointer types, returns the type of the pointee.
 */
CINDEX_LINKAGE CXType clang_getPointeeType(CXType T);

/**
 * Retrieve the unqualified variant of the given type, removing as
 * little sugar as possible.
 *
 * For example, given the following series of typedefs:
 *
 * \code
 * typedef int Integer;
 * typedef const Integer CInteger;
 * typedef CInteger DifferenceType;
 * \endcode
 *
 * Executing \c clang_getUnqualifiedType() on a \c CXType that
 * represents \c DifferenceType, will desugar to a type representing
 * \c Integer, that has no qualifiers.
 *
 * And, executing \c clang_getUnqualifiedType() on the type of the
 * first argument of the following function declaration:
 *
 * \code
 * void foo(const int);
 * \endcode
 *
 * Will return a type representing \c int, removing the \c const
 * qualifier.
 *
 * Sugar over array types is not desugared.
 *
 * A type can be checked for qualifiers with \c
 * clang_isConstQualifiedType(), \c clang_isVolatileQualifiedType()
 * and \c clang_isRestrictQualifiedType().
 *
 * A type that resulted from a call to \c clang_getUnqualifiedType
 * will return \c false for all of the above calls.
 */
CINDEX_LINKAGE CXType clang_getUnqualifiedType(CXType CT);

/**
 * For reference types (e.g., "const int&"), returns the type that the
 * reference refers to (e.g "const int").
 *
 * Otherwise, returns the type itself.
 *
 * A type that has kind \c CXType_LValueReference or
 * \c CXType_RValueReference is a reference type.
 */
CINDEX_LINKAGE CXType clang_getNonReferenceType(CXType CT);

/**
 * Return the cursor for the declaration of the given type.
 */
CINDEX_LINKAGE CXCursor clang_getTypeDeclaration(CXType T);

/**
 * Returns the Objective-C type encoding for the specified declaration.
 */
CINDEX_LINKAGE CXString clang_getDeclObjCTypeEncoding(CXCursor C);

/**
 * Returns the Objective-C type encoding for the specified CXType.
 */
CINDEX_LINKAGE CXString clang_Type_getObjCEncoding(CXType type);

/**
 * Retrieve the spelling of a given CXTypeKind.
 */
CINDEX_LINKAGE CXString clang_getTypeKindSpelling(enum CXTypeKind K);

/**
 * Retrieve the calling convention associated with a function type.
 *
 * If a non-function type is passed in, CXCallingConv_Invalid is returned.
 */
CINDEX_LINKAGE enum CXCallingConv clang_getFunctionTypeCallingConv(CXType T);

/**
 * Retrieve the return type associated with a function type.
 *
 * If a non-function type is passed in, an invalid type is returned.
 */
CINDEX_LINKAGE CXType clang_getResultType(CXType T);

/**
 * Retrieve the exception specification type associated with a function type.
 * This is a value of type CXCursor_ExceptionSpecificationKind.
 *
 * If a non-function type is passed in, an error code of -1 is returned.
 */
CINDEX_LINKAGE int clang_getExceptionSpecificationType(CXType T);

/**
 * Retrieve the number of non-variadic parameters associated with a
 * function type.
 *
 * If a non-function type is passed in, -1 is returned.
 */
CINDEX_LINKAGE int clang_getNumArgTypes(CXType T);

/**
 * Retrieve the type of a parameter of a function type.
 *
 * If a non-function type is passed in or the function does not have enough
 * parameters, an invalid type is returned.
 */
CINDEX_LINKAGE CXType clang_getArgType(CXType T, unsigned i);

/**
 * Retrieves the base type of the ObjCObjectType.
 *
 * If the type is not an ObjC object, an invalid type is returned.
 */
CINDEX_LINKAGE CXType clang_Type_getObjCObjectBaseType(CXType T);

/**
 * Retrieve the number of protocol references associated with an ObjC object/id.
 *
 * If the type is not an ObjC object, 0 is returned.
 */
CINDEX_LINKAGE unsigned clang_Type_getNumObjCProtocolRefs(CXType T);

/**
 * Retrieve the decl for a protocol reference for an ObjC object/id.
 *
 * If the type is not an ObjC object or there are not enough protocol
 * references, an invalid cursor is returned.
 */
CINDEX_LINKAGE CXCursor clang_Type_getObjCProtocolDecl(CXType T, unsigned i);

/**
 * Retrieve the number of type arguments associated with an ObjC object.
 *
 * If the type is not an ObjC object, 0 is returned.
 */
CINDEX_LINKAGE unsigned clang_Type_getNumObjCTypeArgs(CXType T);

/**
 * Retrieve a type argument associated with an ObjC object.
 *
 * If the type is not an ObjC or the index is not valid,
 * an invalid type is returned.
 */
CINDEX_LINKAGE CXType clang_Type_getObjCTypeArg(CXType T, unsigned i);

/**
 * Return 1 if the CXType is a variadic function type, and 0 otherwise.
 */
CINDEX_LINKAGE unsigned clang_isFunctionTypeVariadic(CXType T);

/**
 * Retrieve the return type associated with a given cursor.
 *
 * This only returns a valid type if the cursor refers to a function or method.
 */
CINDEX_LINKAGE CXType clang_getCursorResultType(CXCursor C);

/**
 * Retrieve the exception specification type associated with a given cursor.
 * This is a value of type CXCursor_ExceptionSpecificationKind.
 *
 * This only returns a valid result if the cursor refers to a function or
 * method.
 */
CINDEX_LINKAGE int clang_getCursorExceptionSpecificationType(CXCursor C);

/**
 * Return 1 if the CXType is a POD (plain old data) type, and 0
 *  otherwise.
 */
CINDEX_LINKAGE unsigned clang_isPODType(CXType T);

/**
 * Return the element type of an array, complex, or vector type.
 *
 * If a type is passed in that is not an array, complex, or vector type,
 * an invalid type is returned.
 */
CINDEX_LINKAGE CXType clang_getElementType(CXType T);

/**
 * Return the number of elements of an array or vector type.
 *
 * If a type is passed in that is not an array or vector type,
 * -1 is returned.
 */
CINDEX_LINKAGE long long clang_getNumElements(CXType T);

/**
 * Return the element type of an array type.
 *
 * If a non-array type is passed in, an invalid type is returned.
 */
CINDEX_LINKAGE CXType clang_getArrayElementType(CXType T);

/**
 * Return the array size of a constant array.
 *
 * If a non-array type is passed in, -1 is returned.
 */
CINDEX_LINKAGE long long clang_getArraySize(CXType T);

/**
 * Retrieve the type named by the qualified-id.
 *
 * If a non-elaborated type is passed in, an invalid type is returned.
 */
CINDEX_LINKAGE CXType clang_Type_getNamedType(CXType T);

/**
 * Determine if a typedef is 'transparent' tag.
 *
 * A typedef is considered 'transparent' if it shares a name and spelling
 * location with its underlying tag type, as is the case with the NS_ENUM macro.
 *
 * \returns non-zero if transparent and zero otherwise.
 */
CINDEX_LINKAGE unsigned clang_Type_isTransparentTagTypedef(CXType T);

enum CXTypeNullabilityKind {
  /**
   * Values of this type can never be null.
   */
  CXTypeNullability_NonNull = 0,
  /**
   * Values of this type can be null.
   */
  CXTypeNullability_Nullable = 1,
  /**
   * Whether values of this type can be null is (explicitly)
   * unspecified. This captures a (fairly rare) case where we
   * can't conclude anything about the nullability of the type even
   * though it has been considered.
   */
  CXTypeNullability_Unspecified = 2,
  /**
   * Nullability is not applicable to this type.
   */
  CXTypeNullability_Invalid = 3,

  /**
   * Generally behaves like Nullable, except when used in a block parameter that
   * was imported into a swift async method. There, swift will assume that the
   * parameter can get null even if no error occurred. _Nullable parameters are
   * assumed to only get null on error.
   */
  CXTypeNullability_NullableResult = 4
};

/**
 * Retrieve the nullability kind of a pointer type.
 */
CINDEX_LINKAGE enum CXTypeNullabilityKind clang_Type_getNullability(CXType T);

/**
 * List the possible error codes for \c clang_Type_getSizeOf,
 *   \c clang_Type_getAlignOf, \c clang_Type_getOffsetOf and
 *   \c clang_Cursor_getOffsetOf.
 *
 * A value of this enumeration type can be returned if the target type is not
 * a valid argument to sizeof, alignof or offsetof.
 */
enum CXTypeLayoutError {
  /**
   * Type is of kind CXType_Invalid.
   */
  CXTypeLayoutError_Invalid = -1,
  /**
   * The type is an incomplete Type.
   */
  CXTypeLayoutError_Incomplete = -2,
  /**
   * The type is a dependent Type.
   */
  CXTypeLayoutError_Dependent = -3,
  /**
   * The type is not a constant size type.
   */
  CXTypeLayoutError_NotConstantSize = -4,
  /**
   * The Field name is not valid for this record.
   */
  CXTypeLayoutError_InvalidFieldName = -5,
  /**
   * The type is undeduced.
   */
  CXTypeLayoutError_Undeduced = -6
};

/**
 * Return the alignment of a type in bytes as per C++[expr.alignof]
 *   standard.
 *
 * If the type declaration is invalid, CXTypeLayoutError_Invalid is returned.
 * If the type declaration is an incomplete type, CXTypeLayoutError_Incomplete
 *   is returned.
 * If the type declaration is a dependent type, CXTypeLayoutError_Dependent is
 *   returned.
 * If the type declaration is not a constant size type,
 *   CXTypeLayoutError_NotConstantSize is returned.
 */
CINDEX_LINKAGE long long clang_Type_getAlignOf(CXType T);

/**
 * Return the class type of an member pointer type.
 *
 * If a non-member-pointer type is passed in, an invalid type is returned.
 */
CINDEX_LINKAGE CXType clang_Type_getClassType(CXType T);

/**
 * Return the size of a type in bytes as per C++[expr.sizeof] standard.
 *
 * If the type declaration is invalid, CXTypeLayoutError_Invalid is returned.
 * If the type declaration is an incomplete type, CXTypeLayoutError_Incomplete
 *   is returned.
 * If the type declaration is a dependent type, CXTypeLayoutError_Dependent is
 *   returned.
 */
CINDEX_LINKAGE long long clang_Type_getSizeOf(CXType T);

/**
 * Return the offset of a field named S in a record of type T in bits
 *   as it would be returned by __offsetof__ as per C++11[18.2p4]
 *
 * If the cursor is not a record field declaration, CXTypeLayoutError_Invalid
 *   is returned.
 * If the field's type declaration is an incomplete type,
 *   CXTypeLayoutError_Incomplete is returned.
 * If the field's type declaration is a dependent type,
 *   CXTypeLayoutError_Dependent is returned.
 * If the field's name S is not found,
 *   CXTypeLayoutError_InvalidFieldName is returned.
 */
CINDEX_LINKAGE long long clang_Type_getOffsetOf(CXType T, const char *S);

/**
 * Return the type that was modified by this attributed type.
 *
 * If the type is not an attributed type, an invalid type is returned.
 */
CINDEX_LINKAGE CXType clang_Type_getModifiedType(CXType T);

/**
 * Gets the type contained by this atomic type.
 *
 * If a non-atomic type is passed in, an invalid type is returned.
 */
CINDEX_LINKAGE CXType clang_Type_getValueType(CXType CT);

/**
 * Return the offset of the field represented by the Cursor.
 *
 * If the cursor is not a field declaration, -1 is returned.
 * If the cursor semantic parent is not a record field declaration,
 *   CXTypeLayoutError_Invalid is returned.
 * If the field's type declaration is an incomplete type,
 *   CXTypeLayoutError_Incomplete is returned.
 * If the field's type declaration is a dependent type,
 *   CXTypeLayoutError_Dependent is returned.
 * If the field's name S is not found,
 *   CXTypeLayoutError_InvalidFieldName is returned.
 */
CINDEX_LINKAGE long long clang_Cursor_getOffsetOfField(CXCursor C);

/**
 * Determine whether the given cursor represents an anonymous
 * tag or namespace
 */
CINDEX_LINKAGE unsigned clang_Cursor_isAnonymous(CXCursor C);

/**
 * Determine whether the given cursor represents an anonymous record
 * declaration.
 */
CINDEX_LINKAGE unsigned clang_Cursor_isAnonymousRecordDecl(CXCursor C);

/**
 * Determine whether the given cursor represents an inline namespace
 * declaration.
 */
CINDEX_LINKAGE unsigned clang_Cursor_isInlineNamespace(CXCursor C);

enum CXRefQualifierKind {
  /** No ref-qualifier was provided. */
  CXRefQualifier_None = 0,
  /** An lvalue ref-qualifier was provided (\c &). */
  CXRefQualifier_LValue,
  /** An rvalue ref-qualifier was provided (\c &&). */
  CXRefQualifier_RValue
};

/**
 * Returns the number of template arguments for given template
 * specialization, or -1 if type \c T is not a template specialization.
 */
CINDEX_LINKAGE int clang_Type_getNumTemplateArguments(CXType T);

/**
 * Returns the type template argument of a template class specialization
 * at given index.
 *
 * This function only returns template type arguments and does not handle
 * template template arguments or variadic packs.
 */
CINDEX_LINKAGE CXType clang_Type_getTemplateArgumentAsType(CXType T,
                                                           unsigned i);

/**
 * Retrieve the ref-qualifier kind of a function or method.
 *
 * The ref-qualifier is returned for C++ functions or methods. For other types
 * or non-C++ declarations, CXRefQualifier_None is returned.
 */
CINDEX_LINKAGE enum CXRefQualifierKind clang_Type_getCXXRefQualifier(CXType T);

/**
 * Returns non-zero if the cursor specifies a Record member that is a
 *   bitfield.
 */
CINDEX_LINKAGE unsigned clang_Cursor_isBitField(CXCursor C);

/**
 * Returns 1 if the base class specified by the cursor with kind
 *   CX_CXXBaseSpecifier is virtual.
 */
CINDEX_LINKAGE unsigned clang_isVirtualBase(CXCursor);

/**
 * Represents the C++ access control level to a base class for a
 * cursor with kind CX_CXXBaseSpecifier.
 */
enum CX_CXXAccessSpecifier {
  CX_CXXInvalidAccessSpecifier,
  CX_CXXPublic,
  CX_CXXProtected,
  CX_CXXPrivate
};

/**
 * Returns the access control level for the referenced object.
 *
 * If the cursor refers to a C++ declaration, its access control level within
 * its parent scope is returned. Otherwise, if the cursor refers to a base
 * specifier or access specifier, the specifier itself is returned.
 */
CINDEX_LINKAGE enum CX_CXXAccessSpecifier clang_getCXXAccessSpecifier(CXCursor);

/**
 * Represents the storage classes as declared in the source. CX_SC_Invalid
 * was added for the case that the passed cursor in not a declaration.
 */
enum CX_StorageClass {
  CX_SC_Invalid,
  CX_SC_None,
  CX_SC_Extern,
  CX_SC_Static,
  CX_SC_PrivateExtern,
  CX_SC_OpenCLWorkGroupLocal,
  CX_SC_Auto,
  CX_SC_Register
};

/**
 * Returns the storage class for a function or variable declaration.
 *
 * If the passed in Cursor is not a function or variable declaration,
 * CX_SC_Invalid is returned else the storage class.
 */
CINDEX_LINKAGE enum CX_StorageClass clang_Cursor_getStorageClass(CXCursor);

/**
 * Determine the number of overloaded declarations referenced by a
 * \c CXCursor_OverloadedDeclRef cursor.
 *
 * \param cursor The cursor whose overloaded declarations are being queried.
 *
 * \returns The number of overloaded declarations referenced by \c cursor. If it
 * is not a \c CXCursor_OverloadedDeclRef cursor, returns 0.
 */
CINDEX_LINKAGE unsigned clang_getNumOverloadedDecls(CXCursor cursor);

/**
 * Retrieve a cursor for one of the overloaded declarations referenced
 * by a \c CXCursor_OverloadedDeclRef cursor.
 *
 * \param cursor The cursor whose overloaded declarations are being queried.
 *
 * \param index The zero-based index into the set of overloaded declarations in
 * the cursor.
 *
 * \returns A cursor representing the declaration referenced by the given
 * \c cursor at the specified \c index. If the cursor does not have an
 * associated set of overloaded declarations, or if the index is out of bounds,
 * returns \c clang_getNullCursor();
 */
CINDEX_LINKAGE CXCursor clang_getOverloadedDecl(CXCursor cursor,
                                                unsigned index);

/**
 * @}
 */

/**
 * \defgroup CINDEX_ATTRIBUTES Information for attributes
 *
 * @{
 */

/**
 * For cursors representing an iboutletcollection attribute,
 *  this function returns the collection element type.
 *
 */
CINDEX_LINKAGE CXType clang_getIBOutletCollectionType(CXCursor);

/**
 * @}
 */

/**
 * \defgroup CINDEX_CURSOR_TRAVERSAL Traversing the AST with cursors
 *
 * These routines provide the ability to traverse the abstract syntax tree
 * using cursors.
 *
 * @{
 */

/**
 * Describes how the traversal of the children of a particular
 * cursor should proceed after visiting a particular child cursor.
 *
 * A value of this enumeration type should be returned by each
 * \c CXCursorVisitor to indicate how clang_visitChildren() proceed.
 */
enum CXChildVisitResult {
  /**
   * Terminates the cursor traversal.
   */
  CXChildVisit_Break,
  /**
   * Continues the cursor traversal with the next sibling of
   * the cursor just visited, without visiting its children.
   */
  CXChildVisit_Continue,
  /**
   * Recursively traverse the children of this cursor, using
   * the same visitor and client data.
   */
  CXChildVisit_Recurse
};

/**
 * Visitor invoked for each cursor found by a traversal.
 *
 * This visitor function will be invoked for each cursor found by
 * clang_visitCursorChildren(). Its first argument is the cursor being
 * visited, its second argument is the parent visitor for that cursor,
 * and its third argument is the client data provided to
 * clang_visitCursorChildren().
 *
 * The visitor should return one of the \c CXChildVisitResult values
 * to direct clang_visitCursorChildren().
 */
typedef enum CXChildVisitResult (*CXCursorVisitor)(CXCursor cursor,
                                                   CXCursor parent,
                                                   CXClientData client_data);

/**
 * Visit the children of a particular cursor.
 *
 * This function visits all the direct children of the given cursor,
 * invoking the given \p visitor function with the cursors of each
 * visited child. The traversal may be recursive, if the visitor returns
 * \c CXChildVisit_Recurse. The traversal may also be ended prematurely, if
 * the visitor returns \c CXChildVisit_Break.
 *
 * \param parent the cursor whose child may be visited. All kinds of
 * cursors can be visited, including invalid cursors (which, by
 * definition, have no children).
 *
 * \param visitor the visitor function that will be invoked for each
 * child of \p parent.
 *
 * \param client_data pointer data supplied by the client, which will
 * be passed to the visitor each time it is invoked.
 *
 * \returns a non-zero value if the traversal was terminated
 * prematurely by the visitor returning \c CXChildVisit_Break.
 */
CINDEX_LINKAGE unsigned clang_visitChildren(CXCursor parent,
                                            CXCursorVisitor visitor,
                                            CXClientData client_data);
#ifdef __has_feature
#if __has_feature(blocks)
/**
 * Visitor invoked for each cursor found by a traversal.
 *
 * This visitor block will be invoked for each cursor found by
 * clang_visitChildrenWithBlock(). Its first argument is the cursor being
 * visited, its second argument is the parent visitor for that cursor.
 *
 * The visitor should return one of the \c CXChildVisitResult values
 * to direct clang_visitChildrenWithBlock().
 */
typedef enum CXChildVisitResult (^CXCursorVisitorBlock)(CXCursor cursor,
                                                        CXCursor parent);

/**
 * Visits the children of a cursor using the specified block.  Behaves
 * identically to clang_visitChildren() in all other respects.
 */
CINDEX_LINKAGE unsigned
clang_visitChildrenWithBlock(CXCursor parent, CXCursorVisitorBlock block);
#endif
#endif

/**
 * @}
 */

/**
 * \defgroup CINDEX_CURSOR_XREF Cross-referencing in the AST
 *
 * These routines provide the ability to determine references within and
 * across translation units, by providing the names of the entities referenced
 * by cursors, follow reference cursors to the declarations they reference,
 * and associate declarations with their definitions.
 *
 * @{
 */

/**
 * Retrieve a Unified Symbol Resolution (USR) for the entity referenced
 * by the given cursor.
 *
 * A Unified Symbol Resolution (USR) is a string that identifies a particular
 * entity (function, class, variable, etc.) within a program. USRs can be
 * compared across translation units to determine, e.g., when references in
 * one translation refer to an entity defined in another translation unit.
 */
CINDEX_LINKAGE CXString clang_getCursorUSR(CXCursor);

/**
 * Construct a USR for a specified Objective-C class.
 */
CINDEX_LINKAGE CXString clang_constructUSR_ObjCClass(const char *class_name);

/**
 * Construct a USR for a specified Objective-C category.
 */
CINDEX_LINKAGE CXString clang_constructUSR_ObjCCategory(
    const char *class_name, const char *category_name);

/**
 * Construct a USR for a specified Objective-C protocol.
 */
CINDEX_LINKAGE CXString
clang_constructUSR_ObjCProtocol(const char *protocol_name);

/**
 * Construct a USR for a specified Objective-C instance variable and
 *   the USR for its containing class.
 */
CINDEX_LINKAGE CXString clang_constructUSR_ObjCIvar(const char *name,
                                                    CXString classUSR);

/**
 * Construct a USR for a specified Objective-C method and
 *   the USR for its containing class.
 */
CINDEX_LINKAGE CXString clang_constructUSR_ObjCMethod(const char *name,
                                                      unsigned isInstanceMethod,
                                                      CXString classUSR);

/**
 * Construct a USR for a specified Objective-C property and the USR
 *  for its containing class.
 */
CINDEX_LINKAGE CXString clang_constructUSR_ObjCProperty(const char *property,
                                                        CXString classUSR);

/**
 * Retrieve a name for the entity referenced by this cursor.
 */
CINDEX_LINKAGE CXString clang_getCursorSpelling(CXCursor);

/**
 * Retrieve a range for a piece that forms the cursors spelling name.
 * Most of the times there is only one range for the complete spelling but for
 * Objective-C methods and Objective-C message expressions, there are multiple
 * pieces for each selector identifier.
 *
 * \param pieceIndex the index of the spelling name piece. If this is greater
 * than the actual number of pieces, it will return a NULL (invalid) range.
 *
 * \param options Reserved.
 */
CINDEX_LINKAGE CXSourceRange clang_Cursor_getSpellingNameRange(
    CXCursor, unsigned pieceIndex, unsigned options);

/**
 * Opaque pointer representing a policy that controls pretty printing
 * for \c clang_getCursorPrettyPrinted.
 */
typedef void *CXPrintingPolicy;

/**
 * Properties for the printing policy.
 *
 * See \c clang::PrintingPolicy for more information.
 */
enum CXPrintingPolicyProperty {
  CXPrintingPolicy_Indentation,
  CXPrintingPolicy_SuppressSpecifiers,
  CXPrintingPolicy_SuppressTagKeyword,
  CXPrintingPolicy_IncludeTagDefinition,
  CXPrintingPolicy_SuppressScope,
  CXPrintingPolicy_SuppressUnwrittenScope,
  CXPrintingPolicy_SuppressInitializers,
  CXPrintingPolicy_ConstantArraySizeAsWritten,
  CXPrintingPolicy_AnonymousTagLocations,
  CXPrintingPolicy_SuppressStrongLifetime,
  CXPrintingPolicy_SuppressLifetimeQualifiers,
  CXPrintingPolicy_SuppressTemplateArgsInCXXConstructors,
  CXPrintingPolicy_Bool,
  CXPrintingPolicy_Restrict,
  CXPrintingPolicy_Alignof,
  CXPrintingPolicy_UnderscoreAlignof,
  CXPrintingPolicy_UseVoidForZeroParams,
  CXPrintingPolicy_TerseOutput,
  CXPrintingPolicy_PolishForDeclaration,
  CXPrintingPolicy_Half,
  CXPrintingPolicy_MSWChar,
  CXPrintingPolicy_IncludeNewlines,
  CXPrintingPolicy_MSVCFormatting,
  CXPrintingPolicy_ConstantsAsWritten,
  CXPrintingPolicy_SuppressImplicitBase,
  CXPrintingPolicy_FullyQualifiedName,

  CXPrintingPolicy_LastProperty = CXPrintingPolicy_FullyQualifiedName
};

/**
 * Get a property value for the given printing policy.
 */
CINDEX_LINKAGE unsigned
clang_PrintingPolicy_getProperty(CXPrintingPolicy Policy,
                                 enum CXPrintingPolicyProperty Property);

/**
 * Set a property value for the given printing policy.
 */
CINDEX_LINKAGE void
clang_PrintingPolicy_setProperty(CXPrintingPolicy Policy,
                                 enum CXPrintingPolicyProperty Property,
                                 unsigned Value);

/**
 * Retrieve the default policy for the cursor.
 *
 * The policy should be released after use with \c
 * clang_PrintingPolicy_dispose.
 */
CINDEX_LINKAGE CXPrintingPolicy clang_getCursorPrintingPolicy(CXCursor);

/**
 * Release a printing policy.
 */
CINDEX_LINKAGE void clang_PrintingPolicy_dispose(CXPrintingPolicy Policy);

/**
 * Pretty print declarations.
 *
 * \param Cursor The cursor representing a declaration.
 *
 * \param Policy The policy to control the entities being printed. If
 * NULL, a default policy is used.
 *
 * \returns The pretty printed declaration or the empty string for
 * other cursors.
 */
CINDEX_LINKAGE CXString clang_getCursorPrettyPrinted(CXCursor Cursor,
                                                     CXPrintingPolicy Policy);

/**
 * Retrieve the display name for the entity referenced by this cursor.
 *
 * The display name contains extra information that helps identify the cursor,
 * such as the parameters of a function or template or the arguments of a
 * class template specialization.
 */
CINDEX_LINKAGE CXString clang_getCursorDisplayName(CXCursor);

/** For a cursor that is a reference, retrieve a cursor representing the
 * entity that it references.
 *
 * Reference cursors refer to other entities in the AST. For example, an
 * Objective-C superclass reference cursor refers to an Objective-C class.
 * This function produces the cursor for the Objective-C class from the
 * cursor for the superclass reference. If the input cursor is a declaration or
 * definition, it returns that declaration or definition unchanged.
 * Otherwise, returns the NULL cursor.
 */
CINDEX_LINKAGE CXCursor clang_getCursorReferenced(CXCursor);

/**
 *  For a cursor that is either a reference to or a declaration
 *  of some entity, retrieve a cursor that describes the definition of
 *  that entity.
 *
 *  Some entities can be declared multiple times within a translation
 *  unit, but only one of those declarations can also be a
 *  definition. For example, given:
 *
 *  \code
 *  int f(int, int);
 *  int g(int x, int y) { return f(x, y); }
 *  int f(int a, int b) { return a + b; }
 *  int f(int, int);
 *  \endcode
 *
 *  there are three declarations of the function "f", but only the
 *  second one is a definition. The clang_getCursorDefinition()
 *  function will take any cursor pointing to a declaration of "f"
 *  (the first or fourth lines of the example) or a cursor referenced
 *  that uses "f" (the call to "f' inside "g") and will return a
 *  declaration cursor pointing to the definition (the second "f"
 *  declaration).
 *
 *  If given a cursor for which there is no corresponding definition,
 *  e.g., because there is no definition of that entity within this
 *  translation unit, returns a NULL cursor.
 */
CINDEX_LINKAGE CXCursor clang_getCursorDefinition(CXCursor);

/**
 * Determine whether the declaration pointed to by this cursor
 * is also a definition of that entity.
 */
CINDEX_LINKAGE unsigned clang_isCursorDefinition(CXCursor);

/**
 * Retrieve the canonical cursor corresponding to the given cursor.
 *
 * In the C family of languages, many kinds of entities can be declared several
 * times within a single translation unit. For example, a structure type can
 * be forward-declared (possibly multiple times) and later defined:
 *
 * \code
 * struct X;
 * struct X;
 * struct X {
 *   int member;
 * };
 * \endcode
 *
 * The declarations and the definition of \c X are represented by three
 * different cursors, all of which are declarations of the same underlying
 * entity. One of these cursor is considered the "canonical" cursor, which
 * is effectively the representative for the underlying entity. One can
 * determine if two cursors are declarations of the same underlying entity by
 * comparing their canonical cursors.
 *
 * \returns The canonical cursor for the entity referred to by the given cursor.
 */
CINDEX_LINKAGE CXCursor clang_getCanonicalCursor(CXCursor);

/**
 * If the cursor points to a selector identifier in an Objective-C
 * method or message expression, this returns the selector index.
 *
 * After getting a cursor with #clang_getCursor, this can be called to
 * determine if the location points to a selector identifier.
 *
 * \returns The selector index if the cursor is an Objective-C method or message
 * expression and the cursor is pointing to a selector identifier, or -1
 * otherwise.
 */
CINDEX_LINKAGE int clang_Cursor_getObjCSelectorIndex(CXCursor);

/**
 * Given a cursor pointing to a C++ method call or an Objective-C
 * message, returns non-zero if the method/message is "dynamic", meaning:
 *
 * For a C++ method: the call is virtual.
 * For an Objective-C message: the receiver is an object instance, not 'super'
 * or a specific class.
 *
 * If the method/message is "static" or the cursor does not point to a
 * method/message, it will return zero.
 */
CINDEX_LINKAGE int clang_Cursor_isDynamicCall(CXCursor C);

/**
 * Given a cursor pointing to an Objective-C message or property
 * reference, or C++ method call, returns the CXType of the receiver.
 */
CINDEX_LINKAGE CXType clang_Cursor_getReceiverType(CXCursor C);

/**
 * Property attributes for a \c CXCursor_ObjCPropertyDecl.
 */
typedef enum {
  CXObjCPropertyAttr_noattr = 0x00,
  CXObjCPropertyAttr_readonly = 0x01,
  CXObjCPropertyAttr_getter = 0x02,
  CXObjCPropertyAttr_assign = 0x04,
  CXObjCPropertyAttr_readwrite = 0x08,
  CXObjCPropertyAttr_retain = 0x10,
  CXObjCPropertyAttr_copy = 0x20,
  CXObjCPropertyAttr_nonatomic = 0x40,
  CXObjCPropertyAttr_setter = 0x80,
  CXObjCPropertyAttr_atomic = 0x100,
  CXObjCPropertyAttr_weak = 0x200,
  CXObjCPropertyAttr_strong = 0x400,
  CXObjCPropertyAttr_unsafe_unretained = 0x800,
  CXObjCPropertyAttr_class = 0x1000
} CXObjCPropertyAttrKind;

/**
 * Given a cursor that represents a property declaration, return the
 * associated property attributes. The bits are formed from
 * \c CXObjCPropertyAttrKind.
 *
 * \param reserved Reserved for future use, pass 0.
 */
CINDEX_LINKAGE unsigned
clang_Cursor_getObjCPropertyAttributes(CXCursor C, unsigned reserved);

/**
 * Given a cursor that represents a property declaration, return the
 * name of the method that implements the getter.
 */
CINDEX_LINKAGE CXString clang_Cursor_getObjCPropertyGetterName(CXCursor C);

/**
 * Given a cursor that represents a property declaration, return the
 * name of the method that implements the setter, if any.
 */
CINDEX_LINKAGE CXString clang_Cursor_getObjCPropertySetterName(CXCursor C);

/**
 * 'Qualifiers' written next to the return and parameter types in
 * Objective-C method declarations.
 */
typedef enum {
  CXObjCDeclQualifier_None = 0x0,
  CXObjCDeclQualifier_In = 0x1,
  CXObjCDeclQualifier_Inout = 0x2,
  CXObjCDeclQualifier_Out = 0x4,
  CXObjCDeclQualifier_Bycopy = 0x8,
  CXObjCDeclQualifier_Byref = 0x10,
  CXObjCDeclQualifier_Oneway = 0x20
} CXObjCDeclQualifierKind;

/**
 * Given a cursor that represents an Objective-C method or parameter
 * declaration, return the associated Objective-C qualifiers for the return
 * type or the parameter respectively. The bits are formed from
 * CXObjCDeclQualifierKind.
 */
CINDEX_LINKAGE unsigned clang_Cursor_getObjCDeclQualifiers(CXCursor C);

/**
 * Given a cursor that represents an Objective-C method or property
 * declaration, return non-zero if the declaration was affected by "\@optional".
 * Returns zero if the cursor is not such a declaration or it is "\@required".
 */
CINDEX_LINKAGE unsigned clang_Cursor_isObjCOptional(CXCursor C);

/**
 * Returns non-zero if the given cursor is a variadic function or method.
 */
CINDEX_LINKAGE unsigned clang_Cursor_isVariadic(CXCursor C);

/**
 * Returns non-zero if the given cursor points to a symbol marked with
 * external_source_symbol attribute.
 *
 * \param language If non-NULL, and the attribute is present, will be set to
 * the 'language' string from the attribute.
 *
 * \param definedIn If non-NULL, and the attribute is present, will be set to
 * the 'definedIn' string from the attribute.
 *
 * \param isGenerated If non-NULL, and the attribute is present, will be set to
 * non-zero if the 'generated_declaration' is set in the attribute.
 */
CINDEX_LINKAGE unsigned clang_Cursor_isExternalSymbol(CXCursor C,
                                                      CXString *language,
                                                      CXString *definedIn,
                                                      unsigned *isGenerated);

/**
 * Given a cursor that represents a declaration, return the associated
 * comment's source range.  The range may include multiple consecutive comments
 * with whitespace in between.
 */
CINDEX_LINKAGE CXSourceRange clang_Cursor_getCommentRange(CXCursor C);

/**
 * Given a cursor that represents a declaration, return the associated
 * comment text, including comment markers.
 */
CINDEX_LINKAGE CXString clang_Cursor_getRawCommentText(CXCursor C);

/**
 * Given a cursor that represents a documentable entity (e.g.,
 * declaration), return the associated \paragraph; otherwise return the
 * first paragraph.
 */
CINDEX_LINKAGE CXString clang_Cursor_getBriefCommentText(CXCursor C);

/**
 * @}
 */

/** \defgroup CINDEX_MANGLE Name Mangling API Functions
 *
 * @{
 */

/**
 * Retrieve the CXString representing the mangled name of the cursor.
 */
CINDEX_LINKAGE CXString clang_Cursor_getMangling(CXCursor);

/**
 * Retrieve the CXStrings representing the mangled symbols of the C++
 * constructor or destructor at the cursor.
 */
CINDEX_LINKAGE CXStringSet *clang_Cursor_getCXXManglings(CXCursor);

/**
 * Retrieve the CXStrings representing the mangled symbols of the ObjC
 * class interface or implementation at the cursor.
 */
CINDEX_LINKAGE CXStringSet *clang_Cursor_getObjCManglings(CXCursor);

/**
 * @}
 */

/**
 * \defgroup CINDEX_MODULE Module introspection
 *
 * The functions in this group provide access to information about modules.
 *
 * @{
 */

typedef void *CXModule;

/**
 * Given a CXCursor_ModuleImportDecl cursor, return the associated module.
 */
CINDEX_LINKAGE CXModule clang_Cursor_getModule(CXCursor C);

/**
 * Given a CXFile header file, return the module that contains it, if one
 * exists.
 */
CINDEX_LINKAGE CXModule clang_getModuleForFile(CXTranslationUnit, CXFile);

/**
 * \param Module a module object.
 *
 * \returns the module file where the provided module object came from.
 */
CINDEX_LINKAGE CXFile clang_Module_getASTFile(CXModule Module);

/**
 * \param Module a module object.
 *
 * \returns the parent of a sub-module or NULL if the given module is top-level,
 * e.g. for 'std.vector' it will return the 'std' module.
 */
CINDEX_LINKAGE CXModule clang_Module_getParent(CXModule Module);

/**
 * \param Module a module object.
 *
 * \returns the name of the module, e.g. for the 'std.vector' sub-module it
 * will return "vector".
 */
CINDEX_LINKAGE CXString clang_Module_getName(CXModule Module);

/**
 * \param Module a module object.
 *
 * \returns the full name of the module, e.g. "std.vector".
 */
CINDEX_LINKAGE CXString clang_Module_getFullName(CXModule Module);

/**
 * \param Module a module object.
 *
 * \returns non-zero if the module is a system one.
 */
CINDEX_LINKAGE int clang_Module_isSystem(CXModule Module);

/**
 * \param Module a module object.
 *
 * \returns the number of top level headers associated with this module.
 */
CINDEX_LINKAGE unsigned clang_Module_getNumTopLevelHeaders(CXTranslationUnit,
                                                           CXModule Module);

/**
 * \param Module a module object.
 *
 * \param Index top level header index (zero-based).
 *
 * \returns the specified top level header associated with the module.
 */
CINDEX_LINKAGE
CXFile clang_Module_getTopLevelHeader(CXTranslationUnit, CXModule Module,
                                      unsigned Index);

/**
 * @}
 */

/**
 * \defgroup CINDEX_CPP C++ AST introspection
 *
 * The routines in this group provide access information in the ASTs specific
 * to C++ language features.
 *
 * @{
 */

/**
 * Determine if a C++ constructor is a converting constructor.
 */
CINDEX_LINKAGE unsigned
clang_CXXConstructor_isConvertingConstructor(CXCursor C);

/**
 * Determine if a C++ constructor is a copy constructor.
 */
CINDEX_LINKAGE unsigned clang_CXXConstructor_isCopyConstructor(CXCursor C);

/**
 * Determine if a C++ constructor is the default constructor.
 */
CINDEX_LINKAGE unsigned clang_CXXConstructor_isDefaultConstructor(CXCursor C);

/**
 * Determine if a C++ constructor is a move constructor.
 */
CINDEX_LINKAGE unsigned clang_CXXConstructor_isMoveConstructor(CXCursor C);

/**
 * Determine if a C++ field is declared 'mutable'.
 */
CINDEX_LINKAGE unsigned clang_CXXField_isMutable(CXCursor C);

/**
 * Determine if a C++ method is declared '= default'.
 */
CINDEX_LINKAGE unsigned clang_CXXMethod_isDefaulted(CXCursor C);

/**
 * Determine if a C++ method is declared '= delete'.
 */
CINDEX_LINKAGE unsigned clang_CXXMethod_isDeleted(CXCursor C);

/**
 * Determine if a C++ member function or member function template is
 * pure virtual.
 */
CINDEX_LINKAGE unsigned clang_CXXMethod_isPureVirtual(CXCursor C);

/**
 * Determine if a C++ member function or member function template is
 * declared 'static'.
 */
CINDEX_LINKAGE unsigned clang_CXXMethod_isStatic(CXCursor C);

/**
 * Determine if a C++ member function or member function template is
 * explicitly declared 'virtual' or if it overrides a virtual method from
 * one of the base classes.
 */
CINDEX_LINKAGE unsigned clang_CXXMethod_isVirtual(CXCursor C);

/**
 * Determine if a C++ member function is a copy-assignment operator,
 * returning 1 if such is the case and 0 otherwise.
 *
 * > A copy-assignment operator `X::operator=` is a non-static,
 * > non-template member function of _class_ `X` with exactly one
 * > parameter of type `X`, `X&`, `const X&`, `volatile X&` or `const
 * > volatile X&`.
 *
 * That is, for example, the `operator=` in:
 *
 *    class Foo {
 *        bool operator=(const volatile Foo&);
 *    };
 *
 * Is a copy-assignment operator, while the `operator=` in:
 *
 *    class Bar {
 *        bool operator=(const int&);
 *    };
 *
 * Is not.
 */
CINDEX_LINKAGE unsigned clang_CXXMethod_isCopyAssignmentOperator(CXCursor C);

/**
 * Determine if a C++ member function is a move-assignment operator,
 * returning 1 if such is the case and 0 otherwise.
 *
 * > A move-assignment operator `X::operator=` is a non-static,
 * > non-template member function of _class_ `X` with exactly one
 * > parameter of type `X&&`, `const X&&`, `volatile X&&` or `const
 * > volatile X&&`.
 *
 * That is, for example, the `operator=` in:
 *
 *    class Foo {
 *        bool operator=(const volatile Foo&&);
 *    };
 *
 * Is a move-assignment operator, while the `operator=` in:
 *
 *    class Bar {
 *        bool operator=(const int&&);
 *    };
 *
 * Is not.
 */
CINDEX_LINKAGE unsigned clang_CXXMethod_isMoveAssignmentOperator(CXCursor C);

/**
 * Determine if a C++ record is abstract, i.e. whether a class or struct
 * has a pure virtual member function.
 */
CINDEX_LINKAGE unsigned clang_CXXRecord_isAbstract(CXCursor C);

/**
 * Determine if an enum declaration refers to a scoped enum.
 */
CINDEX_LINKAGE unsigned clang_EnumDecl_isScoped(CXCursor C);

/**
 * Determine if a C++ member function or member function template is
 * declared 'const'.
 */
CINDEX_LINKAGE unsigned clang_CXXMethod_isConst(CXCursor C);

/**
 * Given a cursor that represents a template, determine
 * the cursor kind of the specializations would be generated by instantiating
 * the template.
 *
 * This routine can be used to determine what flavor of function template,
 * class template, or class template partial specialization is stored in the
 * cursor. For example, it can describe whether a class template cursor is
 * declared with "struct", "class" or "union".
 *
 * \param C The cursor to query. This cursor should represent a template
 * declaration.
 *
 * \returns The cursor kind of the specializations that would be generated
 * by instantiating the template \p C. If \p C is not a template, returns
 * \c CXCursor_NoDeclFound.
 */
CINDEX_LINKAGE enum CXCursorKind clang_getTemplateCursorKind(CXCursor C);

/**
 * Given a cursor that may represent a specialization or instantiation
 * of a template, retrieve the cursor that represents the template that it
 * specializes or from which it was instantiated.
 *
 * This routine determines the template involved both for explicit
 * specializations of templates and for implicit instantiations of the template,
 * both of which are referred to as "specializations". For a class template
 * specialization (e.g., \c std::vector<bool>), this routine will return
 * either the primary template (\c std::vector) or, if the specialization was
 * instantiated from a class template partial specialization, the class template
 * partial specialization. For a class template partial specialization and a
 * function template specialization (including instantiations), this
 * this routine will return the specialized template.
 *
 * For members of a class template (e.g., member functions, member classes, or
 * static data members), returns the specialized or instantiated member.
 * Although not strictly "templates" in the C++ language, members of class
 * templates have the same notions of specializations and instantiations that
 * templates do, so this routine treats them similarly.
 *
 * \param C A cursor that may be a specialization of a template or a member
 * of a template.
 *
 * \returns If the given cursor is a specialization or instantiation of a
 * template or a member thereof, the template or member that it specializes or
 * from which it was instantiated. Otherwise, returns a NULL cursor.
 */
CINDEX_LINKAGE CXCursor clang_getSpecializedCursorTemplate(CXCursor C);

/**
 * Given a cursor that references something else, return the source range
 * covering that reference.
 *
 * \param C A cursor pointing to a member reference, a declaration reference, or
 * an operator call.
 * \param NameFlags A bitset with three independent flags:
 * CXNameRange_WantQualifier, CXNameRange_WantTemplateArgs, and
 * CXNameRange_WantSinglePiece.
 * \param PieceIndex For contiguous names or when passing the flag
 * CXNameRange_WantSinglePiece, only one piece with index 0 is
 * available. When the CXNameRange_WantSinglePiece flag is not passed for a
 * non-contiguous names, this index can be used to retrieve the individual
 * pieces of the name. See also CXNameRange_WantSinglePiece.
 *
 * \returns The piece of the name pointed to by the given cursor. If there is no
 * name, or if the PieceIndex is out-of-range, a null-cursor will be returned.
 */
CINDEX_LINKAGE CXSourceRange clang_getCursorReferenceNameRange(
    CXCursor C, unsigned NameFlags, unsigned PieceIndex);

enum CXNameRefFlags {
  /**
   * Include the nested-name-specifier, e.g. Foo:: in x.Foo::y, in the
   * range.
   */
  CXNameRange_WantQualifier = 0x1,

  /**
   * Include the explicit template arguments, e.g. \<int> in x.f<int>,
   * in the range.
   */
  CXNameRange_WantTemplateArgs = 0x2,

  /**
   * If the name is non-contiguous, return the full spanning range.
   *
   * Non-contiguous names occur in Objective-C when a selector with two or more
   * parameters is used, or in C++ when using an operator:
   * \code
   * [object doSomething:here withValue:there]; // Objective-C
   * return some_vector[1]; // C++
   * \endcode
   */
  CXNameRange_WantSinglePiece = 0x4
};

/**
 * @}
 */

/**
 * \defgroup CINDEX_LEX Token extraction and manipulation
 *
 * The routines in this group provide access to the tokens within a
 * translation unit, along with a semantic mapping of those tokens to
 * their corresponding cursors.
 *
 * @{
 */

/**
 * Describes a kind of token.
 */
typedef enum CXTokenKind {
  /**
   * A token that contains some kind of punctuation.
   */
  CXToken_Punctuation,

  /**
   * A language keyword.
   */
  CXToken_Keyword,

  /**
   * An identifier (that is not a keyword).
   */
  CXToken_Identifier,

  /**
   * A numeric, string, or character literal.
   */
  CXToken_Literal,

  /**
   * A comment.
   */
  CXToken_Comment
} CXTokenKind;

/**
 * Describes a single preprocessing token.
 */
typedef struct {
  unsigned int_data[4];
  void *ptr_data;
} CXToken;

/**
 * Get the raw lexical token starting with the given location.
 *
 * \param TU the translation unit whose text is being tokenized.
 *
 * \param Location the source location with which the token starts.
 *
 * \returns The token starting with the given location or NULL if no such token
 * exist. The returned pointer must be freed with clang_disposeTokens before the
 * translation unit is destroyed.
 */
CINDEX_LINKAGE CXToken *clang_getToken(CXTranslationUnit TU,
                                       CXSourceLocation Location);

/**
 * Determine the kind of the given token.
 */
CINDEX_LINKAGE CXTokenKind clang_getTokenKind(CXToken);

/**
 * Determine the spelling of the given token.
 *
 * The spelling of a token is the textual representation of that token, e.g.,
 * the text of an identifier or keyword.
 */
CINDEX_LINKAGE CXString clang_getTokenSpelling(CXTranslationUnit, CXToken);

/**
 * Retrieve the source location of the given token.
 */
CINDEX_LINKAGE CXSourceLocation clang_getTokenLocation(CXTranslationUnit,
                                                       CXToken);

/**
 * Retrieve a source range that covers the given token.
 */
CINDEX_LINKAGE CXSourceRange clang_getTokenExtent(CXTranslationUnit, CXToken);

/**
 * Tokenize the source code described by the given range into raw
 * lexical tokens.
 *
 * \param TU the translation unit whose text is being tokenized.
 *
 * \param Range the source range in which text should be tokenized. All of the
 * tokens produced by tokenization will fall within this source range,
 *
 * \param Tokens this pointer will be set to point to the array of tokens
 * that occur within the given source range. The returned pointer must be
 * freed with clang_disposeTokens() before the translation unit is destroyed.
 *
 * \param NumTokens will be set to the number of tokens in the \c *Tokens
 * array.
 *
 */
CINDEX_LINKAGE void clang_tokenize(CXTranslationUnit TU, CXSourceRange Range,
                                   CXToken **Tokens, unsigned *NumTokens);

/**
 * Annotate the given set of tokens by providing cursors for each token
 * that can be mapped to a specific entity within the abstract syntax tree.
 *
 * This token-annotation routine is equivalent to invoking
 * clang_getCursor() for the source locations of each of the
 * tokens. The cursors provided are filtered, so that only those
 * cursors that have a direct correspondence to the token are
 * accepted. For example, given a function call \c f(x),
 * clang_getCursor() would provide the following cursors:
 *
 *   * when the cursor is over the 'f', a DeclRefExpr cursor referring to 'f'.
 *   * when the cursor is over the '(' or the ')', a CallExpr referring to 'f'.
 *   * when the cursor is over the 'x', a DeclRefExpr cursor referring to 'x'.
 *
 * Only the first and last of these cursors will occur within the
 * annotate, since the tokens "f" and "x' directly refer to a function
 * and a variable, respectively, but the parentheses are just a small
 * part of the full syntax of the function call expression, which is
 * not provided as an annotation.
 *
 * \param TU the translation unit that owns the given tokens.
 *
 * \param Tokens the set of tokens to annotate.
 *
 * \param NumTokens the number of tokens in \p Tokens.
 *
 * \param Cursors an array of \p NumTokens cursors, whose contents will be
 * replaced with the cursors corresponding to each token.
 */
CINDEX_LINKAGE void clang_annotateTokens(CXTranslationUnit TU, CXToken *Tokens,
                                         unsigned NumTokens, CXCursor *Cursors);

/**
 * Free the given set of tokens.
 */
CINDEX_LINKAGE void clang_disposeTokens(CXTranslationUnit TU, CXToken *Tokens,
                                        unsigned NumTokens);

/**
 * @}
 */

/**
 * \defgroup CINDEX_DEBUG Debugging facilities
 *
 * These routines are used for testing and debugging, only, and should not
 * be relied upon.
 *
 * @{
 */

/* for debug/testing */
CINDEX_LINKAGE CXString clang_getCursorKindSpelling(enum CXCursorKind Kind);
CINDEX_LINKAGE void clang_getDefinitionSpellingAndExtent(
    CXCursor, const char **startBuf, const char **endBuf, unsigned *startLine,
    unsigned *startColumn, unsigned *endLine, unsigned *endColumn);
CINDEX_LINKAGE void clang_enableStackTraces(void);
CINDEX_LINKAGE void clang_executeOnThread(void (*fn)(void *), void *user_data,
                                          unsigned stack_size);

/**
 * @}
 */

/**
 * \defgroup CINDEX_CODE_COMPLET Code completion
 *
 * Code completion involves taking an (incomplete) source file, along with
 * knowledge of where the user is actively editing that file, and suggesting
 * syntactically- and semantically-valid constructs that the user might want to
 * use at that particular point in the source code. These data structures and
 * routines provide support for code completion.
 *
 * @{
 */

/**
 * A semantic string that describes a code-completion result.
 *
 * A semantic string that describes the formatting of a code-completion
 * result as a single "template" of text that should be inserted into the
 * source buffer when a particular code-completion result is selected.
 * Each semantic string is made up of some number of "chunks", each of which
 * contains some text along with a description of what that text means, e.g.,
 * the name of the entity being referenced, whether the text chunk is part of
 * the template, or whether it is a "placeholder" that the user should replace
 * with actual code,of a specific kind. See \c CXCompletionChunkKind for a
 * description of the different kinds of chunks.
 */
typedef void *CXCompletionString;

/**
 * A single result of code completion.
 */
typedef struct {
  /**
   * The kind of entity that this completion refers to.
   *
   * The cursor kind will be a macro, keyword, or a declaration (one of the
   * *Decl cursor kinds), describing the entity that the completion is
   * referring to.
   *
   * \todo In the future, we would like to provide a full cursor, to allow
   * the client to extract additional information from declaration.
   */
  enum CXCursorKind CursorKind;

  /**
   * The code-completion string that describes how to insert this
   * code-completion result into the editing buffer.
   */
  CXCompletionString CompletionString;
} CXCompletionResult;

/**
 * Describes a single piece of text within a code-completion string.
 *
 * Each "chunk" within a code-completion string (\c CXCompletionString) is
 * either a piece of text with a specific "kind" that describes how that text
 * should be interpreted by the client or is another completion string.
 */
enum CXCompletionChunkKind {
  /**
   * A code-completion string that describes "optional" text that
   * could be a part of the template (but is not required).
   *
   * The Optional chunk is the only kind of chunk that has a code-completion
   * string for its representation, which is accessible via
   * \c clang_getCompletionChunkCompletionString(). The code-completion string
   * describes an additional part of the template that is completely optional.
   * For example, optional chunks can be used to describe the placeholders for
   * arguments that match up with defaulted function parameters, e.g. given:
   *
   * \code
   * void f(int x, float y = 3.14, double z = 2.71828);
   * \endcode
   *
   * The code-completion string for this function would contain:
   *   - a TypedText chunk for "f".
   *   - a LeftParen chunk for "(".
   *   - a Placeholder chunk for "int x"
   *   - an Optional chunk containing the remaining defaulted arguments, e.g.,
   *       - a Comma chunk for ","
   *       - a Placeholder chunk for "float y"
   *       - an Optional chunk containing the last defaulted argument:
   *           - a Comma chunk for ","
   *           - a Placeholder chunk for "double z"
   *   - a RightParen chunk for ")"
   *
   * There are many ways to handle Optional chunks. Two simple approaches are:
   *   - Completely ignore optional chunks, in which case the template for the
   *     function "f" would only include the first parameter ("int x").
   *   - Fully expand all optional chunks, in which case the template for the
   *     function "f" would have all of the parameters.
   */
  CXCompletionChunk_Optional,
  /**
   * Text that a user would be expected to type to get this
   * code-completion result.
   *
   * There will be exactly one "typed text" chunk in a semantic string, which
   * will typically provide the spelling of a keyword or the name of a
   * declaration that could be used at the current code point. Clients are
   * expected to filter the code-completion results based on the text in this
   * chunk.
   */
  CXCompletionChunk_TypedText,
  /**
   * Text that should be inserted as part of a code-completion result.
   *
   * A "text" chunk represents text that is part of the template to be
   * inserted into user code should this particular code-completion result
   * be selected.
   */
  CXCompletionChunk_Text,
  /**
   * Placeholder text that should be replaced by the user.
   *
   * A "placeholder" chunk marks a place where the user should insert text
   * into the code-completion template. For example, placeholders might mark
   * the function parameters for a function declaration, to indicate that the
   * user should provide arguments for each of those parameters. The actual
   * text in a placeholder is a suggestion for the text to display before
   * the user replaces the placeholder with real code.
   */
  CXCompletionChunk_Placeholder,
  /**
   * Informative text that should be displayed but never inserted as
   * part of the template.
   *
   * An "informative" chunk contains annotations that can be displayed to
   * help the user decide whether a particular code-completion result is the
   * right option, but which is not part of the actual template to be inserted
   * by code completion.
   */
  CXCompletionChunk_Informative,
  /**
   * Text that describes the current parameter when code-completion is
   * referring to function call, message send, or template specialization.
   *
   * A "current parameter" chunk occurs when code-completion is providing
   * information about a parameter corresponding to the argument at the
   * code-completion point. For example, given a function
   *
   * \code
   * int add(int x, int y);
   * \endcode
   *
   * and the source code \c add(, where the code-completion point is after the
   * "(", the code-completion string will contain a "current parameter" chunk
   * for "int x", indicating that the current argument will initialize that
   * parameter. After typing further, to \c add(17, (where the code-completion
   * point is after the ","), the code-completion string will contain a
   * "current parameter" chunk to "int y".
   */
  CXCompletionChunk_CurrentParameter,
  /**
   * A left parenthesis ('('), used to initiate a function call or
   * signal the beginning of a function parameter list.
   */
  CXCompletionChunk_LeftParen,
  /**
   * A right parenthesis (')'), used to finish a function call or
   * signal the end of a function parameter list.
   */
  CXCompletionChunk_RightParen,
  /**
   * A left bracket ('[').
   */
  CXCompletionChunk_LeftBracket,
  /**
   * A right bracket (']').
   */
  CXCompletionChunk_RightBracket,
  /**
   * A left brace ('{').
   */
  CXCompletionChunk_LeftBrace,
  /**
   * A right brace ('}').
   */
  CXCompletionChunk_RightBrace,
  /**
   * A left angle bracket ('<').
   */
  CXCompletionChunk_LeftAngle,
  /**
   * A right angle bracket ('>').
   */
  CXCompletionChunk_RightAngle,
  /**
   * A comma separator (',').
   */
  CXCompletionChunk_Comma,
  /**
   * Text that specifies the result type of a given result.
   *
   * This special kind of informative chunk is not meant to be inserted into
   * the text buffer. Rather, it is meant to illustrate the type that an
   * expression using the given completion string would have.
   */
  CXCompletionChunk_ResultType,
  /**
   * A colon (':').
   */
  CXCompletionChunk_Colon,
  /**
   * A semicolon (';').
   */
  CXCompletionChunk_SemiColon,
  /**
   * An '=' sign.
   */
  CXCompletionChunk_Equal,
  /**
   * Horizontal space (' ').
   */
  CXCompletionChunk_HorizontalSpace,
  /**
   * Vertical space ('\\n'), after which it is generally a good idea to
   * perform indentation.
   */
  CXCompletionChunk_VerticalSpace
};

/**
 * Determine the kind of a particular chunk within a completion string.
 *
 * \param completion_string the completion string to query.
 *
 * \param chunk_number the 0-based index of the chunk in the completion string.
 *
 * \returns the kind of the chunk at the index \c chunk_number.
 */
CINDEX_LINKAGE enum CXCompletionChunkKind
clang_getCompletionChunkKind(CXCompletionString completion_string,
                             unsigned chunk_number);

/**
 * Retrieve the text associated with a particular chunk within a
 * completion string.
 *
 * \param completion_string the completion string to query.
 *
 * \param chunk_number the 0-based index of the chunk in the completion string.
 *
 * \returns the text associated with the chunk at index \c chunk_number.
 */
CINDEX_LINKAGE CXString clang_getCompletionChunkText(
    CXCompletionString completion_string, unsigned chunk_number);

/**
 * Retrieve the completion string associated with a particular chunk
 * within a completion string.
 *
 * \param completion_string the completion string to query.
 *
 * \param chunk_number the 0-based index of the chunk in the completion string.
 *
 * \returns the completion string associated with the chunk at index
 * \c chunk_number.
 */
CINDEX_LINKAGE CXCompletionString clang_getCompletionChunkCompletionString(
    CXCompletionString completion_string, unsigned chunk_number);

/**
 * Retrieve the number of chunks in the given code-completion string.
 */
CINDEX_LINKAGE unsigned
clang_getNumCompletionChunks(CXCompletionString completion_string);

/**
 * Determine the priority of this code completion.
 *
 * The priority of a code completion indicates how likely it is that this
 * particular completion is the completion that the user will select. The
 * priority is selected by various internal heuristics.
 *
 * \param completion_string The completion string to query.
 *
 * \returns The priority of this completion string. Smaller values indicate
 * higher-priority (more likely) completions.
 */
CINDEX_LINKAGE unsigned
clang_getCompletionPriority(CXCompletionString completion_string);

/**
 * Determine the availability of the entity that this code-completion
 * string refers to.
 *
 * \param completion_string The completion string to query.
 *
 * \returns The availability of the completion string.
 */
CINDEX_LINKAGE enum CXAvailabilityKind
clang_getCompletionAvailability(CXCompletionString completion_string);

/**
 * Retrieve the number of annotations associated with the given
 * completion string.
 *
 * \param completion_string the completion string to query.
 *
 * \returns the number of annotations associated with the given completion
 * string.
 */
CINDEX_LINKAGE unsigned
clang_getCompletionNumAnnotations(CXCompletionString completion_string);

/**
 * Retrieve the annotation associated with the given completion string.
 *
 * \param completion_string the completion string to query.
 *
 * \param annotation_number the 0-based index of the annotation of the
 * completion string.
 *
 * \returns annotation string associated with the completion at index
 * \c annotation_number, or a NULL string if that annotation is not available.
 */
CINDEX_LINKAGE CXString clang_getCompletionAnnotation(
    CXCompletionString completion_string, unsigned annotation_number);

/**
 * Retrieve the parent context of the given completion string.
 *
 * The parent context of a completion string is the semantic parent of
 * the declaration (if any) that the code completion represents. For example,
 * a code completion for an Objective-C method would have the method's class
 * or protocol as its context.
 *
 * \param completion_string The code completion string whose parent is
 * being queried.
 *
 * \param kind DEPRECATED: always set to CXCursor_NotImplemented if non-NULL.
 *
 * \returns The name of the completion parent, e.g., "NSObject" if
 * the completion string represents a method in the NSObject class.
 */
CINDEX_LINKAGE CXString clang_getCompletionParent(
    CXCompletionString completion_string, enum CXCursorKind *kind);

/**
 * Retrieve the brief documentation comment attached to the declaration
 * that corresponds to the given completion string.
 */
CINDEX_LINKAGE CXString
clang_getCompletionBriefComment(CXCompletionString completion_string);

/**
 * Retrieve a completion string for an arbitrary declaration or macro
 * definition cursor.
 *
 * \param cursor The cursor to query.
 *
 * \returns A non-context-sensitive completion string for declaration and macro
 * definition cursors, or NULL for other kinds of cursors.
 */
CINDEX_LINKAGE CXCompletionString
clang_getCursorCompletionString(CXCursor cursor);

/**
 * Contains the results of code-completion.
 *
 * This data structure contains the results of code completion, as
 * produced by \c clang_codeCompleteAt(). Its contents must be freed by
 * \c clang_disposeCodeCompleteResults.
 */
typedef struct {
  /**
   * The code-completion results.
   */
  CXCompletionResult *Results;

  /**
   * The number of code-completion results stored in the
   * \c Results array.
   */
  unsigned NumResults;
} CXCodeCompleteResults;

/**
 * Retrieve the number of fix-its for the given completion index.
 *
 * Calling this makes sense only if CXCodeComplete_IncludeCompletionsWithFixIts
 * option was set.
 *
 * \param results The structure keeping all completion results
 *
 * \param completion_index The index of the completion
 *
 * \return The number of fix-its which must be applied before the completion at
 * completion_index can be applied
 */
CINDEX_LINKAGE unsigned
clang_getCompletionNumFixIts(CXCodeCompleteResults *results,
                             unsigned completion_index);

/**
 * Fix-its that *must* be applied before inserting the text for the
 * corresponding completion.
 *
 * By default, clang_codeCompleteAt() only returns completions with empty
 * fix-its. Extra completions with non-empty fix-its should be explicitly
 * requested by setting CXCodeComplete_IncludeCompletionsWithFixIts.
 *
 * For the clients to be able to compute position of the cursor after applying
 * fix-its, the following conditions are guaranteed to hold for
 * replacement_range of the stored fix-its:
 *  - Ranges in the fix-its are guaranteed to never contain the completion
 *  point (or identifier under completion point, if any) inside them, except
 *  at the start or at the end of the range.
 *  - If a fix-it range starts or ends with completion point (or starts or
 *  ends after the identifier under completion point), it will contain at
 *  least one character. It allows to unambiguously recompute completion
 *  point after applying the fix-it.
 *
 * The intuition is that provided fix-its change code around the identifier we
 * complete, but are not allowed to touch the identifier itself or the
 * completion point. One example of completions with corrections are the ones
 * replacing '.' with '->' and vice versa:
 *
 * std::unique_ptr<std::vector<int>> vec_ptr;
 * In 'vec_ptr.^', one of the completions is 'push_back', it requires
 * replacing '.' with '->'.
 * In 'vec_ptr->^', one of the completions is 'release', it requires
 * replacing '->' with '.'.
 *
 * \param results The structure keeping all completion results
 *
 * \param completion_index The index of the completion
 *
 * \param fixit_index The index of the fix-it for the completion at
 * completion_index
 *
 * \param replacement_range The fix-it range that must be replaced before the
 * completion at completion_index can be applied
 *
 * \returns The fix-it string that must replace the code at replacement_range
 * before the completion at completion_index can be applied
 */
CINDEX_LINKAGE CXString clang_getCompletionFixIt(
    CXCodeCompleteResults *results, unsigned completion_index,
    unsigned fixit_index, CXSourceRange *replacement_range);

/**
 * Flags that can be passed to \c clang_codeCompleteAt() to
 * modify its behavior.
 *
 * The enumerators in this enumeration can be bitwise-OR'd together to
 * provide multiple options to \c clang_codeCompleteAt().
 */
enum CXCodeComplete_Flags {
  /**
   * Whether to include macros within the set of code
   * completions returned.
   */
  CXCodeComplete_IncludeMacros = 0x01,

  /**
   * Whether to include code patterns for language constructs
   * within the set of code completions, e.g., for loops.
   */
  CXCodeComplete_IncludeCodePatterns = 0x02,

  /**
   * Whether to include brief documentation within the set of code
   * completions returned.
   */
  CXCodeComplete_IncludeBriefComments = 0x04,

  /**
   * Whether to speed up completion by omitting top- or namespace-level entities
   * defined in the preamble. There's no guarantee any particular entity is
   * omitted. This may be useful if the headers are indexed externally.
   */
  CXCodeComplete_SkipPreamble = 0x08,

  /**
   * Whether to include completions with small
   * fix-its, e.g. change '.' to '->' on member access, etc.
   */
  CXCodeComplete_IncludeCompletionsWithFixIts = 0x10
};

/**
 * Bits that represent the context under which completion is occurring.
 *
 * The enumerators in this enumeration may be bitwise-OR'd together if multiple
 * contexts are occurring simultaneously.
 */
enum CXCompletionContext {
  /**
   * The context for completions is unexposed, as only Clang results
   * should be included. (This is equivalent to having no context bits set.)
   */
  CXCompletionContext_Unexposed = 0,

  /**
   * Completions for any possible type should be included in the results.
   */
  CXCompletionContext_AnyType = 1 << 0,

  /**
   * Completions for any possible value (variables, function calls, etc.)
   * should be included in the results.
   */
  CXCompletionContext_AnyValue = 1 << 1,
  /**
   * Completions for values that resolve to an Objective-C object should
   * be included in the results.
   */
  CXCompletionContext_ObjCObjectValue = 1 << 2,
  /**
   * Completions for values that resolve to an Objective-C selector
   * should be included in the results.
   */
  CXCompletionContext_ObjCSelectorValue = 1 << 3,
  /**
   * Completions for values that resolve to a C++ class type should be
   * included in the results.
   */
  CXCompletionContext_CXXClassTypeValue = 1 << 4,

  /**
   * Completions for fields of the member being accessed using the dot
   * operator should be included in the results.
   */
  CXCompletionContext_DotMemberAccess = 1 << 5,
  /**
   * Completions for fields of the member being accessed using the arrow
   * operator should be included in the results.
   */
  CXCompletionContext_ArrowMemberAccess = 1 << 6,
  /**
   * Completions for properties of the Objective-C object being accessed
   * using the dot operator should be included in the results.
   */
  CXCompletionContext_ObjCPropertyAccess = 1 << 7,

  /**
   * Completions for enum tags should be included in the results.
   */
  CXCompletionContext_EnumTag = 1 << 8,
  /**
   * Completions for union tags should be included in the results.
   */
  CXCompletionContext_UnionTag = 1 << 9,
  /**
   * Completions for struct tags should be included in the results.
   */
  CXCompletionContext_StructTag = 1 << 10,

  /**
   * Completions for C++ class names should be included in the results.
   */
  CXCompletionContext_ClassTag = 1 << 11,
  /**
   * Completions for C++ namespaces and namespace aliases should be
   * included in the results.
   */
  CXCompletionContext_Namespace = 1 << 12,
  /**
   * Completions for C++ nested name specifiers should be included in
   * the results.
   */
  CXCompletionContext_NestedNameSpecifier = 1 << 13,

  /**
   * Completions for Objective-C interfaces (classes) should be included
   * in the results.
   */
  CXCompletionContext_ObjCInterface = 1 << 14,
  /**
   * Completions for Objective-C protocols should be included in
   * the results.
   */
  CXCompletionContext_ObjCProtocol = 1 << 15,
  /**
   * Completions for Objective-C categories should be included in
   * the results.
   */
  CXCompletionContext_ObjCCategory = 1 << 16,
  /**
   * Completions for Objective-C instance messages should be included
   * in the results.
   */
  CXCompletionContext_ObjCInstanceMessage = 1 << 17,
  /**
   * Completions for Objective-C class messages should be included in
   * the results.
   */
  CXCompletionContext_ObjCClassMessage = 1 << 18,
  /**
   * Completions for Objective-C selector names should be included in
   * the results.
   */
  CXCompletionContext_ObjCSelectorName = 1 << 19,

  /**
   * Completions for preprocessor macro names should be included in
   * the results.
   */
  CXCompletionContext_MacroName = 1 << 20,

  /**
   * Natural language completions should be included in the results.
   */
  CXCompletionContext_NaturalLanguage = 1 << 21,

  /**
   * #include file completions should be included in the results.
   */
  CXCompletionContext_IncludedFile = 1 << 22,

  /**
   * The current context is unknown, so set all contexts.
   */
  CXCompletionContext_Unknown = ((1 << 23) - 1)
};

/**
 * Returns a default set of code-completion options that can be
 * passed to\c clang_codeCompleteAt().
 */
CINDEX_LINKAGE unsigned clang_defaultCodeCompleteOptions(void);

/**
 * Perform code completion at a given location in a translation unit.
 *
 * This function performs code completion at a particular file, line, and
 * column within source code, providing results that suggest potential
 * code snippets based on the context of the completion. The basic model
 * for code completion is that Clang will parse a complete source file,
 * performing syntax checking up to the location where code-completion has
 * been requested. At that point, a special code-completion token is passed
 * to the parser, which recognizes this token and determines, based on the
 * current location in the C/Objective-C/C++ grammar and the state of
 * semantic analysis, what completions to provide. These completions are
 * returned via a new \c CXCodeCompleteResults structure.
 *
 * Code completion itself is meant to be triggered by the client when the
 * user types punctuation characters or whitespace, at which point the
 * code-completion location will coincide with the cursor. For example, if \c p
 * is a pointer, code-completion might be triggered after the "-" and then
 * after the ">" in \c p->. When the code-completion location is after the ">",
 * the completion results will provide, e.g., the members of the struct that
 * "p" points to. The client is responsible for placing the cursor at the
 * beginning of the token currently being typed, then filtering the results
 * based on the contents of the token. For example, when code-completing for
 * the expression \c p->get, the client should provide the location just after
 * the ">" (e.g., pointing at the "g") to this code-completion hook. Then, the
 * client can filter the results based on the current token text ("get"), only
 * showing those results that start with "get". The intent of this interface
 * is to separate the relatively high-latency acquisition of code-completion
 * results from the filtering of results on a per-character basis, which must
 * have a lower latency.
 *
 * \param TU The translation unit in which code-completion should
 * occur. The source files for this translation unit need not be
 * completely up-to-date (and the contents of those source files may
 * be overridden via \p unsaved_files). Cursors referring into the
 * translation unit may be invalidated by this invocation.
 *
 * \param complete_filename The name of the source file where code
 * completion should be performed. This filename may be any file
 * included in the translation unit.
 *
 * \param complete_line The line at which code-completion should occur.
 *
 * \param complete_column The column at which code-completion should occur.
 * Note that the column should point just after the syntactic construct that
 * initiated code completion, and not in the middle of a lexical token.
 *
 * \param unsaved_files the Files that have not yet been saved to disk
 * but may be required for parsing or code completion, including the
 * contents of those files.  The contents and name of these files (as
 * specified by CXUnsavedFile) are copied when necessary, so the
 * client only needs to guarantee their validity until the call to
 * this function returns.
 *
 * \param num_unsaved_files The number of unsaved file entries in \p
 * unsaved_files.
 *
 * \param options Extra options that control the behavior of code
 * completion, expressed as a bitwise OR of the enumerators of the
 * CXCodeComplete_Flags enumeration. The
 * \c clang_defaultCodeCompleteOptions() function returns a default set
 * of code-completion options.
 *
 * \returns If successful, a new \c CXCodeCompleteResults structure
 * containing code-completion results, which should eventually be
 * freed with \c clang_disposeCodeCompleteResults(). If code
 * completion fails, returns NULL.
 */
CINDEX_LINKAGE
CXCodeCompleteResults *
clang_codeCompleteAt(CXTranslationUnit TU, const char *complete_filename,
                     unsigned complete_line, unsigned complete_column,
                     struct CXUnsavedFile *unsaved_files,
                     unsigned num_unsaved_files, unsigned options);

/**
 * Sort the code-completion results in case-insensitive alphabetical
 * order.
 *
 * \param Results The set of results to sort.
 * \param NumResults The number of results in \p Results.
 */
CINDEX_LINKAGE
void clang_sortCodeCompletionResults(CXCompletionResult *Results,
                                     unsigned NumResults);

/**
 * Free the given set of code-completion results.
 */
CINDEX_LINKAGE
void clang_disposeCodeCompleteResults(CXCodeCompleteResults *Results);

/**
 * Determine the number of diagnostics produced prior to the
 * location where code completion was performed.
 */
CINDEX_LINKAGE
unsigned clang_codeCompleteGetNumDiagnostics(CXCodeCompleteResults *Results);

/**
 * Retrieve a diagnostic associated with the given code completion.
 *
 * \param Results the code completion results to query.
 * \param Index the zero-based diagnostic number to retrieve.
 *
 * \returns the requested diagnostic. This diagnostic must be freed
 * via a call to \c clang_disposeDiagnostic().
 */
CINDEX_LINKAGE
CXDiagnostic clang_codeCompleteGetDiagnostic(CXCodeCompleteResults *Results,
                                             unsigned Index);

/**
 * Determines what completions are appropriate for the context
 * the given code completion.
 *
 * \param Results the code completion results to query
 *
 * \returns the kinds of completions that are appropriate for use
 * along with the given code completion results.
 */
CINDEX_LINKAGE
unsigned long long
clang_codeCompleteGetContexts(CXCodeCompleteResults *Results);

/**
 * Returns the cursor kind for the container for the current code
 * completion context. The container is only guaranteed to be set for
 * contexts where a container exists (i.e. member accesses or Objective-C
 * message sends); if there is not a container, this function will return
 * CXCursor_InvalidCode.
 *
 * \param Results the code completion results to query
 *
 * \param IsIncomplete on return, this value will be false if Clang has complete
 * information about the container. If Clang does not have complete
 * information, this value will be true.
 *
 * \returns the container kind, or CXCursor_InvalidCode if there is not a
 * container
 */
CINDEX_LINKAGE
enum CXCursorKind
clang_codeCompleteGetContainerKind(CXCodeCompleteResults *Results,
                                   unsigned *IsIncomplete);

/**
 * Returns the USR for the container for the current code completion
 * context. If there is not a container for the current context, this
 * function will return the empty string.
 *
 * \param Results the code completion results to query
 *
 * \returns the USR for the container
 */
CINDEX_LINKAGE
CXString clang_codeCompleteGetContainerUSR(CXCodeCompleteResults *Results);

/**
 * Returns the currently-entered selector for an Objective-C message
 * send, formatted like "initWithFoo:bar:". Only guaranteed to return a
 * non-empty string for CXCompletionContext_ObjCInstanceMessage and
 * CXCompletionContext_ObjCClassMessage.
 *
 * \param Results the code completion results to query
 *
 * \returns the selector (or partial selector) that has been entered thus far
 * for an Objective-C message send.
 */
CINDEX_LINKAGE
CXString clang_codeCompleteGetObjCSelector(CXCodeCompleteResults *Results);

/**
 * @}
 */

/**
 * \defgroup CINDEX_MISC Miscellaneous utility functions
 *
 * @{
 */

/**
 * Return a version string, suitable for showing to a user, but not
 *        intended to be parsed (the format is not guaranteed to be stable).
 */
CINDEX_LINKAGE CXString clang_getClangVersion(void);

/**
 * Enable/disable crash recovery.
 *
 * \param isEnabled Flag to indicate if crash recovery is enabled.  A non-zero
 *        value enables crash recovery, while 0 disables it.
 */
CINDEX_LINKAGE void clang_toggleCrashRecovery(unsigned isEnabled);

/**
 * Visitor invoked for each file in a translation unit
 *        (used with clang_getInclusions()).
 *
 * This visitor function will be invoked by clang_getInclusions() for each
 * file included (either at the top-level or by \#include directives) within
 * a translation unit.  The first argument is the file being included, and
 * the second and third arguments provide the inclusion stack.  The
 * array is sorted in order of immediate inclusion.  For example,
 * the first element refers to the location that included 'included_file'.
 */
typedef void (*CXInclusionVisitor)(CXFile included_file,
                                   CXSourceLocation *inclusion_stack,
                                   unsigned include_len,
                                   CXClientData client_data);

/**
 * Visit the set of preprocessor inclusions in a translation unit.
 *   The visitor function is called with the provided data for every included
 *   file.  This does not include headers included by the PCH file (unless one
 *   is inspecting the inclusions in the PCH file itself).
 */
CINDEX_LINKAGE void clang_getInclusions(CXTranslationUnit tu,
                                        CXInclusionVisitor visitor,
                                        CXClientData client_data);

typedef enum {
  CXEval_Int = 1,
  CXEval_Float = 2,
  CXEval_ObjCStrLiteral = 3,
  CXEval_StrLiteral = 4,
  CXEval_CFStr = 5,
  CXEval_Other = 6,

  CXEval_UnExposed = 0

} CXEvalResultKind;

/**
 * Evaluation result of a cursor
 */
typedef void *CXEvalResult;

/**
 * If cursor is a statement declaration tries to evaluate the
 * statement and if its variable, tries to evaluate its initializer,
 * into its corresponding type.
 * If it's an expression, tries to evaluate the expression.
 */
CINDEX_LINKAGE CXEvalResult clang_Cursor_Evaluate(CXCursor C);

/**
 * Returns the kind of the evaluated result.
 */
CINDEX_LINKAGE CXEvalResultKind clang_EvalResult_getKind(CXEvalResult E);

/**
 * Returns the evaluation result as integer if the
 * kind is Int.
 */
CINDEX_LINKAGE int clang_EvalResult_getAsInt(CXEvalResult E);

/**
 * Returns the evaluation result as a long long integer if the
 * kind is Int. This prevents overflows that may happen if the result is
 * returned with clang_EvalResult_getAsInt.
 */
CINDEX_LINKAGE long long clang_EvalResult_getAsLongLong(CXEvalResult E);

/**
 * Returns a non-zero value if the kind is Int and the evaluation
 * result resulted in an unsigned integer.
 */
CINDEX_LINKAGE unsigned clang_EvalResult_isUnsignedInt(CXEvalResult E);

/**
 * Returns the evaluation result as an unsigned integer if
 * the kind is Int and clang_EvalResult_isUnsignedInt is non-zero.
 */
CINDEX_LINKAGE unsigned long long
clang_EvalResult_getAsUnsigned(CXEvalResult E);

/**
 * Returns the evaluation result as double if the
 * kind is double.
 */
CINDEX_LINKAGE double clang_EvalResult_getAsDouble(CXEvalResult E);

/**
 * Returns the evaluation result as a constant string if the
 * kind is other than Int or float. User must not free this pointer,
 * instead call clang_EvalResult_dispose on the CXEvalResult returned
 * by clang_Cursor_Evaluate.
 */
CINDEX_LINKAGE const char *clang_EvalResult_getAsStr(CXEvalResult E);

/**
 * Disposes the created Eval memory.
 */
CINDEX_LINKAGE void clang_EvalResult_dispose(CXEvalResult E);
/**
 * @}
 */

/** \defgroup CINDEX_REMAPPING Remapping functions
 *
 * @{
 */

/**
 * A remapping of original source files and their translated files.
 */
typedef void *CXRemapping;

/**
 * Retrieve a remapping.
 *
 * \param path the path that contains metadata about remappings.
 *
 * \returns the requested remapping. This remapping must be freed
 * via a call to \c clang_remap_dispose(). Can return NULL if an error occurred.
 */
CINDEX_LINKAGE CXRemapping clang_getRemappings(const char *path);

/**
 * Retrieve a remapping.
 *
 * \param filePaths pointer to an array of file paths containing remapping info.
 *
 * \param numFiles number of file paths.
 *
 * \returns the requested remapping. This remapping must be freed
 * via a call to \c clang_remap_dispose(). Can return NULL if an error occurred.
 */
CINDEX_LINKAGE
CXRemapping clang_getRemappingsFromFileList(const char **filePaths,
                                            unsigned numFiles);

/**
 * Determine the number of remappings.
 */
CINDEX_LINKAGE unsigned clang_remap_getNumFiles(CXRemapping);

/**
 * Get the original and the associated filename from the remapping.
 *
 * \param original If non-NULL, will be set to the original filename.
 *
 * \param transformed If non-NULL, will be set to the filename that the original
 * is associated with.
 */
CINDEX_LINKAGE void clang_remap_getFilenames(CXRemapping, unsigned index,
                                             CXString *original,
                                             CXString *transformed);

/**
 * Dispose the remapping.
 */
CINDEX_LINKAGE void clang_remap_dispose(CXRemapping);

/**
 * @}
 */

/** \defgroup CINDEX_HIGH Higher level API functions
 *
 * @{
 */

enum CXVisitorResult { CXVisit_Break, CXVisit_Continue };

typedef struct CXCursorAndRangeVisitor {
  void *context;
  enum CXVisitorResult (*visit)(void *context, CXCursor, CXSourceRange);
} CXCursorAndRangeVisitor;

typedef enum {
  /**
   * Function returned successfully.
   */
  CXResult_Success = 0,
  /**
   * One of the parameters was invalid for the function.
   */
  CXResult_Invalid = 1,
  /**
   * The function was terminated by a callback (e.g. it returned
   * CXVisit_Break)
   */
  CXResult_VisitBreak = 2

} CXResult;

/**
 * Find references of a declaration in a specific file.
 *
 * \param cursor pointing to a declaration or a reference of one.
 *
 * \param file to search for references.
 *
 * \param visitor callback that will receive pairs of CXCursor/CXSourceRange for
 * each reference found.
 * The CXSourceRange will point inside the file; if the reference is inside
 * a macro (and not a macro argument) the CXSourceRange will be invalid.
 *
 * \returns one of the CXResult enumerators.
 */
CINDEX_LINKAGE CXResult clang_findReferencesInFile(
    CXCursor cursor, CXFile file, CXCursorAndRangeVisitor visitor);

/**
 * Find #import/#include directives in a specific file.
 *
 * \param TU translation unit containing the file to query.
 *
 * \param file to search for #import/#include directives.
 *
 * \param visitor callback that will receive pairs of CXCursor/CXSourceRange for
 * each directive found.
 *
 * \returns one of the CXResult enumerators.
 */
CINDEX_LINKAGE CXResult clang_findIncludesInFile(
    CXTranslationUnit TU, CXFile file, CXCursorAndRangeVisitor visitor);

#ifdef __has_feature
#if __has_feature(blocks)

typedef enum CXVisitorResult (^CXCursorAndRangeVisitorBlock)(CXCursor,
                                                             CXSourceRange);

CINDEX_LINKAGE
CXResult clang_findReferencesInFileWithBlock(CXCursor, CXFile,
                                             CXCursorAndRangeVisitorBlock);

CINDEX_LINKAGE
CXResult clang_findIncludesInFileWithBlock(CXTranslationUnit, CXFile,
                                           CXCursorAndRangeVisitorBlock);

#endif
#endif

/**
 * The client's data object that is associated with a CXFile.
 */
typedef void *CXIdxClientFile;

/**
 * The client's data object that is associated with a semantic entity.
 */
typedef void *CXIdxClientEntity;

/**
 * The client's data object that is associated with a semantic container
 * of entities.
 */
typedef void *CXIdxClientContainer;

/**
 * The client's data object that is associated with an AST file (PCH
 * or module).
 */
typedef void *CXIdxClientASTFile;

/**
 * Source location passed to index callbacks.
 */
typedef struct {
  void *ptr_data[2];
  unsigned int_data;
} CXIdxLoc;

/**
 * Data for ppIncludedFile callback.
 */
typedef struct {
  /**
   * Location of '#' in the \#include/\#import directive.
   */
  CXIdxLoc hashLoc;
  /**
   * Filename as written in the \#include/\#import directive.
   */
  const char *filename;
  /**
   * The actual file that the \#include/\#import directive resolved to.
   */
  CXFile file;
  int isImport;
  int isAngled;
  /**
   * Non-zero if the directive was automatically turned into a module
   * import.
   */
  int isModuleImport;
} CXIdxIncludedFileInfo;

/**
 * Data for IndexerCallbacks#importedASTFile.
 */
typedef struct {
  /**
   * Top level AST file containing the imported PCH, module or submodule.
   */
  CXFile file;
  /**
   * The imported module or NULL if the AST file is a PCH.
   */
  CXModule module;
  /**
   * Location where the file is imported. Applicable only for modules.
   */
  CXIdxLoc loc;
  /**
   * Non-zero if an inclusion directive was automatically turned into
   * a module import. Applicable only for modules.
   */
  int isImplicit;

} CXIdxImportedASTFileInfo;

typedef enum {
  CXIdxEntity_Unexposed = 0,
  CXIdxEntity_Typedef = 1,
  CXIdxEntity_Function = 2,
  CXIdxEntity_Variable = 3,
  CXIdxEntity_Field = 4,
  CXIdxEntity_EnumConstant = 5,

  CXIdxEntity_ObjCClass = 6,
  CXIdxEntity_ObjCProtocol = 7,
  CXIdxEntity_ObjCCategory = 8,

  CXIdxEntity_ObjCInstanceMethod = 9,
  CXIdxEntity_ObjCClassMethod = 10,
  CXIdxEntity_ObjCProperty = 11,
  CXIdxEntity_ObjCIvar = 12,

  CXIdxEntity_Enum = 13,
  CXIdxEntity_Struct = 14,
  CXIdxEntity_Union = 15,

  CXIdxEntity_CXXClass = 16,
  CXIdxEntity_CXXNamespace = 17,
  CXIdxEntity_CXXNamespaceAlias = 18,
  CXIdxEntity_CXXStaticVariable = 19,
  CXIdxEntity_CXXStaticMethod = 20,
  CXIdxEntity_CXXInstanceMethod = 21,
  CXIdxEntity_CXXConstructor = 22,
  CXIdxEntity_CXXDestructor = 23,
  CXIdxEntity_CXXConversionFunction = 24,
  CXIdxEntity_CXXTypeAlias = 25,
  CXIdxEntity_CXXInterface = 26,
  CXIdxEntity_CXXConcept = 27

} CXIdxEntityKind;

typedef enum {
  CXIdxEntityLang_None = 0,
  CXIdxEntityLang_C = 1,
  CXIdxEntityLang_ObjC = 2,
  CXIdxEntityLang_CXX = 3,
  CXIdxEntityLang_Swift = 4
} CXIdxEntityLanguage;

/**
 * Extra C++ template information for an entity. This can apply to:
 * CXIdxEntity_Function
 * CXIdxEntity_CXXClass
 * CXIdxEntity_CXXStaticMethod
 * CXIdxEntity_CXXInstanceMethod
 * CXIdxEntity_CXXConstructor
 * CXIdxEntity_CXXConversionFunction
 * CXIdxEntity_CXXTypeAlias
 */
typedef enum {
  CXIdxEntity_NonTemplate = 0,
  CXIdxEntity_Template = 1,
  CXIdxEntity_TemplatePartialSpecialization = 2,
  CXIdxEntity_TemplateSpecialization = 3
} CXIdxEntityCXXTemplateKind;

typedef enum {
  CXIdxAttr_Unexposed = 0,
  CXIdxAttr_IBAction = 1,
  CXIdxAttr_IBOutlet = 2,
  CXIdxAttr_IBOutletCollection = 3
} CXIdxAttrKind;

typedef struct {
  CXIdxAttrKind kind;
  CXCursor cursor;
  CXIdxLoc loc;
} CXIdxAttrInfo;

typedef struct {
  CXIdxEntityKind kind;
  CXIdxEntityCXXTemplateKind templateKind;
  CXIdxEntityLanguage lang;
  const char *name;
  const char *USR;
  CXCursor cursor;
  const CXIdxAttrInfo *const *attributes;
  unsigned numAttributes;
} CXIdxEntityInfo;

typedef struct {
  CXCursor cursor;
} CXIdxContainerInfo;

typedef struct {
  const CXIdxAttrInfo *attrInfo;
  const CXIdxEntityInfo *objcClass;
  CXCursor classCursor;
  CXIdxLoc classLoc;
} CXIdxIBOutletCollectionAttrInfo;

typedef enum { CXIdxDeclFlag_Skipped = 0x1 } CXIdxDeclInfoFlags;

typedef struct {
  const CXIdxEntityInfo *entityInfo;
  CXCursor cursor;
  CXIdxLoc loc;
  const CXIdxContainerInfo *semanticContainer;
  /**
   * Generally same as #semanticContainer but can be different in
   * cases like out-of-line C++ member functions.
   */
  const CXIdxContainerInfo *lexicalContainer;
  int isRedeclaration;
  int isDefinition;
  int isContainer;
  const CXIdxContainerInfo *declAsContainer;
  /**
   * Whether the declaration exists in code or was created implicitly
   * by the compiler, e.g. implicit Objective-C methods for properties.
   */
  int isImplicit;
  const CXIdxAttrInfo *const *attributes;
  unsigned numAttributes;

  unsigned flags;

} CXIdxDeclInfo;

typedef enum {
  CXIdxObjCContainer_ForwardRef = 0,
  CXIdxObjCContainer_Interface = 1,
  CXIdxObjCContainer_Implementation = 2
} CXIdxObjCContainerKind;

typedef struct {
  const CXIdxDeclInfo *declInfo;
  CXIdxObjCContainerKind kind;
} CXIdxObjCContainerDeclInfo;

typedef struct {
  const CXIdxEntityInfo *base;
  CXCursor cursor;
  CXIdxLoc loc;
} CXIdxBaseClassInfo;

typedef struct {
  const CXIdxEntityInfo *protocol;
  CXCursor cursor;
  CXIdxLoc loc;
} CXIdxObjCProtocolRefInfo;

typedef struct {
  const CXIdxObjCProtocolRefInfo *const *protocols;
  unsigned numProtocols;
} CXIdxObjCProtocolRefListInfo;

typedef struct {
  const CXIdxObjCContainerDeclInfo *containerInfo;
  const CXIdxBaseClassInfo *superInfo;
  const CXIdxObjCProtocolRefListInfo *protocols;
} CXIdxObjCInterfaceDeclInfo;

typedef struct {
  const CXIdxObjCContainerDeclInfo *containerInfo;
  const CXIdxEntityInfo *objcClass;
  CXCursor classCursor;
  CXIdxLoc classLoc;
  const CXIdxObjCProtocolRefListInfo *protocols;
} CXIdxObjCCategoryDeclInfo;

typedef struct {
  const CXIdxDeclInfo *declInfo;
  const CXIdxEntityInfo *getter;
  const CXIdxEntityInfo *setter;
} CXIdxObjCPropertyDeclInfo;

typedef struct {
  const CXIdxDeclInfo *declInfo;
  const CXIdxBaseClassInfo *const *bases;
  unsigned numBases;
} CXIdxCXXClassDeclInfo;

/**
 * Data for IndexerCallbacks#indexEntityReference.
 *
 * This may be deprecated in a future version as this duplicates
 * the \c CXSymbolRole_Implicit bit in \c CXSymbolRole.
 */
typedef enum {
  /**
   * The entity is referenced directly in user's code.
   */
  CXIdxEntityRef_Direct = 1,
  /**
   * An implicit reference, e.g. a reference of an Objective-C method
   * via the dot syntax.
   */
  CXIdxEntityRef_Implicit = 2
} CXIdxEntityRefKind;

/**
 * Roles that are attributed to symbol occurrences.
 *
 * Internal: this currently mirrors low 9 bits of clang::index::SymbolRole with
 * higher bits zeroed. These high bits may be exposed in the future.
 */
typedef enum {
  CXSymbolRole_None = 0,
  CXSymbolRole_Declaration = 1 << 0,
  CXSymbolRole_Definition = 1 << 1,
  CXSymbolRole_Reference = 1 << 2,
  CXSymbolRole_Read = 1 << 3,
  CXSymbolRole_Write = 1 << 4,
  CXSymbolRole_Call = 1 << 5,
  CXSymbolRole_Dynamic = 1 << 6,
  CXSymbolRole_AddressOf = 1 << 7,
  CXSymbolRole_Implicit = 1 << 8
} CXSymbolRole;

/**
 * Data for IndexerCallbacks#indexEntityReference.
 */
typedef struct {
  CXIdxEntityRefKind kind;
  /**
   * Reference cursor.
   */
  CXCursor cursor;
  CXIdxLoc loc;
  /**
   * The entity that gets referenced.
   */
  const CXIdxEntityInfo *referencedEntity;
  /**
   * Immediate "parent" of the reference. For example:
   *
   * \code
   * Foo *var;
   * \endcode
   *
   * The parent of reference of type 'Foo' is the variable 'var'.
   * For references inside statement bodies of functions/methods,
   * the parentEntity will be the function/method.
   */
  const CXIdxEntityInfo *parentEntity;
  /**
   * Lexical container context of the reference.
   */
  const CXIdxContainerInfo *container;
  /**
   * Sets of symbol roles of the reference.
   */
  CXSymbolRole role;
} CXIdxEntityRefInfo;

/**
 * A group of callbacks used by #clang_indexSourceFile and
 * #clang_indexTranslationUnit.
 */
typedef struct {
  /**
   * Called periodically to check whether indexing should be aborted.
   * Should return 0 to continue, and non-zero to abort.
   */
  int (*abortQuery)(CXClientData client_data, void *reserved);

  /**
   * Called at the end of indexing; passes the complete diagnostic set.
   */
  void (*diagnostic)(CXClientData client_data, CXDiagnosticSet, void *reserved);

  CXIdxClientFile (*enteredMainFile)(CXClientData client_data, CXFile mainFile,
                                     void *reserved);

  /**
   * Called when a file gets \#included/\#imported.
   */
  CXIdxClientFile (*ppIncludedFile)(CXClientData client_data,
                                    const CXIdxIncludedFileInfo *);

  /**
   * Called when a AST file (PCH or module) gets imported.
   *
   * AST files will not get indexed (there will not be callbacks to index all
   * the entities in an AST file). The recommended action is that, if the AST
   * file is not already indexed, to initiate a new indexing job specific to
   * the AST file.
   */
  CXIdxClientASTFile (*importedASTFile)(CXClientData client_data,
                                        const CXIdxImportedASTFileInfo *);

  /**
   * Called at the beginning of indexing a translation unit.
   */
  CXIdxClientContainer (*startedTranslationUnit)(CXClientData client_data,
                                                 void *reserved);

  void (*indexDeclaration)(CXClientData client_data, const CXIdxDeclInfo *);

  /**
   * Called to index a reference of an entity.
   */
  void (*indexEntityReference)(CXClientData client_data,
                               const CXIdxEntityRefInfo *);

} IndexerCallbacks;

CINDEX_LINKAGE int clang_index_isEntityObjCContainerKind(CXIdxEntityKind);
CINDEX_LINKAGE const CXIdxObjCContainerDeclInfo *
clang_index_getObjCContainerDeclInfo(const CXIdxDeclInfo *);

CINDEX_LINKAGE const CXIdxObjCInterfaceDeclInfo *
clang_index_getObjCInterfaceDeclInfo(const CXIdxDeclInfo *);

CINDEX_LINKAGE
const CXIdxObjCCategoryDeclInfo *
clang_index_getObjCCategoryDeclInfo(const CXIdxDeclInfo *);

CINDEX_LINKAGE const CXIdxObjCProtocolRefListInfo *
clang_index_getObjCProtocolRefListInfo(const CXIdxDeclInfo *);

CINDEX_LINKAGE const CXIdxObjCPropertyDeclInfo *
clang_index_getObjCPropertyDeclInfo(const CXIdxDeclInfo *);

CINDEX_LINKAGE const CXIdxIBOutletCollectionAttrInfo *
clang_index_getIBOutletCollectionAttrInfo(const CXIdxAttrInfo *);

CINDEX_LINKAGE const CXIdxCXXClassDeclInfo *
clang_index_getCXXClassDeclInfo(const CXIdxDeclInfo *);

/**
 * For retrieving a custom CXIdxClientContainer attached to a
 * container.
 */
CINDEX_LINKAGE CXIdxClientContainer
clang_index_getClientContainer(const CXIdxContainerInfo *);

/**
 * For setting a custom CXIdxClientContainer attached to a
 * container.
 */
CINDEX_LINKAGE void clang_index_setClientContainer(const CXIdxContainerInfo *,
                                                   CXIdxClientContainer);

/**
 * For retrieving a custom CXIdxClientEntity attached to an entity.
 */
CINDEX_LINKAGE CXIdxClientEntity
clang_index_getClientEntity(const CXIdxEntityInfo *);

/**
 * For setting a custom CXIdxClientEntity attached to an entity.
 */
CINDEX_LINKAGE void clang_index_setClientEntity(const CXIdxEntityInfo *,
                                                CXIdxClientEntity);

/**
 * An indexing action/session, to be applied to one or multiple
 * translation units.
 */
typedef void *CXIndexAction;

/**
 * An indexing action/session, to be applied to one or multiple
 * translation units.
 *
 * \param CIdx The index object with which the index action will be associated.
 */
CINDEX_LINKAGE CXIndexAction clang_IndexAction_create(CXIndex CIdx);

/**
 * Destroy the given index action.
 *
 * The index action must not be destroyed until all of the translation units
 * created within that index action have been destroyed.
 */
CINDEX_LINKAGE void clang_IndexAction_dispose(CXIndexAction);

typedef enum {
  /**
   * Used to indicate that no special indexing options are needed.
   */
  CXIndexOpt_None = 0x0,

  /**
   * Used to indicate that IndexerCallbacks#indexEntityReference should
   * be invoked for only one reference of an entity per source file that does
   * not also include a declaration/definition of the entity.
   */
  CXIndexOpt_SuppressRedundantRefs = 0x1,

  /**
   * Function-local symbols should be indexed. If this is not set
   * function-local symbols will be ignored.
   */
  CXIndexOpt_IndexFunctionLocalSymbols = 0x2,

  /**
   * Implicit function/class template instantiations should be indexed.
   * If this is not set, implicit instantiations will be ignored.
   */
  CXIndexOpt_IndexImplicitTemplateInstantiations = 0x4,

  /**
   * Suppress all compiler warnings when parsing for indexing.
   */
  CXIndexOpt_SuppressWarnings = 0x8,

  /**
   * Skip a function/method body that was already parsed during an
   * indexing session associated with a \c CXIndexAction object.
   * Bodies in system headers are always skipped.
   */
  CXIndexOpt_SkipParsedBodiesInSession = 0x10

} CXIndexOptFlags;

/**
 * Index the given source file and the translation unit corresponding
 * to that file via callbacks implemented through #IndexerCallbacks.
 *
 * \param client_data pointer data supplied by the client, which will
 * be passed to the invoked callbacks.
 *
 * \param index_callbacks Pointer to indexing callbacks that the client
 * implements.
 *
 * \param index_callbacks_size Size of #IndexerCallbacks structure that gets
 * passed in index_callbacks.
 *
 * \param index_options A bitmask of options that affects how indexing is
 * performed. This should be a bitwise OR of the CXIndexOpt_XXX flags.
 *
 * \param[out] out_TU pointer to store a \c CXTranslationUnit that can be
 * reused after indexing is finished. Set to \c NULL if you do not require it.
 *
 * \returns 0 on success or if there were errors from which the compiler could
 * recover.  If there is a failure from which there is no recovery, returns
 * a non-zero \c CXErrorCode.
 *
 * The rest of the parameters are the same as #clang_parseTranslationUnit.
 */
CINDEX_LINKAGE int clang_indexSourceFile(
    CXIndexAction, CXClientData client_data, IndexerCallbacks *index_callbacks,
    unsigned index_callbacks_size, unsigned index_options,
    const char *source_filename, const char *const *command_line_args,
    int num_command_line_args, struct CXUnsavedFile *unsaved_files,
    unsigned num_unsaved_files, CXTranslationUnit *out_TU, unsigned TU_options);

/**
 * Same as clang_indexSourceFile but requires a full command line
 * for \c command_line_args including argv[0]. This is useful if the standard
 * library paths are relative to the binary.
 */
CINDEX_LINKAGE int clang_indexSourceFileFullArgv(
    CXIndexAction, CXClientData client_data, IndexerCallbacks *index_callbacks,
    unsigned index_callbacks_size, unsigned index_options,
    const char *source_filename, const char *const *command_line_args,
    int num_command_line_args, struct CXUnsavedFile *unsaved_files,
    unsigned num_unsaved_files, CXTranslationUnit *out_TU, unsigned TU_options);

/**
 * Index the given translation unit via callbacks implemented through
 * #IndexerCallbacks.
 *
 * The order of callback invocations is not guaranteed to be the same as
 * when indexing a source file. The high level order will be:
 *
 *   -Preprocessor callbacks invocations
 *   -Declaration/reference callbacks invocations
 *   -Diagnostic callback invocations
 *
 * The parameters are the same as #clang_indexSourceFile.
 *
 * \returns If there is a failure from which there is no recovery, returns
 * non-zero, otherwise returns 0.
 */
CINDEX_LINKAGE int clang_indexTranslationUnit(
    CXIndexAction, CXClientData client_data, IndexerCallbacks *index_callbacks,
    unsigned index_callbacks_size, unsigned index_options, CXTranslationUnit);

/**
 * Retrieve the CXIdxFile, file, line, column, and offset represented by
 * the given CXIdxLoc.
 *
 * If the location refers into a macro expansion, retrieves the
 * location of the macro expansion and if it refers into a macro argument
 * retrieves the location of the argument.
 */
CINDEX_LINKAGE void clang_indexLoc_getFileLocation(CXIdxLoc loc,
                                                   CXIdxClientFile *indexFile,
                                                   CXFile *file, unsigned *line,
                                                   unsigned *column,
                                                   unsigned *offset);

/**
 * Retrieve the CXSourceLocation represented by the given CXIdxLoc.
 */
CINDEX_LINKAGE
CXSourceLocation clang_indexLoc_getCXSourceLocation(CXIdxLoc loc);

/**
 * Visitor invoked for each field found by a traversal.
 *
 * This visitor function will be invoked for each field found by
 * \c clang_Type_visitFields. Its first argument is the cursor being
 * visited, its second argument is the client data provided to
 * \c clang_Type_visitFields.
 *
 * The visitor should return one of the \c CXVisitorResult values
 * to direct \c clang_Type_visitFields.
 */
typedef enum CXVisitorResult (*CXFieldVisitor)(CXCursor C,
                                               CXClientData client_data);

/**
 * Visit the fields of a particular type.
 *
 * This function visits all the direct fields of the given cursor,
 * invoking the given \p visitor function with the cursors of each
 * visited field. The traversal may be ended prematurely, if
 * the visitor returns \c CXFieldVisit_Break.
 *
 * \param T the record type whose field may be visited.
 *
 * \param visitor the visitor function that will be invoked for each
 * field of \p T.
 *
 * \param client_data pointer data supplied by the client, which will
 * be passed to the visitor each time it is invoked.
 *
 * \returns a non-zero value if the traversal was terminated
 * prematurely by the visitor returning \c CXFieldVisit_Break.
 */
CINDEX_LINKAGE unsigned clang_Type_visitFields(CXType T, CXFieldVisitor visitor,
                                               CXClientData client_data);

/**
 * @}
 */

/**
 * @}
 */

LLVM_CLANG_C_EXTERN_C_END

#endif<|MERGE_RESOLUTION|>--- conflicted
+++ resolved
@@ -2008,7 +2008,6 @@
    */
   CXCursor_CilkScopeStmt = 310,
 
-<<<<<<< HEAD
   /** Kitsune forall statement.
    */
   CXCursor_ForallStmt               = 311,
@@ -2024,9 +2023,6 @@
   /** Kitsune sync statement.
    */
   CXCursor_SyncStmt                 = 314,
-=======
-  CXCursor_LastStmt = CXCursor_CilkScopeStmt,
->>>>>>> 9c235e1d
 
   CXCursor_LastStmt = CXCursor_SyncStmt,
   /**
@@ -2835,10 +2831,7 @@
   CXType_ExtVector = 176,
   CXType_Atomic = 177,
   CXType_BTFTagAttributed = 178,
-<<<<<<< HEAD
-=======
-
->>>>>>> 9c235e1d
+
   CXType_Hyperobject = 179
 };
 
