--- conflicted
+++ resolved
@@ -94,14 +94,8 @@
 ; CHECK-O: Running pass: TaskSimplifyPass on main
 ; CHECK-O: Running pass: LoopSimplifyPass on main
 ; CHECK-O: Running pass: LCSSAPass on main
-<<<<<<< HEAD
-; CHECK-O: Running pass: LoopSimplifyCFGPass
-; CHECK-O: Running pass: LICMPass
-; CHECK-O: Running pass: EarlyCSEPass on main
-=======
 ; CHECK-O: Running pass: LoopSimplifyCFGPass on b
 ; CHECK-O: Running pass: LICMPass on b
->>>>>>> 9c235e1d
 ; CHECK-O: Running pass: JumpThreadingPass on main
 ; CHECK-O: Running analysis: LazyValueAnalysis on main
 ; CHECK-O: Running pass: CorrelatedValuePropagationPass on main
