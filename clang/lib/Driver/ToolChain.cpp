//===- ToolChain.cpp - Collections of tools for one platform --------------===//
//
// Part of the LLVM Project, under the Apache License v2.0 with LLVM Exceptions.
// See https://llvm.org/LICENSE.txt for license information.
// SPDX-License-Identifier: Apache-2.0 WITH LLVM-exception
//
//===----------------------------------------------------------------------===//

#include "clang/Driver/ToolChain.h"
#include "ToolChains/Arch/ARM.h"
#include "ToolChains/Clang.h"
#include "ToolChains/Flang.h"
#include "ToolChains/InterfaceStubs.h"
#include "clang/Basic/ObjCRuntime.h"
#include "clang/Basic/Sanitizers.h"
#include "clang/Config/config.h"
#include "clang/Driver/Action.h"
#include "clang/Driver/Driver.h"
#include "clang/Driver/DriverDiagnostic.h"
#include "clang/Driver/InputInfo.h"
#include "clang/Driver/Job.h"
#include "clang/Driver/Options.h"
#include "clang/Driver/SanitizerArgs.h"
#include "clang/Driver/Tapir.h"
#include "clang/Driver/XRayArgs.h"
#include "llvm/ADT/STLExtras.h"
#include "llvm/ADT/SmallString.h"
#include "llvm/ADT/StringRef.h"
#include "llvm/ADT/Triple.h"
#include "llvm/ADT/Twine.h"
#include "llvm/Config/llvm-config.h"
#include "llvm/MC/MCTargetOptions.h"
#include "llvm/MC/TargetRegistry.h"
#include "llvm/Option/Arg.h"
#include "llvm/Option/ArgList.h"
#include "llvm/Option/OptTable.h"
#include "llvm/Option/Option.h"
#include "llvm/Support/ErrorHandling.h"
#include "llvm/Support/FileSystem.h"
#include "llvm/Support/FileUtilities.h"
#include "llvm/Support/Path.h"
#include "llvm/Support/Process.h"
#include "llvm/Support/TargetParser.h"
#include "llvm/Support/VersionTuple.h"
#include "llvm/Support/VirtualFileSystem.h"
#include <cassert>
#include <cstddef>
#include <cstring>
#include <string>

using namespace clang;
using namespace driver;
using namespace tools;
using namespace llvm;
using namespace llvm::opt;

static llvm::opt::Arg *GetRTTIArgument(const ArgList &Args) {
  return Args.getLastArg(options::OPT_mkernel, options::OPT_fapple_kext,
                         options::OPT_fno_rtti, options::OPT_frtti);
}

static ToolChain::RTTIMode CalculateRTTIMode(const ArgList &Args,
                                             const llvm::Triple &Triple,
                                             const Arg *CachedRTTIArg) {
  // Explicit rtti/no-rtti args
  if (CachedRTTIArg) {
    if (CachedRTTIArg->getOption().matches(options::OPT_frtti))
      return ToolChain::RM_Enabled;
    else
      return ToolChain::RM_Disabled;
  }

  // -frtti is default, except for the PS4/PS5 and DriverKit.
  bool NoRTTI = Triple.isPS() || Triple.isDriverKit();
  return NoRTTI ? ToolChain::RM_Disabled : ToolChain::RM_Enabled;
}

ToolChain::ToolChain(const Driver &D, const llvm::Triple &T,
                     const ArgList &Args)
    : D(D), Triple(T), Args(Args), CachedRTTIArg(GetRTTIArgument(Args)),
      CachedRTTIMode(CalculateRTTIMode(Args, Triple, CachedRTTIArg)) {
  auto addIfExists = [this](path_list &List, const std::string &Path) {
    if (getVFS().exists(Path))
      List.push_back(Path);
  };

  for (const auto &Path : getRuntimePaths())
    addIfExists(getLibraryPaths(), Path);
  for (const auto &Path : getStdlibPaths())
    addIfExists(getFilePaths(), Path);
  addIfExists(getFilePaths(), getArchSpecificLibPath());
}

llvm::Expected<std::unique_ptr<llvm::MemoryBuffer>>
ToolChain::executeToolChainProgram(StringRef Executable) const {
  llvm::SmallString<64> OutputFile;
  llvm::sys::fs::createTemporaryFile("toolchain-program", "txt", OutputFile);
  llvm::FileRemover OutputRemover(OutputFile.c_str());
  std::optional<llvm::StringRef> Redirects[] = {
      {""},
      OutputFile.str(),
      {""},
  };

  std::string ErrorMessage;
  if (llvm::sys::ExecuteAndWait(Executable, {}, {}, Redirects,
                                /* SecondsToWait */ 0,
                                /*MemoryLimit*/ 0, &ErrorMessage))
    return llvm::createStringError(std::error_code(),
                                   Executable + ": " + ErrorMessage);

  llvm::ErrorOr<std::unique_ptr<llvm::MemoryBuffer>> OutputBuf =
      llvm::MemoryBuffer::getFile(OutputFile.c_str());
  if (!OutputBuf)
    return llvm::createStringError(OutputBuf.getError(),
                                   "Failed to read stdout of " + Executable +
                                       ": " + OutputBuf.getError().message());
  return std::move(*OutputBuf);
}

void ToolChain::setTripleEnvironment(llvm::Triple::EnvironmentType Env) {
  Triple.setEnvironment(Env);
  if (EffectiveTriple != llvm::Triple())
    EffectiveTriple.setEnvironment(Env);
}

ToolChain::~ToolChain() = default;

llvm::vfs::FileSystem &ToolChain::getVFS() const {
  return getDriver().getVFS();
}

bool ToolChain::useIntegratedAs() const {
  return Args.hasFlag(options::OPT_fintegrated_as,
                      options::OPT_fno_integrated_as,
                      IsIntegratedAssemblerDefault());
}

bool ToolChain::useIntegratedBackend() const {
  assert(
      ((IsIntegratedBackendDefault() && IsIntegratedBackendSupported()) ||
       (!IsIntegratedBackendDefault() || IsNonIntegratedBackendSupported())) &&
      "(Non-)integrated backend set incorrectly!");

  bool IBackend = Args.hasFlag(options::OPT_fintegrated_objemitter,
                               options::OPT_fno_integrated_objemitter,
                               IsIntegratedBackendDefault());

  // Diagnose when integrated-objemitter options are not supported by this
  // toolchain.
  unsigned DiagID;
  if ((IBackend && !IsIntegratedBackendSupported()) ||
      (!IBackend && !IsNonIntegratedBackendSupported()))
    DiagID = clang::diag::err_drv_unsupported_opt_for_target;
  else
    DiagID = clang::diag::warn_drv_unsupported_opt_for_target;
  Arg *A = Args.getLastArg(options::OPT_fno_integrated_objemitter);
  if (A && !IsNonIntegratedBackendSupported())
    D.Diag(DiagID) << A->getAsString(Args) << Triple.getTriple();
  A = Args.getLastArg(options::OPT_fintegrated_objemitter);
  if (A && !IsIntegratedBackendSupported())
    D.Diag(DiagID) << A->getAsString(Args) << Triple.getTriple();

  return IBackend;
}

bool ToolChain::useRelaxRelocations() const {
  return ENABLE_X86_RELAX_RELOCATIONS;
}

bool ToolChain::defaultToIEEELongDouble() const {
  return PPC_LINUX_DEFAULT_IEEELONGDOUBLE && getTriple().isOSLinux();
}

SanitizerArgs
ToolChain::getSanitizerArgs(const llvm::opt::ArgList &JobArgs) const {
  SanitizerArgs SanArgs(*this, JobArgs, !SanitizerArgsChecked);
  SanitizerArgsChecked = true;
  return SanArgs;
}

const XRayArgs& ToolChain::getXRayArgs() const {
  if (!XRayArguments)
    XRayArguments.reset(new XRayArgs(*this, Args));
  return *XRayArguments;
}

namespace {

struct DriverSuffix {
  const char *Suffix;
  const char *ModeFlag;
};

} // namespace

static const DriverSuffix *FindDriverSuffix(StringRef ProgName, size_t &Pos) {
  // A list of known driver suffixes. Suffixes are compared against the
  // program name in order. If there is a match, the frontend type is updated as
  // necessary by applying the ModeFlag.
  static const DriverSuffix DriverSuffixes[] = {
      {"clang", nullptr},
      {"clang++", "--driver-mode=g++"},
      {"clang-c++", "--driver-mode=g++"},
      {"clang-cc", nullptr},
      {"clang-cpp", "--driver-mode=cpp"},
      {"clang-g++", "--driver-mode=g++"},
      {"clang-gcc", nullptr},
      {"clang-cl", "--driver-mode=cl"},
      {"cc", nullptr},
      {"cpp", "--driver-mode=cpp"},
      {"cl", "--driver-mode=cl"},
      {"++", "--driver-mode=g++"},
      {"flang", "--driver-mode=flang"},
      {"clang-dxc", "--driver-mode=dxc"},
  };

  for (const auto &DS : DriverSuffixes) {
    StringRef Suffix(DS.Suffix);
    if (ProgName.endswith(Suffix)) {
      Pos = ProgName.size() - Suffix.size();
      return &DS;
    }
  }
  return nullptr;
}

/// Normalize the program name from argv[0] by stripping the file extension if
/// present and lower-casing the string on Windows.
static std::string normalizeProgramName(llvm::StringRef Argv0) {
  std::string ProgName = std::string(llvm::sys::path::filename(Argv0));
  if (is_style_windows(llvm::sys::path::Style::native)) {
    // Transform to lowercase for case insensitive file systems.
    std::transform(ProgName.begin(), ProgName.end(), ProgName.begin(),
                   ::tolower);
  }
  return ProgName;
}

static const DriverSuffix *parseDriverSuffix(StringRef ProgName, size_t &Pos) {
  // Try to infer frontend type and default target from the program name by
  // comparing it against DriverSuffixes in order.

  // If there is a match, the function tries to identify a target as prefix.
  // E.g. "x86_64-linux-clang" as interpreted as suffix "clang" with target
  // prefix "x86_64-linux". If such a target prefix is found, it may be
  // added via -target as implicit first argument.
  const DriverSuffix *DS = FindDriverSuffix(ProgName, Pos);

  if (!DS && ProgName.endswith(".exe")) {
    // Try again after stripping the executable suffix:
    // clang++.exe -> clang++
    ProgName = ProgName.drop_back(StringRef(".exe").size());
    DS = FindDriverSuffix(ProgName, Pos);
  }

  if (!DS) {
    // Try again after stripping any trailing version number:
    // clang++3.5 -> clang++
    ProgName = ProgName.rtrim("0123456789.");
    DS = FindDriverSuffix(ProgName, Pos);
  }

  if (!DS) {
    // Try again after stripping trailing -component.
    // clang++-tot -> clang++
    ProgName = ProgName.slice(0, ProgName.rfind('-'));
    DS = FindDriverSuffix(ProgName, Pos);
  }
  return DS;
}

ParsedClangName
ToolChain::getTargetAndModeFromProgramName(StringRef PN) {
  std::string ProgName = normalizeProgramName(PN);
  size_t SuffixPos;
  const DriverSuffix *DS = parseDriverSuffix(ProgName, SuffixPos);
  if (!DS)
    return {};
  size_t SuffixEnd = SuffixPos + strlen(DS->Suffix);

  size_t LastComponent = ProgName.rfind('-', SuffixPos);
  if (LastComponent == std::string::npos)
    return ParsedClangName(ProgName.substr(0, SuffixEnd), DS->ModeFlag);
  std::string ModeSuffix = ProgName.substr(LastComponent + 1,
                                           SuffixEnd - LastComponent - 1);

  // Infer target from the prefix.
  StringRef Prefix(ProgName);
  Prefix = Prefix.slice(0, LastComponent);
  std::string IgnoredError;
  bool IsRegistered =
      llvm::TargetRegistry::lookupTarget(std::string(Prefix), IgnoredError);
  return ParsedClangName{std::string(Prefix), ModeSuffix, DS->ModeFlag,
                         IsRegistered};
}

StringRef ToolChain::getDefaultUniversalArchName() const {
  // In universal driver terms, the arch name accepted by -arch isn't exactly
  // the same as the ones that appear in the triple. Roughly speaking, this is
  // an inverse of the darwin::getArchTypeForDarwinArchName() function.
  switch (Triple.getArch()) {
  case llvm::Triple::aarch64: {
    if (getTriple().isArm64e())
      return "arm64e";
    return "arm64";
  }
  case llvm::Triple::aarch64_32:
    return "arm64_32";
  case llvm::Triple::ppc:
    return "ppc";
  case llvm::Triple::ppcle:
    return "ppcle";
  case llvm::Triple::ppc64:
    return "ppc64";
  case llvm::Triple::ppc64le:
    return "ppc64le";
  default:
    return Triple.getArchName();
  }
}

std::string ToolChain::getInputFilename(const InputInfo &Input) const {
  return Input.getFilename();
}

ToolChain::UnwindTableLevel
ToolChain::getDefaultUnwindTableLevel(const ArgList &Args) const {
  return UnwindTableLevel::None;
}

Tool *ToolChain::getClang() const {
  if (!Clang)
    Clang.reset(new tools::Clang(*this, useIntegratedBackend()));
  return Clang.get();
}

Tool *ToolChain::getFlang() const {
  if (!Flang)
    Flang.reset(new tools::Flang(*this));
  return Flang.get();
}

Tool *ToolChain::buildAssembler() const {
  return new tools::ClangAs(*this);
}

Tool *ToolChain::buildLinker() const {
  llvm_unreachable("Linking is not supported by this toolchain");
}

Tool *ToolChain::buildStaticLibTool() const {
  llvm_unreachable("Creating static lib is not supported by this toolchain");
}

Tool *ToolChain::getAssemble() const {
  if (!Assemble)
    Assemble.reset(buildAssembler());
  return Assemble.get();
}

Tool *ToolChain::getClangAs() const {
  if (!Assemble)
    Assemble.reset(new tools::ClangAs(*this));
  return Assemble.get();
}

Tool *ToolChain::getLink() const {
  if (!Link)
    Link.reset(buildLinker());
  return Link.get();
}

Tool *ToolChain::getStaticLibTool() const {
  if (!StaticLibTool)
    StaticLibTool.reset(buildStaticLibTool());
  return StaticLibTool.get();
}

Tool *ToolChain::getIfsMerge() const {
  if (!IfsMerge)
    IfsMerge.reset(new tools::ifstool::Merger(*this));
  return IfsMerge.get();
}

Tool *ToolChain::getOffloadBundler() const {
  if (!OffloadBundler)
    OffloadBundler.reset(new tools::OffloadBundler(*this));
  return OffloadBundler.get();
}

Tool *ToolChain::getOffloadPackager() const {
  if (!OffloadPackager)
    OffloadPackager.reset(new tools::OffloadPackager(*this));
  return OffloadPackager.get();
}

Tool *ToolChain::getLinkerWrapper() const {
  if (!LinkerWrapper)
    LinkerWrapper.reset(new tools::LinkerWrapper(*this, getLink()));
  return LinkerWrapper.get();
}

Tool *ToolChain::getTool(Action::ActionClass AC) const {
  switch (AC) {
  case Action::AssembleJobClass:
    return getAssemble();

  case Action::IfsMergeJobClass:
    return getIfsMerge();

  case Action::LinkJobClass:
    return getLink();

  case Action::StaticLibJobClass:
    return getStaticLibTool();

  case Action::InputClass:
  case Action::BindArchClass:
  case Action::OffloadClass:
  case Action::LipoJobClass:
  case Action::DsymutilJobClass:
  case Action::VerifyDebugInfoJobClass:
    llvm_unreachable("Invalid tool kind.");

  case Action::CompileJobClass:
  case Action::PrecompileJobClass:
  case Action::PreprocessJobClass:
  case Action::ExtractAPIJobClass:
  case Action::AnalyzeJobClass:
  case Action::MigrateJobClass:
  case Action::VerifyPCHJobClass:
  case Action::BackendJobClass:
    return getClang();

  case Action::OffloadBundlingJobClass:
  case Action::OffloadUnbundlingJobClass:
    return getOffloadBundler();

  case Action::OffloadPackagerJobClass:
    return getOffloadPackager();
  case Action::LinkerWrapperJobClass:
    return getLinkerWrapper();
  }

  llvm_unreachable("Invalid tool kind.");
}

static StringRef getArchNameForCompilerRTLib(const ToolChain &TC,
                                             const ArgList &Args) {
  const llvm::Triple &Triple = TC.getTriple();
  bool IsWindows = Triple.isOSWindows();

  if (TC.isBareMetal())
    return Triple.getArchName();

  if (TC.getArch() == llvm::Triple::arm || TC.getArch() == llvm::Triple::armeb)
    return (arm::getARMFloatABI(TC, Args) == arm::FloatABI::Hard && !IsWindows)
               ? "armhf"
               : "arm";

  // For historic reasons, Android library is using i686 instead of i386.
  if (TC.getArch() == llvm::Triple::x86 && Triple.isAndroid())
    return "i686";

  if (TC.getArch() == llvm::Triple::x86_64 && Triple.isX32())
    return "x32";

  return llvm::Triple::getArchTypeName(TC.getArch());
}

StringRef ToolChain::getOSLibName() const {
  if (Triple.isOSDarwin())
    return "darwin";

  switch (Triple.getOS()) {
  case llvm::Triple::FreeBSD:
    return "freebsd";
  case llvm::Triple::NetBSD:
    return "netbsd";
  case llvm::Triple::OpenBSD:
    return "openbsd";
  case llvm::Triple::Solaris:
    return "sunos";
  case llvm::Triple::AIX:
    return "aix";
  default:
    return getOS();
  }
}

std::string ToolChain::getCompilerRTPath() const {
  SmallString<128> Path(getDriver().ResourceDir);
  if (isBareMetal()) {
    llvm::sys::path::append(Path, "lib", getOSLibName());
    Path += SelectedMultilib.gccSuffix();
  } else if (Triple.isOSUnknown()) {
    llvm::sys::path::append(Path, "lib");
  } else {
    llvm::sys::path::append(Path, "lib", getOSLibName());
  }
  return std::string(Path.str());
}

std::string ToolChain::getCompilerRTBasename(const ArgList &Args,
                                             StringRef Component,
                                             FileType Type) const {
  std::string CRTAbsolutePath = getCompilerRT(Args, Component, Type);
  return llvm::sys::path::filename(CRTAbsolutePath).str();
}

std::string ToolChain::buildCompilerRTBasename(const llvm::opt::ArgList &Args,
                                               StringRef Component,
                                               FileType Type,
                                               bool AddArch) const {
  const llvm::Triple &TT = getTriple();
  bool IsITANMSVCWindows =
      TT.isWindowsMSVCEnvironment() || TT.isWindowsItaniumEnvironment();

  const char *Prefix =
      IsITANMSVCWindows || Type == ToolChain::FT_Object ? "" : "lib";
  const char *Suffix;
  switch (Type) {
  case ToolChain::FT_Object:
    Suffix = IsITANMSVCWindows ? ".obj" : ".o";
    break;
  case ToolChain::FT_Static:
    Suffix = IsITANMSVCWindows ? ".lib" : ".a";
    break;
  case ToolChain::FT_Shared:
    Suffix = TT.isOSWindows()
                 ? (TT.isWindowsGNUEnvironment() ? ".dll.a" : ".lib")
                 : ".so";
    break;
  }

  std::string ArchAndEnv;
  if (AddArch) {
    StringRef Arch = getArchNameForCompilerRTLib(*this, Args);
    const char *Env = TT.isAndroid() ? "-android" : "";
    ArchAndEnv = ("-" + Arch + Env).str();
  }
  return (Prefix + Twine("clang_rt.") + Component + ArchAndEnv + Suffix).str();
}

std::string ToolChain::getCompilerRT(const ArgList &Args, StringRef Component,
                                     FileType Type) const {
  // Check for runtime files in the new layout without the architecture first.
  std::string CRTBasename =
      buildCompilerRTBasename(Args, Component, Type, /*AddArch=*/false);
  for (const auto &LibPath : getLibraryPaths()) {
    SmallString<128> P(LibPath);
    llvm::sys::path::append(P, CRTBasename);
    if (getVFS().exists(P))
      return std::string(P.str());
  }

  // Fall back to the old expected compiler-rt name if the new one does not
  // exist.
  CRTBasename =
      buildCompilerRTBasename(Args, Component, Type, /*AddArch=*/true);
  SmallString<128> Path(getCompilerRTPath());
  llvm::sys::path::append(Path, CRTBasename);
  return std::string(Path.str());
}

const char *ToolChain::getCompilerRTArgString(const llvm::opt::ArgList &Args,
                                              StringRef Component,
                                              FileType Type) const {
  return Args.MakeArgString(getCompilerRT(Args, Component, Type));
}

ToolChain::path_list ToolChain::getRuntimePaths() const {
  path_list Paths;
  auto addPathForTriple = [this, &Paths](const llvm::Triple &Triple) {
    SmallString<128> P(D.ResourceDir);
    llvm::sys::path::append(P, "lib", Triple.str());
    Paths.push_back(std::string(P.str()));
  };

  addPathForTriple(getTriple());

  // Android targets may include an API level at the end. We still want to fall
  // back on a path without the API level.
  if (getTriple().isAndroid() &&
      getTriple().getEnvironmentName() != "android") {
    llvm::Triple TripleWithoutLevel = getTriple();
    TripleWithoutLevel.setEnvironmentName("android");
    addPathForTriple(TripleWithoutLevel);
  }

  return Paths;
}

ToolChain::path_list ToolChain::getStdlibPaths() const {
  path_list Paths;
  SmallString<128> P(D.Dir);
  llvm::sys::path::append(P, "..", "lib", getTripleString());
  Paths.push_back(std::string(P.str()));

  return Paths;
}

std::string ToolChain::getArchSpecificLibPath() const {
  SmallString<128> Path(getDriver().ResourceDir);
  llvm::sys::path::append(Path, "lib", getOSLibName(),
                          llvm::Triple::getArchTypeName(getArch()));
  return std::string(Path.str());
}

bool ToolChain::needsProfileRT(const ArgList &Args) {
  if (Args.hasArg(options::OPT_noprofilelib))
    return false;

  return Args.hasArg(options::OPT_fprofile_generate) ||
         Args.hasArg(options::OPT_fprofile_generate_EQ) ||
         Args.hasArg(options::OPT_fcs_profile_generate) ||
         Args.hasArg(options::OPT_fcs_profile_generate_EQ) ||
         Args.hasArg(options::OPT_fprofile_instr_generate) ||
         Args.hasArg(options::OPT_fprofile_instr_generate_EQ) ||
         Args.hasArg(options::OPT_fcreate_profile) ||
         Args.hasArg(options::OPT_forder_file_instrumentation);
}

bool ToolChain::needsGCovInstrumentation(const llvm::opt::ArgList &Args) {
  return Args.hasArg(options::OPT_coverage) ||
         Args.hasFlag(options::OPT_fprofile_arcs, options::OPT_fno_profile_arcs,
                      false);
}

Tool *ToolChain::SelectTool(const JobAction &JA) const {
  if (D.IsFlangMode() && getDriver().ShouldUseFlangCompiler(JA)) return getFlang();
  if (getDriver().ShouldUseClangCompiler(JA)) return getClang();
  Action::ActionClass AC = JA.getKind();
  if (AC == Action::AssembleJobClass && useIntegratedAs())
    return getClangAs();
  return getTool(AC);
}

std::string ToolChain::GetFilePath(const char *Name) const {
  return D.GetFilePath(Name, *this);
}

std::string ToolChain::GetProgramPath(const char *Name) const {
  return D.GetProgramPath(Name, *this);
}

std::string ToolChain::GetLinkerPath(bool *LinkerIsLLD) const {
  if (LinkerIsLLD)
    *LinkerIsLLD = false;

  // Get -fuse-ld= first to prevent -Wunused-command-line-argument. -fuse-ld= is
  // considered as the linker flavor, e.g. "bfd", "gold", or "lld".
  const Arg* A = Args.getLastArg(options::OPT_fuse_ld_EQ);
  StringRef UseLinker = A ? A->getValue() : CLANG_DEFAULT_LINKER;

  // --ld-path= takes precedence over -fuse-ld= and specifies the executable
  // name. -B, COMPILER_PATH and PATH and consulted if the value does not
  // contain a path component separator.
  // -fuse-ld=lld can be used with --ld-path= to inform clang that the binary
  // that --ld-path= points to is lld.
  if (const Arg *A = Args.getLastArg(options::OPT_ld_path_EQ)) {
    std::string Path(A->getValue());
    if (!Path.empty()) {
      if (llvm::sys::path::parent_path(Path).empty())
        Path = GetProgramPath(A->getValue());
      if (llvm::sys::fs::can_execute(Path)) {
        if (LinkerIsLLD)
          *LinkerIsLLD = UseLinker == "lld";
        return std::string(Path);
      }
    }
    getDriver().Diag(diag::err_drv_invalid_linker_name) << A->getAsString(Args);
    return GetProgramPath(getDefaultLinker());
  }
  // If we're passed -fuse-ld= with no argument, or with the argument ld,
  // then use whatever the default system linker is.
  if (UseLinker.empty() || UseLinker == "ld") {
    const char *DefaultLinker = getDefaultLinker();
    if (llvm::sys::path::is_absolute(DefaultLinker))
      return std::string(DefaultLinker);
    else
      return GetProgramPath(DefaultLinker);
  }

  // Extending -fuse-ld= to an absolute or relative path is unexpected. Checking
  // for the linker flavor is brittle. In addition, prepending "ld." or "ld64."
  // to a relative path is surprising. This is more complex due to priorities
  // among -B, COMPILER_PATH and PATH. --ld-path= should be used instead.
  if (UseLinker.contains('/'))
    getDriver().Diag(diag::warn_drv_fuse_ld_path);

  if (llvm::sys::path::is_absolute(UseLinker)) {
    // If we're passed what looks like an absolute path, don't attempt to
    // second-guess that.
    if (llvm::sys::fs::can_execute(UseLinker))
      return std::string(UseLinker);
  } else {
    llvm::SmallString<8> LinkerName;
    if (Triple.isOSDarwin())
      LinkerName.append("ld64.");
    else
      LinkerName.append("ld.");
    LinkerName.append(UseLinker);

    std::string LinkerPath(GetProgramPath(LinkerName.c_str()));
    if (llvm::sys::fs::can_execute(LinkerPath)) {
      if (LinkerIsLLD)
        *LinkerIsLLD = UseLinker == "lld";
      return LinkerPath;
    }
  }

  if (A)
    getDriver().Diag(diag::err_drv_invalid_linker_name) << A->getAsString(Args);

  return GetProgramPath(getDefaultLinker());
}

std::string ToolChain::GetStaticLibToolPath() const {
  // TODO: Add support for static lib archiving on Windows
  if (Triple.isOSDarwin())
    return GetProgramPath("libtool");
  return GetProgramPath("llvm-ar");
}

types::ID ToolChain::LookupTypeForExtension(StringRef Ext) const {
  types::ID id = types::lookupTypeForExtension(Ext);

  // Flang always runs the preprocessor and has no notion of "preprocessed
  // fortran". Here, TY_PP_Fortran is coerced to TY_Fortran to avoid treating
  // them differently.
  if (D.IsFlangMode() && id == types::TY_PP_Fortran)
    id = types::TY_Fortran;

  return id;
}

bool ToolChain::HasNativeLLVMSupport() const {
  return false;
}

bool ToolChain::isCrossCompiling() const {
  llvm::Triple HostTriple(LLVM_HOST_TRIPLE);
  switch (HostTriple.getArch()) {
  // The A32/T32/T16 instruction sets are not separate architectures in this
  // context.
  case llvm::Triple::arm:
  case llvm::Triple::armeb:
  case llvm::Triple::thumb:
  case llvm::Triple::thumbeb:
    return getArch() != llvm::Triple::arm && getArch() != llvm::Triple::thumb &&
           getArch() != llvm::Triple::armeb && getArch() != llvm::Triple::thumbeb;
  default:
    return HostTriple.getArch() != getArch();
  }
}

ObjCRuntime ToolChain::getDefaultObjCRuntime(bool isNonFragile) const {
  return ObjCRuntime(isNonFragile ? ObjCRuntime::GNUstep : ObjCRuntime::GCC,
                     VersionTuple());
}

llvm::ExceptionHandling
ToolChain::GetExceptionModel(const llvm::opt::ArgList &Args) const {
  return llvm::ExceptionHandling::None;
}

bool ToolChain::isThreadModelSupported(const StringRef Model) const {
  if (Model == "single") {
    // FIXME: 'single' is only supported on ARM and WebAssembly so far.
    return Triple.getArch() == llvm::Triple::arm ||
           Triple.getArch() == llvm::Triple::armeb ||
           Triple.getArch() == llvm::Triple::thumb ||
           Triple.getArch() == llvm::Triple::thumbeb || Triple.isWasm();
  } else if (Model == "posix")
    return true;

  return false;
}

std::string ToolChain::ComputeLLVMTriple(const ArgList &Args,
                                         types::ID InputType) const {
  switch (getTriple().getArch()) {
  default:
    return getTripleString();

  case llvm::Triple::x86_64: {
    llvm::Triple Triple = getTriple();
    if (!Triple.isOSBinFormatMachO())
      return getTripleString();

    if (Arg *A = Args.getLastArg(options::OPT_march_EQ)) {
      // x86_64h goes in the triple. Other -march options just use the
      // vanilla triple we already have.
      StringRef MArch = A->getValue();
      if (MArch == "x86_64h")
        Triple.setArchName(MArch);
    }
    return Triple.getTriple();
  }
  case llvm::Triple::aarch64: {
    llvm::Triple Triple = getTriple();
    if (!Triple.isOSBinFormatMachO())
      return getTripleString();

    if (Triple.isArm64e())
      return getTripleString();

    // FIXME: older versions of ld64 expect the "arm64" component in the actual
    // triple string and query it to determine whether an LTO file can be
    // handled. Remove this when we don't care any more.
    Triple.setArchName("arm64");
    return Triple.getTriple();
  }
  case llvm::Triple::aarch64_32:
    return getTripleString();
  case llvm::Triple::arm:
  case llvm::Triple::armeb:
  case llvm::Triple::thumb:
  case llvm::Triple::thumbeb: {
    llvm::Triple Triple = getTriple();
    tools::arm::setArchNameInTriple(getDriver(), Args, InputType, Triple);
    tools::arm::setFloatABIInTriple(getDriver(), Args, Triple);
    return Triple.getTriple();
  }
  }
}

std::string ToolChain::ComputeEffectiveClangTriple(const ArgList &Args,
                                                   types::ID InputType) const {
  return ComputeLLVMTriple(Args, InputType);
}

std::string ToolChain::computeSysRoot() const {
  return D.SysRoot;
}

void ToolChain::AddClangSystemIncludeArgs(const ArgList &DriverArgs,
                                          ArgStringList &CC1Args) const {
  // Each toolchain should provide the appropriate include flags.
}

void ToolChain::addClangTargetOptions(
    const ArgList &DriverArgs, ArgStringList &CC1Args,
    Action::OffloadKind DeviceOffloadKind) const {}

void ToolChain::addClangCC1ASTargetOptions(const ArgList &Args,
                                           ArgStringList &CC1ASArgs) const {}

void ToolChain::addClangWarningOptions(ArgStringList &CC1Args) const {}

void ToolChain::addProfileRTLibs(const llvm::opt::ArgList &Args,
                                 llvm::opt::ArgStringList &CmdArgs) const {
  if (!needsProfileRT(Args) && !needsGCovInstrumentation(Args))
    return;

  CmdArgs.push_back(getCompilerRTArgString(Args, "profile"));
}

ToolChain::RuntimeLibType ToolChain::GetRuntimeLibType(
    const ArgList &Args) const {
  if (runtimeLibType)
    return *runtimeLibType;

  const Arg* A = Args.getLastArg(options::OPT_rtlib_EQ);
  StringRef LibName = A ? A->getValue() : CLANG_DEFAULT_RTLIB;

  // Only use "platform" in tests to override CLANG_DEFAULT_RTLIB!
  if (LibName == "compiler-rt")
    runtimeLibType = ToolChain::RLT_CompilerRT;
  else if (LibName == "libgcc")
    runtimeLibType = ToolChain::RLT_Libgcc;
  else if (LibName == "platform")
    runtimeLibType = GetDefaultRuntimeLibType();
  else {
    if (A)
      getDriver().Diag(diag::err_drv_invalid_rtlib_name)
          << A->getAsString(Args);

    runtimeLibType = GetDefaultRuntimeLibType();
  }

  return *runtimeLibType;
}

ToolChain::UnwindLibType ToolChain::GetUnwindLibType(
    const ArgList &Args) const {
  if (unwindLibType)
    return *unwindLibType;

  const Arg *A = Args.getLastArg(options::OPT_unwindlib_EQ);
  StringRef LibName = A ? A->getValue() : CLANG_DEFAULT_UNWINDLIB;

  if (LibName == "none")
    unwindLibType = ToolChain::UNW_None;
  else if (LibName == "platform" || LibName == "") {
    ToolChain::RuntimeLibType RtLibType = GetRuntimeLibType(Args);
    if (RtLibType == ToolChain::RLT_CompilerRT) {
      if (getTriple().isAndroid() || getTriple().isOSAIX())
        unwindLibType = ToolChain::UNW_CompilerRT;
      else
        unwindLibType = ToolChain::UNW_None;
    } else if (RtLibType == ToolChain::RLT_Libgcc)
      unwindLibType = ToolChain::UNW_Libgcc;
  } else if (LibName == "libunwind") {
    if (GetRuntimeLibType(Args) == RLT_Libgcc)
      getDriver().Diag(diag::err_drv_incompatible_unwindlib);
    unwindLibType = ToolChain::UNW_CompilerRT;
  } else if (LibName == "libgcc")
    unwindLibType = ToolChain::UNW_Libgcc;
  else {
    if (A)
      getDriver().Diag(diag::err_drv_invalid_unwindlib_name)
          << A->getAsString(Args);

    unwindLibType = GetDefaultUnwindLibType();
  }

  return *unwindLibType;
}

ToolChain::CXXStdlibType ToolChain::GetCXXStdlibType(const ArgList &Args) const{
  if (cxxStdlibType)
    return *cxxStdlibType;

  const Arg *A = Args.getLastArg(options::OPT_stdlib_EQ);
  StringRef LibName = A ? A->getValue() : CLANG_DEFAULT_CXX_STDLIB;

  // Only use "platform" in tests to override CLANG_DEFAULT_CXX_STDLIB!
  if (LibName == "libc++")
    cxxStdlibType = ToolChain::CST_Libcxx;
  else if (LibName == "libstdc++")
    cxxStdlibType = ToolChain::CST_Libstdcxx;
  else if (LibName == "platform")
    cxxStdlibType = GetDefaultCXXStdlibType();
  else {
    if (A)
      getDriver().Diag(diag::err_drv_invalid_stdlib_name)
          << A->getAsString(Args);

    cxxStdlibType = GetDefaultCXXStdlibType();
  }

  return *cxxStdlibType;
}

/// Utility function to add a system include directory to CC1 arguments.
/*static*/ void ToolChain::addSystemInclude(const ArgList &DriverArgs,
                                            ArgStringList &CC1Args,
                                            const Twine &Path) {
  CC1Args.push_back("-internal-isystem");
  CC1Args.push_back(DriverArgs.MakeArgString(Path));
}

/// Utility function to add a system include directory with extern "C"
/// semantics to CC1 arguments.
///
/// Note that this should be used rarely, and only for directories that
/// historically and for legacy reasons are treated as having implicit extern
/// "C" semantics. These semantics are *ignored* by and large today, but its
/// important to preserve the preprocessor changes resulting from the
/// classification.
/*static*/ void ToolChain::addExternCSystemInclude(const ArgList &DriverArgs,
                                                   ArgStringList &CC1Args,
                                                   const Twine &Path) {
  CC1Args.push_back("-internal-externc-isystem");
  CC1Args.push_back(DriverArgs.MakeArgString(Path));
}

void ToolChain::addExternCSystemIncludeIfExists(const ArgList &DriverArgs,
                                                ArgStringList &CC1Args,
                                                const Twine &Path) {
  if (llvm::sys::fs::exists(Path))
    addExternCSystemInclude(DriverArgs, CC1Args, Path);
}

/// Utility function to add a list of system include directories to CC1.
/*static*/ void ToolChain::addSystemIncludes(const ArgList &DriverArgs,
                                             ArgStringList &CC1Args,
                                             ArrayRef<StringRef> Paths) {
  for (const auto &Path : Paths) {
    CC1Args.push_back("-internal-isystem");
    CC1Args.push_back(DriverArgs.MakeArgString(Path));
  }
}

/*static*/ std::string ToolChain::concat(StringRef Path, const Twine &A,
                                         const Twine &B, const Twine &C,
                                         const Twine &D) {
  SmallString<128> Result(Path);
  llvm::sys::path::append(Result, llvm::sys::path::Style::posix, A, B, C, D);
  return std::string(Result);
}

std::string ToolChain::detectLibcxxVersion(StringRef IncludePath) const {
  std::error_code EC;
  int MaxVersion = 0;
  std::string MaxVersionString;
  SmallString<128> Path(IncludePath);
  llvm::sys::path::append(Path, "c++");
  for (llvm::vfs::directory_iterator LI = getVFS().dir_begin(Path, EC), LE;
       !EC && LI != LE; LI = LI.increment(EC)) {
    StringRef VersionText = llvm::sys::path::filename(LI->path());
    int Version;
    if (VersionText[0] == 'v' &&
        !VersionText.slice(1, StringRef::npos).getAsInteger(10, Version)) {
      if (Version > MaxVersion) {
        MaxVersion = Version;
        MaxVersionString = std::string(VersionText);
      }
    }
  }
  if (!MaxVersion)
    return "";
  return MaxVersionString;
}

void ToolChain::AddClangCXXStdlibIncludeArgs(const ArgList &DriverArgs,
                                             ArgStringList &CC1Args) const {
  // Header search paths should be handled by each of the subclasses.
  // Historically, they have not been, and instead have been handled inside of
  // the CC1-layer frontend. As the logic is hoisted out, this generic function
  // will slowly stop being called.
  //
  // While it is being called, replicate a bit of a hack to propagate the
  // '-stdlib=' flag down to CC1 so that it can in turn customize the C++
  // header search paths with it. Once all systems are overriding this
  // function, the CC1 flag and this line can be removed.
  DriverArgs.AddAllArgs(CC1Args, options::OPT_stdlib_EQ);
}

void ToolChain::AddClangCXXStdlibIsystemArgs(
    const llvm::opt::ArgList &DriverArgs,
    llvm::opt::ArgStringList &CC1Args) const {
  DriverArgs.ClaimAllArgs(options::OPT_stdlibxx_isystem);
  // This intentionally only looks at -nostdinc++, and not -nostdinc or
  // -nostdlibinc. The purpose of -stdlib++-isystem is to support toolchain
  // setups with non-standard search logic for the C++ headers, while still
  // allowing users of the toolchain to bring their own C++ headers. Such a
  // toolchain likely also has non-standard search logic for the C headers and
  // uses -nostdinc to suppress the default logic, but -stdlib++-isystem should
  // still work in that case and only be suppressed by an explicit -nostdinc++
  // in a project using the toolchain.
  if (!DriverArgs.hasArg(options::OPT_nostdincxx))
    for (const auto &P :
         DriverArgs.getAllArgValues(options::OPT_stdlibxx_isystem))
      addSystemInclude(DriverArgs, CC1Args, P);
}

bool ToolChain::ShouldLinkCXXStdlib(const llvm::opt::ArgList &Args) const {
  return getDriver().CCCIsCXX() &&
         !Args.hasArg(options::OPT_nostdlib, options::OPT_nodefaultlibs,
                      options::OPT_nostdlibxx);
}

void ToolChain::AddCXXStdlibLibArgs(const ArgList &Args,
                                    ArgStringList &CmdArgs) const {
  assert(!Args.hasArg(options::OPT_nostdlibxx) &&
         "should not have called this");
  CXXStdlibType Type = GetCXXStdlibType(Args);

  switch (Type) {
  case ToolChain::CST_Libcxx:
    CmdArgs.push_back("-lc++");
    if (Args.hasArg(options::OPT_fexperimental_library))
      CmdArgs.push_back("-lc++experimental");
    break;

  case ToolChain::CST_Libstdcxx:
    CmdArgs.push_back("-lstdc++");
    break;
  }
}


/// The string produced by CMake configuration parameters for multiple
/// libraries (e.g. "-lkokkos -ldl -lrt") do not work well for direct
/// use as arguments.  This helper extracts them into individal
/// arguments.
void ToolChain::ExtractArgsFromString(const char *s,
				      ArgStringList &CmdArgs,
				      const ArgList &Args,
				      const char delimiter) const {
  std::string ArgString(s);
  std::string token;
  std::istringstream TokenStream(ArgString);
  while(std::getline(TokenStream, token, delimiter)) {
    CmdArgs.push_back(Args.MakeArgStringRef(token));
  }
}

void ToolChain::AddKitsuneIncludeArgs(const ArgList &Args,
				      ArgStringList &CmdArgs) const {}

void ToolChain::AddFilePathLibArgs(const ArgList &Args,
                                   ArgStringList &CmdArgs) const {
  for (const auto &LibPath : getFilePaths())
    if(LibPath.length() > 0)
      CmdArgs.push_back(Args.MakeArgString(StringRef("-L") + LibPath));
}

void ToolChain::AddCCKextLibArgs(const ArgList &Args,
                                 ArgStringList &CmdArgs) const {
  CmdArgs.push_back("-lcc_kext");
}

bool ToolChain::isFastMathRuntimeAvailable(const ArgList &Args,
                                           std::string &Path) const {
  // Do not check for -fno-fast-math or -fno-unsafe-math when -Ofast passed
  // (to keep the linker options consistent with gcc and clang itself).
  if (!isOptimizationLevelFast(Args)) {
    // Check if -ffast-math or -funsafe-math.
    Arg *A =
      Args.getLastArg(options::OPT_ffast_math, options::OPT_fno_fast_math,
                      options::OPT_funsafe_math_optimizations,
                      options::OPT_fno_unsafe_math_optimizations);

    if (!A || A->getOption().getID() == options::OPT_fno_fast_math ||
        A->getOption().getID() == options::OPT_fno_unsafe_math_optimizations)
      return false;
  }
  // If crtfastmath.o exists add it to the arguments.
  Path = GetFilePath("crtfastmath.o");
  return (Path != "crtfastmath.o"); // Not found.
}

bool ToolChain::addFastMathRuntimeIfAvailable(const ArgList &Args,
                                              ArgStringList &CmdArgs) const {
  std::string Path;
  if (isFastMathRuntimeAvailable(Args, Path)) {
    CmdArgs.push_back(Args.MakeArgString(Path));
    return true;
  }

  return false;
}

Expected<SmallVector<std::string>>
ToolChain::getSystemGPUArchs(const llvm::opt::ArgList &Args) const {
  return SmallVector<std::string>();
}

SanitizerMask ToolChain::getSupportedSanitizers() const {
  // Return sanitizers which don't require runtime support and are not
  // platform dependent.

  SanitizerMask Res =
      (SanitizerKind::Undefined & ~SanitizerKind::Vptr &
       ~SanitizerKind::Function) |
      (SanitizerKind::CFI & ~SanitizerKind::CFIICall) |
      SanitizerKind::CFICastStrict | SanitizerKind::FloatDivideByZero |
      SanitizerKind::KCFI | SanitizerKind::UnsignedIntegerOverflow |
      SanitizerKind::UnsignedShiftBase | SanitizerKind::ImplicitConversion |
      SanitizerKind::Nullability | SanitizerKind::LocalBounds;
  if (getTriple().getArch() == llvm::Triple::x86 ||
      getTriple().getArch() == llvm::Triple::x86_64 ||
      getTriple().getArch() == llvm::Triple::arm || getTriple().isWasm() ||
      getTriple().isAArch64() || getTriple().isRISCV())
    Res |= SanitizerKind::CFIICall;
  if (getTriple().getArch() == llvm::Triple::x86_64 ||
      getTriple().isAArch64(64) || getTriple().isRISCV())
    Res |= SanitizerKind::ShadowCallStack;
  if (getTriple().isAArch64(64))
    Res |= SanitizerKind::MemTag;
  return Res;
}

void ToolChain::AddCudaIncludeArgs(const ArgList &DriverArgs,
                                   ArgStringList &CC1Args) const {}

void ToolChain::AddHIPIncludeArgs(const ArgList &DriverArgs,
                                  ArgStringList &CC1Args) const {}

llvm::SmallVector<ToolChain::BitCodeLibraryInfo, 12>
ToolChain::getDeviceLibs(const ArgList &DriverArgs) const {
  return {};
}

void ToolChain::AddIAMCUIncludeArgs(const ArgList &DriverArgs,
                                    ArgStringList &CC1Args) const {}

static VersionTuple separateMSVCFullVersion(unsigned Version) {
  if (Version < 100)
    return VersionTuple(Version);

  if (Version < 10000)
    return VersionTuple(Version / 100, Version % 100);

  unsigned Build = 0, Factor = 1;
  for (; Version > 10000; Version = Version / 10, Factor = Factor * 10)
    Build = Build + (Version % 10) * Factor;
  return VersionTuple(Version / 100, Version % 100, Build);
}

VersionTuple
ToolChain::computeMSVCVersion(const Driver *D,
                              const llvm::opt::ArgList &Args) const {
  const Arg *MSCVersion = Args.getLastArg(options::OPT_fmsc_version);
  const Arg *MSCompatibilityVersion =
      Args.getLastArg(options::OPT_fms_compatibility_version);

  if (MSCVersion && MSCompatibilityVersion) {
    if (D)
      D->Diag(diag::err_drv_argument_not_allowed_with)
          << MSCVersion->getAsString(Args)
          << MSCompatibilityVersion->getAsString(Args);
    return VersionTuple();
  }

  if (MSCompatibilityVersion) {
    VersionTuple MSVT;
    if (MSVT.tryParse(MSCompatibilityVersion->getValue())) {
      if (D)
        D->Diag(diag::err_drv_invalid_value)
            << MSCompatibilityVersion->getAsString(Args)
            << MSCompatibilityVersion->getValue();
    } else {
      return MSVT;
    }
  }

  if (MSCVersion) {
    unsigned Version = 0;
    if (StringRef(MSCVersion->getValue()).getAsInteger(10, Version)) {
      if (D)
        D->Diag(diag::err_drv_invalid_value)
            << MSCVersion->getAsString(Args) << MSCVersion->getValue();
    } else {
      return separateMSVCFullVersion(Version);
    }
  }

  return VersionTuple();
}

llvm::opt::DerivedArgList *ToolChain::TranslateOpenMPTargetArgs(
    const llvm::opt::DerivedArgList &Args, bool SameTripleAsHost,
    SmallVectorImpl<llvm::opt::Arg *> &AllocatedArgs) const {
  DerivedArgList *DAL = new DerivedArgList(Args.getBaseArgs());
  const OptTable &Opts = getDriver().getOpts();
  bool Modified = false;

  // Handle -Xopenmp-target flags
  for (auto *A : Args) {
    // Exclude flags which may only apply to the host toolchain.
    // Do not exclude flags when the host triple (AuxTriple)
    // matches the current toolchain triple. If it is not present
    // at all, target and host share a toolchain.
    if (A->getOption().matches(options::OPT_m_Group)) {
      if (SameTripleAsHost)
        DAL->append(A);
      else
        Modified = true;
      continue;
    }

    unsigned Index;
    unsigned Prev;
    bool XOpenMPTargetNoTriple =
        A->getOption().matches(options::OPT_Xopenmp_target);

    if (A->getOption().matches(options::OPT_Xopenmp_target_EQ)) {
      llvm::Triple TT(getOpenMPTriple(A->getValue(0)));

      // Passing device args: -Xopenmp-target=<triple> -opt=val.
      if (TT.getTriple() == getTripleString())
        Index = Args.getBaseArgs().MakeIndex(A->getValue(1));
      else
        continue;
    } else if (XOpenMPTargetNoTriple) {
      // Passing device args: -Xopenmp-target -opt=val.
      Index = Args.getBaseArgs().MakeIndex(A->getValue(0));
    } else {
      DAL->append(A);
      continue;
    }

    // Parse the argument to -Xopenmp-target.
    Prev = Index;
    std::unique_ptr<Arg> XOpenMPTargetArg(Opts.ParseOneArg(Args, Index));
    if (!XOpenMPTargetArg || Index > Prev + 1) {
      getDriver().Diag(diag::err_drv_invalid_Xopenmp_target_with_args)
          << A->getAsString(Args);
      continue;
    }
    if (XOpenMPTargetNoTriple && XOpenMPTargetArg &&
        Args.getAllArgValues(options::OPT_fopenmp_targets_EQ).size() != 1) {
      getDriver().Diag(diag::err_drv_Xopenmp_target_missing_triple);
      continue;
    }
    XOpenMPTargetArg->setBaseArg(A);
    A = XOpenMPTargetArg.release();
    AllocatedArgs.push_back(A);
    DAL->append(A);
    Modified = true;
  }

  if (Modified)
    return DAL;

  delete DAL;
  return nullptr;
}

// TODO: Currently argument values separated by space e.g.
// -Xclang -mframe-pointer=no cannot be passed by -Xarch_. This should be
// fixed.
void ToolChain::TranslateXarchArgs(
    const llvm::opt::DerivedArgList &Args, llvm::opt::Arg *&A,
    llvm::opt::DerivedArgList *DAL,
    SmallVectorImpl<llvm::opt::Arg *> *AllocatedArgs) const {
  const OptTable &Opts = getDriver().getOpts();
  unsigned ValuePos = 1;
  if (A->getOption().matches(options::OPT_Xarch_device) ||
      A->getOption().matches(options::OPT_Xarch_host))
    ValuePos = 0;

  unsigned Index = Args.getBaseArgs().MakeIndex(A->getValue(ValuePos));
  unsigned Prev = Index;
  std::unique_ptr<llvm::opt::Arg> XarchArg(Opts.ParseOneArg(Args, Index));

  // If the argument parsing failed or more than one argument was
  // consumed, the -Xarch_ argument's parameter tried to consume
  // extra arguments. Emit an error and ignore.
  //
  // We also want to disallow any options which would alter the
  // driver behavior; that isn't going to work in our model. We
  // use options::NoXarchOption to control this.
  if (!XarchArg || Index > Prev + 1) {
    getDriver().Diag(diag::err_drv_invalid_Xarch_argument_with_args)
        << A->getAsString(Args);
    return;
  } else if (XarchArg->getOption().hasFlag(options::NoXarchOption)) {
    auto &Diags = getDriver().getDiags();
    unsigned DiagID =
        Diags.getCustomDiagID(DiagnosticsEngine::Error,
                              "invalid Xarch argument: '%0', not all driver "
                              "options can be forwared via Xarch argument");
    Diags.Report(DiagID) << A->getAsString(Args);
    return;
  }
  XarchArg->setBaseArg(A);
  A = XarchArg.release();
  if (!AllocatedArgs)
    DAL->AddSynthesizedArg(A);
  else
    AllocatedArgs->push_back(A);
}

llvm::opt::DerivedArgList *ToolChain::TranslateXarchArgs(
    const llvm::opt::DerivedArgList &Args, StringRef BoundArch,
    Action::OffloadKind OFK,
    SmallVectorImpl<llvm::opt::Arg *> *AllocatedArgs) const {
  DerivedArgList *DAL = new DerivedArgList(Args.getBaseArgs());
  bool Modified = false;

  bool IsDevice = OFK != Action::OFK_None && OFK != Action::OFK_Host;
  for (Arg *A : Args) {
    bool NeedTrans = false;
    bool Skip = false;
    if (A->getOption().matches(options::OPT_Xarch_device)) {
      NeedTrans = IsDevice;
      Skip = !IsDevice;
    } else if (A->getOption().matches(options::OPT_Xarch_host)) {
      NeedTrans = !IsDevice;
      Skip = IsDevice;
    } else if (A->getOption().matches(options::OPT_Xarch__) && IsDevice) {
      // Do not translate -Xarch_ options for non CUDA/HIP toolchain since
      // they may need special translation.
      // Skip this argument unless the architecture matches BoundArch
      if (BoundArch.empty() || A->getValue(0) != BoundArch)
        Skip = true;
      else
        NeedTrans = true;
    }
    if (NeedTrans || Skip)
      Modified = true;
    if (NeedTrans)
      TranslateXarchArgs(Args, A, DAL, AllocatedArgs);
    if (!Skip)
      DAL->append(A);
  }

  if (Modified)
    return DAL;

  delete DAL;
  return nullptr;
}

void ToolChain::AddOpenCilkIncludeDir(const ArgList &Args,
                                      ArgStringList &CmdArgs) const {
  if (!Args.hasArg(options::OPT_opencilk_resource_dir_EQ))
    return;

  const Arg *A = Args.getLastArg(options::OPT_opencilk_resource_dir_EQ);
  SmallString<128> P;

  // Check for an include directory.
  P.assign(A->getValue());
  llvm::sys::path::append(P, "include");
  if (getVFS().exists(P)) {
    addSystemInclude(Args, CmdArgs, P);
  } else {
    D.Diag(diag::err_drv_opencilk_resource_dir_missing_include)
        << A->getAsString(Args);
  }
}

ToolChain::path_list
ToolChain::getOpenCilkRuntimePaths(const ArgList &Args) const {
<<<<<<< HEAD
  if (!Args.hasArg(options::OPT_opencilk_resource_dir_EQ))
    return getRuntimePaths();

  path_list Paths;

=======
  path_list Paths;

  if (!Args.hasArg(options::OPT_opencilk_resource_dir_EQ)) {
    Paths = getRuntimePaths();
    Paths.push_back(getCompilerRTPath());
    return Paths;
  }

>>>>>>> 9c235e1d
  // If -opencilk-resource-dir= is specified, try to use that directory, and
  // raise an error if that fails.
  const Arg *A = Args.getLastArg(options::OPT_opencilk_resource_dir_EQ);

  // Try the triple passed to driver as --target=<triple>.
  {
    SmallString<128> P(A->getValue());
    llvm::sys::path::append(P, "lib", getTriple().str());
    Paths.push_back(std::string(P.str()));
  }
  // Try excluding the triple.
  {
    SmallString<128> P(A->getValue());
    if (Triple.isOSUnknown()) {
      llvm::sys::path::append(P, "lib");
    } else {
      llvm::sys::path::append(P, "lib", getOSLibName());
    }
    Paths.push_back(std::string(P.str()));
  }

  return Paths;
}

static void addOpenCilkRuntimeRunPath(const ToolChain &TC, const ArgList &Args,
                                      ArgStringList &CmdArgs,
                                      const llvm::Triple &Triple) {
  // Allow the -fno-rtlib-add-rpath flag to prevent adding this default
  // directory to the runpath.
  if (!Args.hasFlag(options::OPT_frtlib_add_rpath,
                    options::OPT_fno_rtlib_add_rpath, true))
    return;

  bool FoundCandidate = false;
  for (auto CandidateRPath : TC.getOpenCilkRuntimePaths(Args)) {
    if (TC.getVFS().exists(CandidateRPath)) {
      FoundCandidate = true;
      CmdArgs.push_back("-L");
      CmdArgs.push_back(Args.MakeArgString(CandidateRPath.c_str()));
      CmdArgs.push_back("-rpath");
      CmdArgs.push_back(Args.MakeArgString(CandidateRPath.c_str()));
    }
  }
  if (FoundCandidate && Triple.isOSBinFormatELF())
    CmdArgs.push_back("--enable-new-dtags");
}

static StringRef getArchNameForOpenCilkRTLib(const ToolChain &TC,
                                             const ArgList &Args) {
  return getArchNameForCompilerRTLib(TC, Args);
}

std::string ToolChain::getOpenCilkBCBasename(const ArgList &Args,
                                             StringRef Component,
                                             bool AddArch) const {
  const llvm::Triple &TT = getTriple();
  const char *Prefix = "lib";
  const char *Suffix = ".bc";
  std::string ArchAndEnv;
  if (AddArch) {
    StringRef Arch = getArchNameForOpenCilkRTLib(*this, Args);
    const char *Env = TT.isAndroid() ? "-android" : "";
    ArchAndEnv = ("-" + Arch + Env).str();
  }
  return (Prefix + Component + ArchAndEnv + Suffix).str();
}

<<<<<<< HEAD
Optional<std::string> ToolChain::getOpenCilkBC(const ArgList &Args,
                                               StringRef Component) const {
=======
std::optional<std::string> ToolChain::getOpenCilkBC(const ArgList &Args,
                                                    StringRef Component) const {
>>>>>>> 9c235e1d
  // Check for runtime files without the architecture first.
  std::string BCBasename =
      getOpenCilkBCBasename(Args, Component, /*AddArch=*/false);
  for (auto RuntimePath : getOpenCilkRuntimePaths(Args)) {
    SmallString<128> P(RuntimePath);
    llvm::sys::path::append(P, BCBasename);
    if (getVFS().exists(P))
<<<<<<< HEAD
      return llvm::Optional<std::string>(std::string(P.str()));
=======
      return std::optional<std::string>(std::string(P.str()));
>>>>>>> 9c235e1d
  }

  // Fall back to the OpenCilk name with the arch if the no-arch version does
  // not exist.
  BCBasename = getOpenCilkBCBasename(Args, Component, /*AddArch=*/true);
  for (auto RuntimePath : getOpenCilkRuntimePaths(Args)) {
    SmallString<128> P(RuntimePath);
    llvm::sys::path::append(P, BCBasename);
    if (getVFS().exists(P))
<<<<<<< HEAD
      return llvm::Optional<std::string>(std::string(P.str()));
  }

  return None;
=======
      return std::optional<std::string>(std::string(P.str()));
  }

  return std::nullopt;
>>>>>>> 9c235e1d
}

void ToolChain::AddOpenCilkABIBitcode(const ArgList &Args,
                                      ArgStringList &CmdArgs,
                                      bool IsLTO) const {
  // If --opencilk-abi-bitcode= is specified, use that specified path.
  if (Args.hasArg(options::OPT_opencilk_abi_bitcode_EQ)) {
    const Arg *A = Args.getLastArg(options::OPT_opencilk_abi_bitcode_EQ);
    SmallString<128> P(A->getValue());
    if (!getVFS().exists(P)) {
      getDriver().Diag(diag::err_drv_opencilk_missing_abi_bitcode)
          << A->getAsString(Args);
    }
    if (IsLTO)
      CmdArgs.push_back(
          Args.MakeArgString("--plugin-opt=opencilk-abi-bitcode=" + P));
<<<<<<< HEAD
    return;
=======
>>>>>>> 9c235e1d
  }

  bool UseAsan = getSanitizerArgs(Args).needsAsanRt();
  StringRef OpenCilkBCName = UseAsan ? "opencilk-asan-abi" : "opencilk-abi";
  if (auto OpenCilkABIBCFilename = getOpenCilkBC(Args, OpenCilkBCName)) {
    if (IsLTO)
      CmdArgs.push_back(Args.MakeArgString("--plugin-opt=opencilk-abi-bitcode=" +
                                           *OpenCilkABIBCFilename));
    else
      CmdArgs.push_back(Args.MakeArgString("--opencilk-abi-bitcode=" +
                                           *OpenCilkABIBCFilename));
    return;
  }

<<<<<<< HEAD
  // Check if libopencilk is in LD_LIBRARY_PATH, and if it is, we're OK
  if (llvm::sys::Process::FindInEnvPath("LD_LIBRARY_PATH",
                                        "libopencilk-abi.bc")) {
    return;
  }

=======
>>>>>>> 9c235e1d
  // Error if we could not find a bitcode file.
  getDriver().Diag(diag::err_drv_opencilk_missing_abi_bitcode)
      << getOpenCilkBCBasename(Args, OpenCilkBCName, /*AddArch=*/false);
}

std::string ToolChain::getOpenCilkRTBasename(const ArgList &Args,
                                             StringRef Component,
                                             FileType Type,
                                             bool AddArch) const {
  const llvm::Triple &TT = getTriple();
  const char *Prefix = "lib";
  const char *Suffix;
  switch (Type) {
  case ToolChain::FT_Object:
    Suffix = ".o";
    break;
  case ToolChain::FT_Static:
    Suffix = ".a";
    break;
  case ToolChain::FT_Shared:
    Suffix = ".so";
    break;
  }
  std::string ArchAndEnv;
  if (AddArch) {
    StringRef Arch = getArchNameForOpenCilkRTLib(*this, Args);
    const char *Env = TT.isAndroid() ? "-android" : "";
    ArchAndEnv = ("-" + Arch + Env).str();
  }
  return (Prefix + Component + ArchAndEnv + Suffix).str();
}

std::string ToolChain::getOpenCilkRT(const ArgList &Args, StringRef Component,
                                     FileType Type) const {
  // Check for runtime files without the architecture first.
  std::string RTBasename =
      getOpenCilkRTBasename(Args, Component, Type, /*AddArch=*/false);
  if (Args.hasArg(options::OPT_opencilk_resource_dir_EQ)) {
    // If opencilk-resource-dir is specified, look for the library in that
    // directory.
    for (auto RuntimePath : getOpenCilkRuntimePaths(Args)) {
      SmallString<128> P(RuntimePath);
      llvm::sys::path::append(P, RTBasename);
      if (getVFS().exists(P))
        return std::string(P.str());
    }
  } else {
    for (const auto &LibPath : getLibraryPaths()) {
      SmallString<128> P(LibPath);
      llvm::sys::path::append(P, RTBasename);
      if (getVFS().exists(P))
        // If we found the library in LibraryPaths, let the linker resolve it.
        return std::string(("-l" + Component).str());
    }
  }

  // Fall back to the OpenCilk name with the arch if the no-arch version does
  // not exist.
  RTBasename = getOpenCilkRTBasename(Args, Component, Type, /*AddArch=*/true);
  for (auto RuntimePath : getOpenCilkRuntimePaths(Args)) {
    SmallString<128> P(RuntimePath);
    llvm::sys::path::append(P, RTBasename);
    if (getVFS().exists(P))
      return std::string(P.str());
  }

  // Otherwise, trust the linker to find the library on the system.
  return std::string(("-l" + Component).str());
}

void ToolChain::AddTapirRuntimeLibArgs(const ArgList &Args,
                                       ArgStringList &CmdArgs) const {
  TapirTargetID TapirTarget = parseTapirTarget(Args);
  if (TapirTarget == TapirTargetID::Last_TapirTargetID)
    if (const Arg *A = Args.getLastArg(options::OPT_ftapir_EQ))
      getDriver().Diag(diag::err_drv_invalid_value) << A->getAsString(Args)
                                                    << A->getValue();

  switch (TapirTarget) {
<<<<<<< HEAD

=======
>>>>>>> 9c235e1d
  case TapirTargetID::Cheetah:
    CmdArgs.push_back("-lcheetah");
    CmdArgs.push_back("-lpthread");
    break;
<<<<<<< HEAD

=======
>>>>>>> 9c235e1d
  case TapirTargetID::OpenCilk: {
    bool StaticOpenCilk = Args.hasArg(options::OPT_static_libopencilk) ||
                              Args.hasArg(options::OPT_static);
    bool OnlyStaticOpenCilk = Args.hasArg(options::OPT_static_libopencilk) &&
                                  !Args.hasArg(options::OPT_static);
    bool UseAsan = getSanitizerArgs(Args).needsAsanRt();
    if (OnlyStaticOpenCilk)
      CmdArgs.push_back("-Bstatic");

    // If pedigrees are enabled, link the OpenCilk pedigree library.
    if (Args.hasArg(options::OPT_fopencilk_enable_pedigrees))
      CmdArgs.push_back(Args.MakeArgString(getOpenCilkRT(
          Args, UseAsan ? "opencilk-pedigrees-asan" : "opencilk-pedigrees",
          StaticOpenCilk ? ToolChain::FT_Static : ToolChain::FT_Shared)));

    // Link the correct Cilk personality fn
    if (getDriver().CCCIsCXX())
      CmdArgs.push_back(Args.MakeArgString(getOpenCilkRT(
          Args,
          UseAsan ? "opencilk-asan-personality-cpp"
                  : "opencilk-personality-cpp",
          StaticOpenCilk ? ToolChain::FT_Static : ToolChain::FT_Shared)));
    else
      CmdArgs.push_back(Args.MakeArgString(getOpenCilkRT(
          Args,
          UseAsan ? "opencilk-asan-personality-c" : "opencilk-personality-c",
          StaticOpenCilk ? ToolChain::FT_Static : ToolChain::FT_Shared)));

<<<<<<< HEAD

    // Link the correct Cilk personality fn if running in opencilk mode.
    if (Args.hasArg(options::OPT_fopencilk)) {
      if (getDriver().CCCIsCXX())
        CmdArgs.push_back("-lopencilk-personality-cpp");
      else
        CmdArgs.push_back("-lopencilk-personality-c");
    }

=======
>>>>>>> 9c235e1d
    // Link the opencilk runtime.  We do this after linking the personality
    // function, to ensure that symbols are resolved correctly when using static
    // linking.
    CmdArgs.push_back(Args.MakeArgString(getOpenCilkRT(
        Args, UseAsan ? "opencilk-asan" : "opencilk",
        StaticOpenCilk ? ToolChain::FT_Static : ToolChain::FT_Shared)));

    // Add to the executable's runpath the default directory containing OpenCilk
    // runtime.
    addOpenCilkRuntimeRunPath(*this, Args, CmdArgs, Triple);
<<<<<<< HEAD
    if (OnlyStaticOpenCilk)
      CmdArgs.push_back("-Bdynamic");
    CmdArgs.push_back("-lpthread");
=======
    if (OnlyStaticOpenCilk) {
      CmdArgs.push_back("-Bdynamic");
      CmdArgs.push_back("-lpthread");
    }
>>>>>>> 9c235e1d
    break;
  }
  case TapirTargetID::Cilk:
    CmdArgs.push_back("-lcilkrts");
    break;
<<<<<<< HEAD
  case TapirTargetID::OpenMP:
    if (! KITSUNE_ENABLE_OPENMP_ABI_TARGET)
      getDriver().Diag(diag::warn_drv_tapir_openmp_target_disabled);
    break;

  case TapirTargetID::Qthreads:
    if (! KITSUNE_ENABLE_QTHREADS_ABI_TARGET)
      getDriver().Diag(diag::warn_drv_tapir_qthreads_target_disabled);
    break;

  case TapirTargetID::Realm:
    if (! KITSUNE_ENABLE_REALM_ABI_TARGET)
      getDriver().Diag(diag::warn_drv_tapir_realm_target_disabled);
    else {
      CmdArgs.push_back("-lrealm-abi");
      CmdArgs.push_back("-lrealm");
      CmdArgs.push_back("-lpthread");
      CmdArgs.push_back("-ldl");
      CmdArgs.push_back("-lrt");
      #if defined(KITSUNE_REALM_EXTRA_LINK_LIBS)
      ExtractArgsFromString(KITSUNE_REALM_EXTRA_LINK_LIBS, CmdArgs, Args);
      #endif
    }
    break;

  case TapirTargetID::Cuda:
    if (! KITSUNE_ENABLE_CUDA_ABI_TARGET)
      getDriver().Diag(diag::warn_drv_tapir_cuda_target_disabled);
    else {
      CmdArgs.push_back("-lkitrt");
      #if defined(KITSUNE_CUDA_EXTRA_LINK_LIBS)
      ExtractArgsFromString(KITSUNE_CUDA_EXTRA_LINK_LIBS, CmdArgs, Args);
      #endif
    }
    break;

  case TapirTargetID::Hip:
    if (!KITSUNE_ENABLE_CUDA_ABI_TARGET)
      getDriver().Diag(diag::warn_drv_tapir_hip_target_disabled);
    else {
      CmdArgs.push_back("-lkitrt");
      #if defined(KITSUNE_HIP_EXTRA_LINK_LIBS)
      ExtractArgsFromString(KITSUNE_HIP_EXTRA_LINK_LIBS, CmdArgs, Args);
      #endif
    }
    break;

  case TapirTargetID::OpenCL:
    if (! KITSUNE_ENABLE_OPENCL_ABI_TARGET)
      getDriver().Diag(diag::warn_drv_tapir_opencl_target_disabled);
    break;

  case TapirTargetID::GPU:
    if (! KITSUNE_ENABLE_GPU_ABI_TARGET)
      getDriver().Diag(diag::warn_drv_tapir_gpu_target_disabled);
    else {
      CmdArgs.push_back("-lkitrt");
      CmdArgs.push_back("-ldl");
      #if defined(KITSUNE_GPU_ABI_EXTRA_LINK_LIBS)
      ExtractArgsFromString(KITSUNE_GPU_ABI_EXTRA_LINK_LIBS, CmdArgs, Args);
      #endif
    }
    break;

  case TapirTargetID::Serial:
  case TapirTargetID::None:
    break;

  default:
    llvm::report_fatal_error("enternal error -- unhandled tapir target ID!");
    break;
  }

  // NOTE: Due to ordering issues introduced by the .cfg files it
  // doesn't work to add the link libraries (e.g., -lkokkoscore)
  // as they end up in the wrong order and the symbols will show as
  // undefined when compiling/linking kokkos code.  As such we add
  // the bare minimum kokkos libraries here so they can be left out
  // of the .cfg files.
  if (D.CCCIsCXX() && Args.hasArg(options::OPT_fkokkos)) {
    if (! KITSUNE_ENABLE_KOKKOS_SUPPORT)
      getDriver().Diag(diag::warn_drv_kitsune_kokkos_disabled);
    else {
      #if defined(KITSUNE_KOKKOS_EXTRA_LINK_FLAGS)
      ExtractArgsFromString(KITSUNE_KOKKOS_EXTRA_LINK_FLAGS, CmdArgs, Args);
      #endif
      CmdArgs.push_back("-lkokkoscore");
      CmdArgs.push_back("-ldl");
      #if defined(KITSUNE_KOKKOS_EXTRA_LINK_LIBS)
      ExtractArgsFromString(KITSUNE_KOKKOS_EXTRA_LINK_LIBS, CmdArgs, Args);
      #endif
    }
  }
=======
  case TapirTargetID::Qthreads:
    CmdArgs.push_back("-lqthread");
    break;
  default:
    break;
  }
>>>>>>> 9c235e1d
}<|MERGE_RESOLUTION|>--- conflicted
+++ resolved
@@ -1410,13 +1410,6 @@
 
 ToolChain::path_list
 ToolChain::getOpenCilkRuntimePaths(const ArgList &Args) const {
-<<<<<<< HEAD
-  if (!Args.hasArg(options::OPT_opencilk_resource_dir_EQ))
-    return getRuntimePaths();
-
-  path_list Paths;
-
-=======
   path_list Paths;
 
   if (!Args.hasArg(options::OPT_opencilk_resource_dir_EQ)) {
@@ -1425,7 +1418,6 @@
     return Paths;
   }
 
->>>>>>> 9c235e1d
   // If -opencilk-resource-dir= is specified, try to use that directory, and
   // raise an error if that fails.
   const Arg *A = Args.getLastArg(options::OPT_opencilk_resource_dir_EQ);
@@ -1493,13 +1485,8 @@
   return (Prefix + Component + ArchAndEnv + Suffix).str();
 }
 
-<<<<<<< HEAD
-Optional<std::string> ToolChain::getOpenCilkBC(const ArgList &Args,
-                                               StringRef Component) const {
-=======
 std::optional<std::string> ToolChain::getOpenCilkBC(const ArgList &Args,
                                                     StringRef Component) const {
->>>>>>> 9c235e1d
   // Check for runtime files without the architecture first.
   std::string BCBasename =
       getOpenCilkBCBasename(Args, Component, /*AddArch=*/false);
@@ -1507,11 +1494,7 @@
     SmallString<128> P(RuntimePath);
     llvm::sys::path::append(P, BCBasename);
     if (getVFS().exists(P))
-<<<<<<< HEAD
-      return llvm::Optional<std::string>(std::string(P.str()));
-=======
       return std::optional<std::string>(std::string(P.str()));
->>>>>>> 9c235e1d
   }
 
   // Fall back to the OpenCilk name with the arch if the no-arch version does
@@ -1521,17 +1504,10 @@
     SmallString<128> P(RuntimePath);
     llvm::sys::path::append(P, BCBasename);
     if (getVFS().exists(P))
-<<<<<<< HEAD
-      return llvm::Optional<std::string>(std::string(P.str()));
-  }
-
-  return None;
-=======
       return std::optional<std::string>(std::string(P.str()));
   }
 
   return std::nullopt;
->>>>>>> 9c235e1d
 }
 
 void ToolChain::AddOpenCilkABIBitcode(const ArgList &Args,
@@ -1548,10 +1524,6 @@
     if (IsLTO)
       CmdArgs.push_back(
           Args.MakeArgString("--plugin-opt=opencilk-abi-bitcode=" + P));
-<<<<<<< HEAD
-    return;
-=======
->>>>>>> 9c235e1d
   }
 
   bool UseAsan = getSanitizerArgs(Args).needsAsanRt();
@@ -1566,15 +1538,6 @@
     return;
   }
 
-<<<<<<< HEAD
-  // Check if libopencilk is in LD_LIBRARY_PATH, and if it is, we're OK
-  if (llvm::sys::Process::FindInEnvPath("LD_LIBRARY_PATH",
-                                        "libopencilk-abi.bc")) {
-    return;
-  }
-
-=======
->>>>>>> 9c235e1d
   // Error if we could not find a bitcode file.
   getDriver().Diag(diag::err_drv_opencilk_missing_abi_bitcode)
       << getOpenCilkBCBasename(Args, OpenCilkBCName, /*AddArch=*/false);
@@ -1654,18 +1617,10 @@
                                                     << A->getValue();
 
   switch (TapirTarget) {
-<<<<<<< HEAD
-
-=======
->>>>>>> 9c235e1d
   case TapirTargetID::Cheetah:
     CmdArgs.push_back("-lcheetah");
     CmdArgs.push_back("-lpthread");
     break;
-<<<<<<< HEAD
-
-=======
->>>>>>> 9c235e1d
   case TapirTargetID::OpenCilk: {
     bool StaticOpenCilk = Args.hasArg(options::OPT_static_libopencilk) ||
                               Args.hasArg(options::OPT_static);
@@ -1694,18 +1649,6 @@
           UseAsan ? "opencilk-asan-personality-c" : "opencilk-personality-c",
           StaticOpenCilk ? ToolChain::FT_Static : ToolChain::FT_Shared)));
 
-<<<<<<< HEAD
-
-    // Link the correct Cilk personality fn if running in opencilk mode.
-    if (Args.hasArg(options::OPT_fopencilk)) {
-      if (getDriver().CCCIsCXX())
-        CmdArgs.push_back("-lopencilk-personality-cpp");
-      else
-        CmdArgs.push_back("-lopencilk-personality-c");
-    }
-
-=======
->>>>>>> 9c235e1d
     // Link the opencilk runtime.  We do this after linking the personality
     // function, to ensure that symbols are resolved correctly when using static
     // linking.
@@ -1716,22 +1659,15 @@
     // Add to the executable's runpath the default directory containing OpenCilk
     // runtime.
     addOpenCilkRuntimeRunPath(*this, Args, CmdArgs, Triple);
-<<<<<<< HEAD
-    if (OnlyStaticOpenCilk)
-      CmdArgs.push_back("-Bdynamic");
-    CmdArgs.push_back("-lpthread");
-=======
     if (OnlyStaticOpenCilk) {
       CmdArgs.push_back("-Bdynamic");
       CmdArgs.push_back("-lpthread");
     }
->>>>>>> 9c235e1d
     break;
   }
   case TapirTargetID::Cilk:
     CmdArgs.push_back("-lcilkrts");
     break;
-<<<<<<< HEAD
   case TapirTargetID::OpenMP:
     if (! KITSUNE_ENABLE_OPENMP_ABI_TARGET)
       getDriver().Diag(diag::warn_drv_tapir_openmp_target_disabled);
@@ -1740,6 +1676,8 @@
   case TapirTargetID::Qthreads:
     if (! KITSUNE_ENABLE_QTHREADS_ABI_TARGET)
       getDriver().Diag(diag::warn_drv_tapir_qthreads_target_disabled);
+    else 
+      CmdArgs.push_back("-lqthread");
     break;
 
   case TapirTargetID::Realm:
@@ -1801,7 +1739,7 @@
     break;
 
   default:
-    llvm::report_fatal_error("enternal error -- unhandled tapir target ID!");
+    llvm::report_fatal_error("Internal error -- unhandled tapir target ID!");
     break;
   }
 
@@ -1825,12 +1763,4 @@
       #endif
     }
   }
-=======
-  case TapirTargetID::Qthreads:
-    CmdArgs.push_back("-lqthread");
-    break;
-  default:
-    break;
-  }
->>>>>>> 9c235e1d
 }