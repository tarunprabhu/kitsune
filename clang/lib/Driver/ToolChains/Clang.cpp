//===-- Clang.cpp - Clang+LLVM ToolChain Implementations --------*- C++ -*-===//
//
// Part of the LLVM Project, under the Apache License v2.0 with LLVM Exceptions.
// See https://llvm.org/LICENSE.txt for license information.
// SPDX-License-Identifier: Apache-2.0 WITH LLVM-exception
//
//===----------------------------------------------------------------------===//

#include "Clang.h"
#include "AMDGPU.h"
#include "Arch/AArch64.h"
#include "Arch/ARM.h"
#include "Arch/CSKY.h"
#include "Arch/LoongArch.h"
#include "Arch/M68k.h"
#include "Arch/Mips.h"
#include "Arch/PPC.h"
#include "Arch/RISCV.h"
#include "Arch/Sparc.h"
#include "Arch/SystemZ.h"
#include "Arch/VE.h"
#include "Arch/X86.h"
#include "CommonArgs.h"
#include "Hexagon.h"
#include "MSP430.h"
#include "PS4CPU.h"
#include "clang/Basic/CLWarnings.h"
#include "clang/Basic/CharInfo.h"
#include "clang/Basic/CodeGenOptions.h"
#include "clang/Basic/HeaderInclude.h"
#include "clang/Basic/LangOptions.h"
#include "clang/Basic/MakeSupport.h"
#include "clang/Basic/ObjCRuntime.h"
#include "clang/Basic/Version.h"
#include "clang/Config/config.h"
#include "clang/Driver/Action.h"
#include "clang/Driver/Distro.h"
#include "clang/Driver/DriverDiagnostic.h"
#include "clang/Driver/InputInfo.h"
#include "clang/Driver/Options.h"
#include "clang/Driver/SanitizerArgs.h"
#include "clang/Driver/Types.h"
#include "clang/Driver/XRayArgs.h"
#include "llvm/ADT/SmallSet.h"
#include "llvm/ADT/StringExtras.h"
#include "llvm/Config/llvm-config.h"
#include "llvm/Option/ArgList.h"
#include "llvm/Support/ARMTargetParserCommon.h"
#include "llvm/Support/CodeGen.h"
#include "llvm/Support/Compiler.h"
#include "llvm/Support/Compression.h"
#include "llvm/Support/FileSystem.h"
#include "llvm/Support/Host.h"
#include "llvm/Support/Path.h"
#include "llvm/Support/Process.h"
#include "llvm/Support/YAMLParser.h"
#include <cctype>

using namespace clang::driver;
using namespace clang::driver::tools;
using namespace clang;
using namespace llvm::opt;

static void CheckPreprocessingOptions(const Driver &D, const ArgList &Args) {
  if (Arg *A = Args.getLastArg(clang::driver::options::OPT_C, options::OPT_CC,
                               options::OPT_fminimize_whitespace,
                               options::OPT_fno_minimize_whitespace)) {
    if (!Args.hasArg(options::OPT_E) && !Args.hasArg(options::OPT__SLASH_P) &&
        !Args.hasArg(options::OPT__SLASH_EP) && !D.CCCIsCPP()) {
      D.Diag(clang::diag::err_drv_argument_only_allowed_with)
          << A->getBaseArg().getAsString(Args)
          << (D.IsCLMode() ? "/E, /P or /EP" : "-E");
    }
  }
}

static void CheckCodeGenerationOptions(const Driver &D, const ArgList &Args) {
  // In gcc, only ARM checks this, but it seems reasonable to check universally.
  if (Args.hasArg(options::OPT_static))
    if (const Arg *A =
            Args.getLastArg(options::OPT_dynamic, options::OPT_mdynamic_no_pic))
      D.Diag(diag::err_drv_argument_not_allowed_with) << A->getAsString(Args)
                                                      << "-static";
}

// Add backslashes to escape spaces and other backslashes.
// This is used for the space-separated argument list specified with
// the -dwarf-debug-flags option.
static void EscapeSpacesAndBackslashes(const char *Arg,
                                       SmallVectorImpl<char> &Res) {
  for (; *Arg; ++Arg) {
    switch (*Arg) {
    default:
      break;
    case ' ':
    case '\\':
      Res.push_back('\\');
      break;
    }
    Res.push_back(*Arg);
  }
}

/// Apply \a Work on the current tool chain \a RegularToolChain and any other
/// offloading tool chain that is associated with the current action \a JA.
static void
forAllAssociatedToolChains(Compilation &C, const JobAction &JA,
                           const ToolChain &RegularToolChain,
                           llvm::function_ref<void(const ToolChain &)> Work) {
  // Apply Work on the current/regular tool chain.
  Work(RegularToolChain);

  // Apply Work on all the offloading tool chains associated with the current
  // action.
  if (JA.isHostOffloading(Action::OFK_Cuda))
    Work(*C.getSingleOffloadToolChain<Action::OFK_Cuda>());
  else if (JA.isDeviceOffloading(Action::OFK_Cuda))
    Work(*C.getSingleOffloadToolChain<Action::OFK_Host>());
  else if (JA.isHostOffloading(Action::OFK_HIP))
    Work(*C.getSingleOffloadToolChain<Action::OFK_HIP>());
  else if (JA.isDeviceOffloading(Action::OFK_HIP))
    Work(*C.getSingleOffloadToolChain<Action::OFK_Host>());

  if (JA.isHostOffloading(Action::OFK_OpenMP)) {
    auto TCs = C.getOffloadToolChains<Action::OFK_OpenMP>();
    for (auto II = TCs.first, IE = TCs.second; II != IE; ++II)
      Work(*II->second);
  } else if (JA.isDeviceOffloading(Action::OFK_OpenMP))
    Work(*C.getSingleOffloadToolChain<Action::OFK_Host>());

  //
  // TODO: Add support for other offloading programming models here.
  //
}

/// This is a helper function for validating the optional refinement step
/// parameter in reciprocal argument strings. Return false if there is an error
/// parsing the refinement step. Otherwise, return true and set the Position
/// of the refinement step in the input string.
static bool getRefinementStep(StringRef In, const Driver &D,
                              const Arg &A, size_t &Position) {
  const char RefinementStepToken = ':';
  Position = In.find(RefinementStepToken);
  if (Position != StringRef::npos) {
    StringRef Option = A.getOption().getName();
    StringRef RefStep = In.substr(Position + 1);
    // Allow exactly one numeric character for the additional refinement
    // step parameter. This is reasonable for all currently-supported
    // operations and architectures because we would expect that a larger value
    // of refinement steps would cause the estimate "optimization" to
    // under-perform the native operation. Also, if the estimate does not
    // converge quickly, it probably will not ever converge, so further
    // refinement steps will not produce a better answer.
    if (RefStep.size() != 1) {
      D.Diag(diag::err_drv_invalid_value) << Option << RefStep;
      return false;
    }
    char RefStepChar = RefStep[0];
    if (RefStepChar < '0' || RefStepChar > '9') {
      D.Diag(diag::err_drv_invalid_value) << Option << RefStep;
      return false;
    }
  }
  return true;
}

/// The -mrecip flag requires processing of many optional parameters.
static void ParseMRecip(const Driver &D, const ArgList &Args,
                        ArgStringList &OutStrings) {
  StringRef DisabledPrefixIn = "!";
  StringRef DisabledPrefixOut = "!";
  StringRef EnabledPrefixOut = "";
  StringRef Out = "-mrecip=";

  Arg *A = Args.getLastArg(options::OPT_mrecip, options::OPT_mrecip_EQ);
  if (!A)
    return;

  unsigned NumOptions = A->getNumValues();
  if (NumOptions == 0) {
    // No option is the same as "all".
    OutStrings.push_back(Args.MakeArgString(Out + "all"));
    return;
  }

  // Pass through "all", "none", or "default" with an optional refinement step.
  if (NumOptions == 1) {
    StringRef Val = A->getValue(0);
    size_t RefStepLoc;
    if (!getRefinementStep(Val, D, *A, RefStepLoc))
      return;
    StringRef ValBase = Val.slice(0, RefStepLoc);
    if (ValBase == "all" || ValBase == "none" || ValBase == "default") {
      OutStrings.push_back(Args.MakeArgString(Out + Val));
      return;
    }
  }

  // Each reciprocal type may be enabled or disabled individually.
  // Check each input value for validity, concatenate them all back together,
  // and pass through.

  llvm::StringMap<bool> OptionStrings;
  OptionStrings.insert(std::make_pair("divd", false));
  OptionStrings.insert(std::make_pair("divf", false));
  OptionStrings.insert(std::make_pair("divh", false));
  OptionStrings.insert(std::make_pair("vec-divd", false));
  OptionStrings.insert(std::make_pair("vec-divf", false));
  OptionStrings.insert(std::make_pair("vec-divh", false));
  OptionStrings.insert(std::make_pair("sqrtd", false));
  OptionStrings.insert(std::make_pair("sqrtf", false));
  OptionStrings.insert(std::make_pair("sqrth", false));
  OptionStrings.insert(std::make_pair("vec-sqrtd", false));
  OptionStrings.insert(std::make_pair("vec-sqrtf", false));
  OptionStrings.insert(std::make_pair("vec-sqrth", false));

  for (unsigned i = 0; i != NumOptions; ++i) {
    StringRef Val = A->getValue(i);

    bool IsDisabled = Val.startswith(DisabledPrefixIn);
    // Ignore the disablement token for string matching.
    if (IsDisabled)
      Val = Val.substr(1);

    size_t RefStep;
    if (!getRefinementStep(Val, D, *A, RefStep))
      return;

    StringRef ValBase = Val.slice(0, RefStep);
    llvm::StringMap<bool>::iterator OptionIter = OptionStrings.find(ValBase);
    if (OptionIter == OptionStrings.end()) {
      // Try again specifying float suffix.
      OptionIter = OptionStrings.find(ValBase.str() + 'f');
      if (OptionIter == OptionStrings.end()) {
        // The input name did not match any known option string.
        D.Diag(diag::err_drv_unknown_argument) << Val;
        return;
      }
      // The option was specified without a half or float or double suffix.
      // Make sure that the double or half entry was not already specified.
      // The float entry will be checked below.
      if (OptionStrings[ValBase.str() + 'd'] ||
          OptionStrings[ValBase.str() + 'h']) {
        D.Diag(diag::err_drv_invalid_value) << A->getOption().getName() << Val;
        return;
      }
    }

    if (OptionIter->second == true) {
      // Duplicate option specified.
      D.Diag(diag::err_drv_invalid_value) << A->getOption().getName() << Val;
      return;
    }

    // Mark the matched option as found. Do not allow duplicate specifiers.
    OptionIter->second = true;

    // If the precision was not specified, also mark the double and half entry
    // as found.
    if (ValBase.back() != 'f' && ValBase.back() != 'd' && ValBase.back() != 'h') {
      OptionStrings[ValBase.str() + 'd'] = true;
      OptionStrings[ValBase.str() + 'h'] = true;
    }

    // Build the output string.
    StringRef Prefix = IsDisabled ? DisabledPrefixOut : EnabledPrefixOut;
    Out = Args.MakeArgString(Out + Prefix + Val);
    if (i != NumOptions - 1)
      Out = Args.MakeArgString(Out + ",");
  }

  OutStrings.push_back(Args.MakeArgString(Out));
}

/// The -mprefer-vector-width option accepts either a positive integer
/// or the string "none".
static void ParseMPreferVectorWidth(const Driver &D, const ArgList &Args,
                                    ArgStringList &CmdArgs) {
  Arg *A = Args.getLastArg(options::OPT_mprefer_vector_width_EQ);
  if (!A)
    return;

  StringRef Value = A->getValue();
  if (Value == "none") {
    CmdArgs.push_back("-mprefer-vector-width=none");
  } else {
    unsigned Width;
    if (Value.getAsInteger(10, Width)) {
      D.Diag(diag::err_drv_invalid_value) << A->getOption().getName() << Value;
      return;
    }
    CmdArgs.push_back(Args.MakeArgString("-mprefer-vector-width=" + Value));
  }
}

static bool
shouldUseExceptionTablesForObjCExceptions(const ObjCRuntime &runtime,
                                          const llvm::Triple &Triple) {
  // We use the zero-cost exception tables for Objective-C if the non-fragile
  // ABI is enabled or when compiling for x86_64 and ARM on Snow Leopard and
  // later.
  if (runtime.isNonFragile())
    return true;

  if (!Triple.isMacOSX())
    return false;

  return (!Triple.isMacOSXVersionLT(10, 5) &&
          (Triple.getArch() == llvm::Triple::x86_64 ||
           Triple.getArch() == llvm::Triple::arm));
}

/// Adds exception related arguments to the driver command arguments. There's a
/// main flag, -fexceptions and also language specific flags to enable/disable
/// C++ and Objective-C exceptions. This makes it possible to for example
/// disable C++ exceptions but enable Objective-C exceptions.
static bool addExceptionArgs(const ArgList &Args, types::ID InputType,
                             const ToolChain &TC, bool KernelOrKext,
                             const ObjCRuntime &objcRuntime,
                             ArgStringList &CmdArgs) {
  const llvm::Triple &Triple = TC.getTriple();

  if (KernelOrKext) {
    // -mkernel and -fapple-kext imply no exceptions, so claim exception related
    // arguments now to avoid warnings about unused arguments.
    Args.ClaimAllArgs(options::OPT_fexceptions);
    Args.ClaimAllArgs(options::OPT_fno_exceptions);
    Args.ClaimAllArgs(options::OPT_fobjc_exceptions);
    Args.ClaimAllArgs(options::OPT_fno_objc_exceptions);
    Args.ClaimAllArgs(options::OPT_fcxx_exceptions);
    Args.ClaimAllArgs(options::OPT_fno_cxx_exceptions);
    Args.ClaimAllArgs(options::OPT_fasync_exceptions);
    Args.ClaimAllArgs(options::OPT_fno_async_exceptions);
    return false;
  }

  // See if the user explicitly enabled exceptions.
  bool EH = Args.hasFlag(options::OPT_fexceptions, options::OPT_fno_exceptions,
                         false);

  bool EHa = Args.hasFlag(options::OPT_fasync_exceptions,
                          options::OPT_fno_async_exceptions, false);
  if (EHa) {
    CmdArgs.push_back("-fasync-exceptions");
    EH = true;
  }

  // Obj-C exceptions are enabled by default, regardless of -fexceptions. This
  // is not necessarily sensible, but follows GCC.
  if (types::isObjC(InputType) &&
      Args.hasFlag(options::OPT_fobjc_exceptions,
                   options::OPT_fno_objc_exceptions, true)) {
    CmdArgs.push_back("-fobjc-exceptions");

    EH |= shouldUseExceptionTablesForObjCExceptions(objcRuntime, Triple);
  }

  if (types::isCXX(InputType)) {
    // Disable C++ EH by default on XCore and PS4/PS5.
    bool CXXExceptionsEnabled = Triple.getArch() != llvm::Triple::xcore &&
                                !Triple.isPS() && !Triple.isDriverKit();
    Arg *ExceptionArg = Args.getLastArg(
        options::OPT_fcxx_exceptions, options::OPT_fno_cxx_exceptions,
        options::OPT_fexceptions, options::OPT_fno_exceptions);
    if (ExceptionArg)
      CXXExceptionsEnabled =
          ExceptionArg->getOption().matches(options::OPT_fcxx_exceptions) ||
          ExceptionArg->getOption().matches(options::OPT_fexceptions);

    if (CXXExceptionsEnabled) {
      CmdArgs.push_back("-fcxx-exceptions");

      EH = true;
    }
  }

  // OPT_fignore_exceptions means exception could still be thrown,
  // but no clean up or catch would happen in current module.
  // So we do not set EH to false.
  Args.AddLastArg(CmdArgs, options::OPT_fignore_exceptions);

  if (EH)
    CmdArgs.push_back("-fexceptions");
  return EH;
}

static bool ShouldEnableAutolink(const ArgList &Args, const ToolChain &TC,
                                 const JobAction &JA) {
  bool Default = true;
  if (TC.getTriple().isOSDarwin()) {
    // The native darwin assembler doesn't support the linker_option directives,
    // so we disable them if we think the .s file will be passed to it.
    Default = TC.useIntegratedAs();
  }
  // The linker_option directives are intended for host compilation.
  if (JA.isDeviceOffloading(Action::OFK_Cuda) ||
      JA.isDeviceOffloading(Action::OFK_HIP))
    Default = false;
  return Args.hasFlag(options::OPT_fautolink, options::OPT_fno_autolink,
                      Default);
}

// Convert an arg of the form "-gN" or "-ggdbN" or one of their aliases
// to the corresponding DebugInfoKind.
static codegenoptions::DebugInfoKind DebugLevelToInfoKind(const Arg &A) {
  assert(A.getOption().matches(options::OPT_gN_Group) &&
         "Not a -g option that specifies a debug-info level");
  if (A.getOption().matches(options::OPT_g0) ||
      A.getOption().matches(options::OPT_ggdb0))
    return codegenoptions::NoDebugInfo;
  if (A.getOption().matches(options::OPT_gline_tables_only) ||
      A.getOption().matches(options::OPT_ggdb1))
    return codegenoptions::DebugLineTablesOnly;
  if (A.getOption().matches(options::OPT_gline_directives_only))
    return codegenoptions::DebugDirectivesOnly;
  return codegenoptions::DebugInfoConstructor;
}

static bool mustUseNonLeafFramePointerForTarget(const llvm::Triple &Triple) {
  switch (Triple.getArch()){
  default:
    return false;
  case llvm::Triple::arm:
  case llvm::Triple::thumb:
    // ARM Darwin targets require a frame pointer to be always present to aid
    // offline debugging via backtraces.
    return Triple.isOSDarwin();
  }
}

static bool useFramePointerForTargetByDefault(const ArgList &Args,
                                              const llvm::Triple &Triple) {
  if (Args.hasArg(options::OPT_pg) && !Args.hasArg(options::OPT_mfentry))
    return true;

  switch (Triple.getArch()) {
  case llvm::Triple::xcore:
  case llvm::Triple::wasm32:
  case llvm::Triple::wasm64:
  case llvm::Triple::msp430:
    // XCore never wants frame pointers, regardless of OS.
    // WebAssembly never wants frame pointers.
    return false;
  case llvm::Triple::ppc:
  case llvm::Triple::ppcle:
  case llvm::Triple::ppc64:
  case llvm::Triple::ppc64le:
  case llvm::Triple::riscv32:
  case llvm::Triple::riscv64:
  case llvm::Triple::sparc:
  case llvm::Triple::sparcel:
  case llvm::Triple::sparcv9:
  case llvm::Triple::amdgcn:
  case llvm::Triple::r600:
  case llvm::Triple::csky:
  case llvm::Triple::loongarch32:
  case llvm::Triple::loongarch64:
    return !areOptimizationsEnabled(Args);
  default:
    break;
  }

  if (Triple.isOSFuchsia() || Triple.isOSNetBSD()) {
    return !areOptimizationsEnabled(Args);
  }

  if (Triple.isOSLinux() || Triple.getOS() == llvm::Triple::CloudABI ||
      Triple.isOSHurd()) {
    switch (Triple.getArch()) {
    // Don't use a frame pointer on linux if optimizing for certain targets.
    case llvm::Triple::arm:
    case llvm::Triple::armeb:
    case llvm::Triple::thumb:
    case llvm::Triple::thumbeb:
      if (Triple.isAndroid())
        return true;
      [[fallthrough]];
    case llvm::Triple::mips64:
    case llvm::Triple::mips64el:
    case llvm::Triple::mips:
    case llvm::Triple::mipsel:
    case llvm::Triple::systemz:
    case llvm::Triple::x86:
    case llvm::Triple::x86_64:
      return !areOptimizationsEnabled(Args);
    default:
      return true;
    }
  }

  if (Triple.isOSWindows()) {
    switch (Triple.getArch()) {
    case llvm::Triple::x86:
      return !areOptimizationsEnabled(Args);
    case llvm::Triple::x86_64:
      return Triple.isOSBinFormatMachO();
    case llvm::Triple::arm:
    case llvm::Triple::thumb:
      // Windows on ARM builds with FPO disabled to aid fast stack walking
      return true;
    default:
      // All other supported Windows ISAs use xdata unwind information, so frame
      // pointers are not generally useful.
      return false;
    }
  }

  return true;
}

static CodeGenOptions::FramePointerKind
getFramePointerKind(const ArgList &Args, const llvm::Triple &Triple) {
  // We have 4 states:
  //
  //  00) leaf retained, non-leaf retained
  //  01) leaf retained, non-leaf omitted (this is invalid)
  //  10) leaf omitted, non-leaf retained
  //      (what -momit-leaf-frame-pointer was designed for)
  //  11) leaf omitted, non-leaf omitted
  //
  //  "omit" options taking precedence over "no-omit" options is the only way
  //  to make 3 valid states representable
  Arg *A = Args.getLastArg(options::OPT_fomit_frame_pointer,
                           options::OPT_fno_omit_frame_pointer);
  bool OmitFP = A && A->getOption().matches(options::OPT_fomit_frame_pointer);
  bool NoOmitFP =
      A && A->getOption().matches(options::OPT_fno_omit_frame_pointer);
  bool OmitLeafFP =
      Args.hasFlag(options::OPT_momit_leaf_frame_pointer,
                   options::OPT_mno_omit_leaf_frame_pointer,
                   Triple.isAArch64() || Triple.isPS() || Triple.isVE());
  if (NoOmitFP || mustUseNonLeafFramePointerForTarget(Triple) ||
      (!OmitFP && useFramePointerForTargetByDefault(Args, Triple))) {
    if (OmitLeafFP)
      return CodeGenOptions::FramePointerKind::NonLeaf;
    return CodeGenOptions::FramePointerKind::All;
  }
  return CodeGenOptions::FramePointerKind::None;
}

/// Add a CC1 option to specify the debug compilation directory.
static const char *addDebugCompDirArg(const ArgList &Args,
                                      ArgStringList &CmdArgs,
                                      const llvm::vfs::FileSystem &VFS) {
  if (Arg *A = Args.getLastArg(options::OPT_ffile_compilation_dir_EQ,
                               options::OPT_fdebug_compilation_dir_EQ)) {
    if (A->getOption().matches(options::OPT_ffile_compilation_dir_EQ))
      CmdArgs.push_back(Args.MakeArgString(Twine("-fdebug-compilation-dir=") +
                                           A->getValue()));
    else
      A->render(Args, CmdArgs);
  } else if (llvm::ErrorOr<std::string> CWD =
                 VFS.getCurrentWorkingDirectory()) {
    CmdArgs.push_back(Args.MakeArgString("-fdebug-compilation-dir=" + *CWD));
  }
  StringRef Path(CmdArgs.back());
  return Path.substr(Path.find('=') + 1).data();
}

static void addDebugObjectName(const ArgList &Args, ArgStringList &CmdArgs,
                               const char *DebugCompilationDir,
                               const char *OutputFileName) {
  // No need to generate a value for -object-file-name if it was provided.
  for (auto *Arg : Args.filtered(options::OPT_Xclang))
    if (StringRef(Arg->getValue()).startswith("-object-file-name"))
      return;

  if (Args.hasArg(options::OPT_object_file_name_EQ))
    return;

  SmallString<128> ObjFileNameForDebug(OutputFileName);
  if (ObjFileNameForDebug != "-" &&
      !llvm::sys::path::is_absolute(ObjFileNameForDebug) &&
      (!DebugCompilationDir ||
       llvm::sys::path::is_absolute(DebugCompilationDir))) {
    // Make the path absolute in the debug infos like MSVC does.
    llvm::sys::fs::make_absolute(ObjFileNameForDebug);
  }
  CmdArgs.push_back(
      Args.MakeArgString(Twine("-object-file-name=") + ObjFileNameForDebug));
}

/// Add a CC1 and CC1AS option to specify the debug file path prefix map.
static void addDebugPrefixMapArg(const Driver &D, const ToolChain &TC,
                                 const ArgList &Args, ArgStringList &CmdArgs) {
  auto AddOneArg = [&](StringRef Map, StringRef Name) {
    if (!Map.contains('='))
      D.Diag(diag::err_drv_invalid_argument_to_option) << Map << Name;
    else
      CmdArgs.push_back(Args.MakeArgString("-fdebug-prefix-map=" + Map));
  };

  for (const Arg *A : Args.filtered(options::OPT_ffile_prefix_map_EQ,
                                    options::OPT_fdebug_prefix_map_EQ)) {
    AddOneArg(A->getValue(), A->getOption().getName());
    A->claim();
  }
  std::string GlobalRemapEntry = TC.GetGlobalDebugPathRemapping();
  if (GlobalRemapEntry.empty())
    return;
  AddOneArg(GlobalRemapEntry, "environment");
}

/// Add a CC1 and CC1AS option to specify the macro file path prefix map.
static void addMacroPrefixMapArg(const Driver &D, const ArgList &Args,
                                 ArgStringList &CmdArgs) {
  for (const Arg *A : Args.filtered(options::OPT_ffile_prefix_map_EQ,
                                    options::OPT_fmacro_prefix_map_EQ)) {
    StringRef Map = A->getValue();
    if (!Map.contains('='))
      D.Diag(diag::err_drv_invalid_argument_to_option)
          << Map << A->getOption().getName();
    else
      CmdArgs.push_back(Args.MakeArgString("-fmacro-prefix-map=" + Map));
    A->claim();
  }
}

/// Add a CC1 and CC1AS option to specify the coverage file path prefix map.
static void addCoveragePrefixMapArg(const Driver &D, const ArgList &Args,
                                   ArgStringList &CmdArgs) {
  for (const Arg *A : Args.filtered(options::OPT_ffile_prefix_map_EQ,
                                    options::OPT_fcoverage_prefix_map_EQ)) {
    StringRef Map = A->getValue();
    if (!Map.contains('='))
      D.Diag(diag::err_drv_invalid_argument_to_option)
          << Map << A->getOption().getName();
    else
      CmdArgs.push_back(Args.MakeArgString("-fcoverage-prefix-map=" + Map));
    A->claim();
  }
}

/// Vectorize at all optimization levels greater than 1 except for -Oz.
/// For -Oz the loop vectorizer is disabled, while the slp vectorizer is
/// enabled.
static bool shouldEnableVectorizerAtOLevel(const ArgList &Args, bool isSlpVec) {
  if (Arg *A = Args.getLastArg(options::OPT_O_Group)) {
    if (A->getOption().matches(options::OPT_O4) ||
        A->getOption().matches(options::OPT_Ofast))
      return true;

    if (A->getOption().matches(options::OPT_O0))
      return false;

    assert(A->getOption().matches(options::OPT_O) && "Must have a -O flag");

    // Vectorize -Os.
    StringRef S(A->getValue());
    if (S == "s")
      return true;

    // Don't vectorize -Oz, unless it's the slp vectorizer.
    if (S == "z")
      return isSlpVec;

    unsigned OptLevel = 0;
    if (S.getAsInteger(10, OptLevel))
      return false;

    return OptLevel > 1;
  }

  return false;
}

/// Add -x lang to \p CmdArgs for \p Input.
static void addDashXForInput(const ArgList &Args, const InputInfo &Input,
                             ArgStringList &CmdArgs) {
  // When using -verify-pch, we don't want to provide the type
  // 'precompiled-header' if it was inferred from the file extension
  if (Args.hasArg(options::OPT_verify_pch) && Input.getType() == types::TY_PCH)
    return;

  CmdArgs.push_back("-x");
  if (Args.hasArg(options::OPT_rewrite_objc))
    CmdArgs.push_back(types::getTypeName(types::TY_PP_ObjCXX));
  else {
    // Map the driver type to the frontend type. This is mostly an identity
    // mapping, except that the distinction between module interface units
    // and other source files does not exist at the frontend layer.
    const char *ClangType;
    switch (Input.getType()) {
    case types::TY_CXXModule:
      ClangType = "c++";
      break;
    case types::TY_PP_CXXModule:
      ClangType = "c++-cpp-output";
      break;
    default:
      ClangType = types::getTypeName(Input.getType());
      break;
    }
    CmdArgs.push_back(ClangType);
  }
}

static void addPGOAndCoverageFlags(const ToolChain &TC, Compilation &C,
                                   const Driver &D, const InputInfo &Output,
                                   const ArgList &Args, SanitizerArgs &SanArgs,
                                   ArgStringList &CmdArgs) {

  auto *PGOGenerateArg = Args.getLastArg(options::OPT_fprofile_generate,
                                         options::OPT_fprofile_generate_EQ,
                                         options::OPT_fno_profile_generate);
  if (PGOGenerateArg &&
      PGOGenerateArg->getOption().matches(options::OPT_fno_profile_generate))
    PGOGenerateArg = nullptr;

  auto *CSPGOGenerateArg = Args.getLastArg(options::OPT_fcs_profile_generate,
                                           options::OPT_fcs_profile_generate_EQ,
                                           options::OPT_fno_profile_generate);
  if (CSPGOGenerateArg &&
      CSPGOGenerateArg->getOption().matches(options::OPT_fno_profile_generate))
    CSPGOGenerateArg = nullptr;

  auto *ProfileGenerateArg = Args.getLastArg(
      options::OPT_fprofile_instr_generate,
      options::OPT_fprofile_instr_generate_EQ,
      options::OPT_fno_profile_instr_generate);
  if (ProfileGenerateArg &&
      ProfileGenerateArg->getOption().matches(
          options::OPT_fno_profile_instr_generate))
    ProfileGenerateArg = nullptr;

  if (PGOGenerateArg && ProfileGenerateArg)
    D.Diag(diag::err_drv_argument_not_allowed_with)
        << PGOGenerateArg->getSpelling() << ProfileGenerateArg->getSpelling();

  auto *ProfileUseArg = getLastProfileUseArg(Args);

  if (PGOGenerateArg && ProfileUseArg)
    D.Diag(diag::err_drv_argument_not_allowed_with)
        << ProfileUseArg->getSpelling() << PGOGenerateArg->getSpelling();

  if (ProfileGenerateArg && ProfileUseArg)
    D.Diag(diag::err_drv_argument_not_allowed_with)
        << ProfileGenerateArg->getSpelling() << ProfileUseArg->getSpelling();

  if (CSPGOGenerateArg && PGOGenerateArg) {
    D.Diag(diag::err_drv_argument_not_allowed_with)
        << CSPGOGenerateArg->getSpelling() << PGOGenerateArg->getSpelling();
    PGOGenerateArg = nullptr;
  }

  if (TC.getTriple().isOSAIX()) {
    if (ProfileGenerateArg)
      D.Diag(diag::err_drv_unsupported_opt_for_target)
          << ProfileGenerateArg->getSpelling() << TC.getTriple().str();
    if (Arg *ProfileSampleUseArg = getLastProfileSampleUseArg(Args))
      D.Diag(diag::err_drv_unsupported_opt_for_target)
          << ProfileSampleUseArg->getSpelling() << TC.getTriple().str();
  }

  if (ProfileGenerateArg) {
    if (ProfileGenerateArg->getOption().matches(
            options::OPT_fprofile_instr_generate_EQ))
      CmdArgs.push_back(Args.MakeArgString(Twine("-fprofile-instrument-path=") +
                                           ProfileGenerateArg->getValue()));
    // The default is to use Clang Instrumentation.
    CmdArgs.push_back("-fprofile-instrument=clang");
    if (TC.getTriple().isWindowsMSVCEnvironment()) {
      // Add dependent lib for clang_rt.profile
      CmdArgs.push_back(Args.MakeArgString(
          "--dependent-lib=" + TC.getCompilerRTBasename(Args, "profile")));
    }
  }

  Arg *PGOGenArg = nullptr;
  if (PGOGenerateArg) {
    assert(!CSPGOGenerateArg);
    PGOGenArg = PGOGenerateArg;
    CmdArgs.push_back("-fprofile-instrument=llvm");
  }
  if (CSPGOGenerateArg) {
    assert(!PGOGenerateArg);
    PGOGenArg = CSPGOGenerateArg;
    CmdArgs.push_back("-fprofile-instrument=csllvm");
  }
  if (PGOGenArg) {
    if (TC.getTriple().isWindowsMSVCEnvironment()) {
      // Add dependent lib for clang_rt.profile
      CmdArgs.push_back(Args.MakeArgString(
          "--dependent-lib=" + TC.getCompilerRTBasename(Args, "profile")));
    }
    if (PGOGenArg->getOption().matches(
            PGOGenerateArg ? options::OPT_fprofile_generate_EQ
                           : options::OPT_fcs_profile_generate_EQ)) {
      SmallString<128> Path(PGOGenArg->getValue());
      llvm::sys::path::append(Path, "default_%m.profraw");
      CmdArgs.push_back(
          Args.MakeArgString(Twine("-fprofile-instrument-path=") + Path));
    }
  }

  if (ProfileUseArg) {
    if (ProfileUseArg->getOption().matches(options::OPT_fprofile_instr_use_EQ))
      CmdArgs.push_back(Args.MakeArgString(
          Twine("-fprofile-instrument-use-path=") + ProfileUseArg->getValue()));
    else if ((ProfileUseArg->getOption().matches(
                  options::OPT_fprofile_use_EQ) ||
              ProfileUseArg->getOption().matches(
                  options::OPT_fprofile_instr_use))) {
      SmallString<128> Path(
          ProfileUseArg->getNumValues() == 0 ? "" : ProfileUseArg->getValue());
      if (Path.empty() || llvm::sys::fs::is_directory(Path))
        llvm::sys::path::append(Path, "default.profdata");
      CmdArgs.push_back(
          Args.MakeArgString(Twine("-fprofile-instrument-use-path=") + Path));
    }
  }

  bool EmitCovNotes = Args.hasFlag(options::OPT_ftest_coverage,
                                   options::OPT_fno_test_coverage, false) ||
                      Args.hasArg(options::OPT_coverage);
  bool EmitCovData = TC.needsGCovInstrumentation(Args);
  if (EmitCovNotes)
    CmdArgs.push_back("-ftest-coverage");
  if (EmitCovData)
    CmdArgs.push_back("-fprofile-arcs");

  if (Args.hasFlag(options::OPT_fcoverage_mapping,
                   options::OPT_fno_coverage_mapping, false)) {
    if (!ProfileGenerateArg)
      D.Diag(clang::diag::err_drv_argument_only_allowed_with)
          << "-fcoverage-mapping"
          << "-fprofile-instr-generate";

    CmdArgs.push_back("-fcoverage-mapping");
  }

  if (Arg *A = Args.getLastArg(options::OPT_ffile_compilation_dir_EQ,
                               options::OPT_fcoverage_compilation_dir_EQ)) {
    if (A->getOption().matches(options::OPT_ffile_compilation_dir_EQ))
      CmdArgs.push_back(Args.MakeArgString(
          Twine("-fcoverage-compilation-dir=") + A->getValue()));
    else
      A->render(Args, CmdArgs);
  } else if (llvm::ErrorOr<std::string> CWD =
                 D.getVFS().getCurrentWorkingDirectory()) {
    CmdArgs.push_back(Args.MakeArgString("-fcoverage-compilation-dir=" + *CWD));
  }

  if (Args.hasArg(options::OPT_fprofile_exclude_files_EQ)) {
    auto *Arg = Args.getLastArg(options::OPT_fprofile_exclude_files_EQ);
    if (!Args.hasArg(options::OPT_coverage))
      D.Diag(clang::diag::err_drv_argument_only_allowed_with)
          << "-fprofile-exclude-files="
          << "--coverage";

    StringRef v = Arg->getValue();
    CmdArgs.push_back(
        Args.MakeArgString(Twine("-fprofile-exclude-files=" + v)));
  }

  if (Args.hasArg(options::OPT_fprofile_filter_files_EQ)) {
    auto *Arg = Args.getLastArg(options::OPT_fprofile_filter_files_EQ);
    if (!Args.hasArg(options::OPT_coverage))
      D.Diag(clang::diag::err_drv_argument_only_allowed_with)
          << "-fprofile-filter-files="
          << "--coverage";

    StringRef v = Arg->getValue();
    CmdArgs.push_back(Args.MakeArgString(Twine("-fprofile-filter-files=" + v)));
  }

  if (const auto *A = Args.getLastArg(options::OPT_fprofile_update_EQ)) {
    StringRef Val = A->getValue();
    if (Val == "atomic" || Val == "prefer-atomic")
      CmdArgs.push_back("-fprofile-update=atomic");
    else if (Val != "single")
      D.Diag(diag::err_drv_unsupported_option_argument)
          << A->getSpelling() << Val;
  } else if (SanArgs.needsTsanRt()) {
    CmdArgs.push_back("-fprofile-update=atomic");
  }

  int FunctionGroups = 1;
  int SelectedFunctionGroup = 0;
  if (const auto *A = Args.getLastArg(options::OPT_fprofile_function_groups)) {
    StringRef Val = A->getValue();
    if (Val.getAsInteger(0, FunctionGroups) || FunctionGroups < 1)
      D.Diag(diag::err_drv_invalid_int_value) << A->getAsString(Args) << Val;
  }
  if (const auto *A =
          Args.getLastArg(options::OPT_fprofile_selected_function_group)) {
    StringRef Val = A->getValue();
    if (Val.getAsInteger(0, SelectedFunctionGroup) ||
        SelectedFunctionGroup < 0 || SelectedFunctionGroup >= FunctionGroups)
      D.Diag(diag::err_drv_invalid_int_value) << A->getAsString(Args) << Val;
  }
  if (FunctionGroups != 1)
    CmdArgs.push_back(Args.MakeArgString("-fprofile-function-groups=" +
                                         Twine(FunctionGroups)));
  if (SelectedFunctionGroup != 0)
    CmdArgs.push_back(Args.MakeArgString("-fprofile-selected-function-group=" +
                                         Twine(SelectedFunctionGroup)));

  // Leave -fprofile-dir= an unused argument unless .gcda emission is
  // enabled. To be polite, with '-fprofile-arcs -fno-profile-arcs' consider
  // the flag used. There is no -fno-profile-dir, so the user has no
  // targeted way to suppress the warning.
  Arg *FProfileDir = nullptr;
  if (Args.hasArg(options::OPT_fprofile_arcs) ||
      Args.hasArg(options::OPT_coverage))
    FProfileDir = Args.getLastArg(options::OPT_fprofile_dir);

  // Put the .gcno and .gcda files (if needed) next to the object file or
  // bitcode file in the case of LTO.
  // FIXME: There should be a simpler way to find the object file for this
  // input, and this code probably does the wrong thing for commands that
  // compile and link all at once.
  if ((Args.hasArg(options::OPT_c) || Args.hasArg(options::OPT_S)) &&
      (EmitCovNotes || EmitCovData) && Output.isFilename()) {
    SmallString<128> OutputFilename;
    if (Arg *FinalOutput = C.getArgs().getLastArg(options::OPT__SLASH_Fo))
      OutputFilename = FinalOutput->getValue();
    else if (Arg *FinalOutput = C.getArgs().getLastArg(options::OPT_o))
      OutputFilename = FinalOutput->getValue();
    else
      OutputFilename = llvm::sys::path::filename(Output.getBaseInput());
    SmallString<128> CoverageFilename = OutputFilename;
    if (llvm::sys::path::is_relative(CoverageFilename))
      (void)D.getVFS().makeAbsolute(CoverageFilename);
    llvm::sys::path::replace_extension(CoverageFilename, "gcno");

    CmdArgs.push_back("-coverage-notes-file");
    CmdArgs.push_back(Args.MakeArgString(CoverageFilename));

    if (EmitCovData) {
      if (FProfileDir) {
        CoverageFilename = FProfileDir->getValue();
        llvm::sys::path::append(CoverageFilename, OutputFilename);
      }
      llvm::sys::path::replace_extension(CoverageFilename, "gcda");
      CmdArgs.push_back("-coverage-data-file");
      CmdArgs.push_back(Args.MakeArgString(CoverageFilename));
    }
  }
}

/// Check whether the given input tree contains any compilation actions.
static bool ContainsCompileAction(const Action *A) {
  if (isa<CompileJobAction>(A) || isa<BackendJobAction>(A))
    return true;

  return llvm::any_of(A->inputs(), ContainsCompileAction);
}

/// Check if -relax-all should be passed to the internal assembler.
/// This is done by default when compiling non-assembler source with -O0.
static bool UseRelaxAll(Compilation &C, const ArgList &Args) {
  bool RelaxDefault = true;

  if (Arg *A = Args.getLastArg(options::OPT_O_Group))
    RelaxDefault = A->getOption().matches(options::OPT_O0);

  if (RelaxDefault) {
    RelaxDefault = false;
    for (const auto &Act : C.getActions()) {
      if (ContainsCompileAction(Act)) {
        RelaxDefault = true;
        break;
      }
    }
  }

  return Args.hasFlag(options::OPT_mrelax_all, options::OPT_mno_relax_all,
                      RelaxDefault);
}

static void RenderDebugEnablingArgs(const ArgList &Args, ArgStringList &CmdArgs,
                                    codegenoptions::DebugInfoKind DebugInfoKind,
                                    unsigned DwarfVersion,
                                    llvm::DebuggerKind DebuggerTuning) {
  switch (DebugInfoKind) {
  case codegenoptions::DebugDirectivesOnly:
    CmdArgs.push_back("-debug-info-kind=line-directives-only");
    break;
  case codegenoptions::DebugLineTablesOnly:
    CmdArgs.push_back("-debug-info-kind=line-tables-only");
    break;
  case codegenoptions::DebugInfoConstructor:
    CmdArgs.push_back("-debug-info-kind=constructor");
    break;
  case codegenoptions::LimitedDebugInfo:
    CmdArgs.push_back("-debug-info-kind=limited");
    break;
  case codegenoptions::FullDebugInfo:
    CmdArgs.push_back("-debug-info-kind=standalone");
    break;
  case codegenoptions::UnusedTypeInfo:
    CmdArgs.push_back("-debug-info-kind=unused-types");
    break;
  default:
    break;
  }
  if (DwarfVersion > 0)
    CmdArgs.push_back(
        Args.MakeArgString("-dwarf-version=" + Twine(DwarfVersion)));
  switch (DebuggerTuning) {
  case llvm::DebuggerKind::GDB:
    CmdArgs.push_back("-debugger-tuning=gdb");
    break;
  case llvm::DebuggerKind::LLDB:
    CmdArgs.push_back("-debugger-tuning=lldb");
    break;
  case llvm::DebuggerKind::SCE:
    CmdArgs.push_back("-debugger-tuning=sce");
    break;
  case llvm::DebuggerKind::DBX:
    CmdArgs.push_back("-debugger-tuning=dbx");
    break;
  default:
    break;
  }
}

static bool checkDebugInfoOption(const Arg *A, const ArgList &Args,
                                 const Driver &D, const ToolChain &TC) {
  assert(A && "Expected non-nullptr argument.");
  if (TC.supportsDebugInfoOption(A))
    return true;
  D.Diag(diag::warn_drv_unsupported_debug_info_opt_for_target)
      << A->getAsString(Args) << TC.getTripleString();
  return false;
}

static void RenderDebugInfoCompressionArgs(const ArgList &Args,
                                           ArgStringList &CmdArgs,
                                           const Driver &D,
                                           const ToolChain &TC) {
  const Arg *A = Args.getLastArg(options::OPT_gz_EQ);
  if (!A)
    return;
  if (checkDebugInfoOption(A, Args, D, TC)) {
    StringRef Value = A->getValue();
    if (Value == "none") {
      CmdArgs.push_back("--compress-debug-sections=none");
    } else if (Value == "zlib") {
      if (llvm::compression::zlib::isAvailable()) {
        CmdArgs.push_back(
            Args.MakeArgString("--compress-debug-sections=" + Twine(Value)));
      } else {
        D.Diag(diag::warn_debug_compression_unavailable) << "zlib";
      }
    } else if (Value == "zstd") {
      if (llvm::compression::zstd::isAvailable()) {
        CmdArgs.push_back(
            Args.MakeArgString("--compress-debug-sections=" + Twine(Value)));
      } else {
        D.Diag(diag::warn_debug_compression_unavailable) << "zstd";
      }
    } else {
      D.Diag(diag::err_drv_unsupported_option_argument)
          << A->getSpelling() << Value;
    }
  }
}

static void handleAMDGPUCodeObjectVersionOptions(const Driver &D,
                                                 const ArgList &Args,
                                                 ArgStringList &CmdArgs,
                                                 bool IsCC1As = false) {
  // If no version was requested by the user, use the default value from the
  // back end. This is consistent with the value returned from
  // getAMDGPUCodeObjectVersion. This lets clang emit IR for amdgpu without
  // requiring the corresponding llvm to have the AMDGPU target enabled,
  // provided the user (e.g. front end tests) can use the default.
  if (haveAMDGPUCodeObjectVersionArgument(D, Args)) {
    unsigned CodeObjVer = getAMDGPUCodeObjectVersion(D, Args);
    CmdArgs.insert(CmdArgs.begin() + 1,
                   Args.MakeArgString(Twine("--amdhsa-code-object-version=") +
                                      Twine(CodeObjVer)));
    CmdArgs.insert(CmdArgs.begin() + 1, "-mllvm");
    // -cc1as does not accept -mcode-object-version option.
    if (!IsCC1As)
      CmdArgs.insert(CmdArgs.begin() + 1,
                     Args.MakeArgString(Twine("-mcode-object-version=") +
                                        Twine(CodeObjVer)));
  }
}

void Clang::AddPreprocessingOptions(Compilation &C, const JobAction &JA,
                                    const Driver &D, const ArgList &Args,
                                    ArgStringList &CmdArgs,
                                    const InputInfo &Output,
                                    const InputInfoList &Inputs) const {
  const bool IsIAMCU = getToolChain().getTriple().isOSIAMCU();

  CheckPreprocessingOptions(D, Args);

  Args.AddLastArg(CmdArgs, options::OPT_C);
  Args.AddLastArg(CmdArgs, options::OPT_CC);

  // Handle dependency file generation.
  Arg *ArgM = Args.getLastArg(options::OPT_MM);
  if (!ArgM)
    ArgM = Args.getLastArg(options::OPT_M);
  Arg *ArgMD = Args.getLastArg(options::OPT_MMD);
  if (!ArgMD)
    ArgMD = Args.getLastArg(options::OPT_MD);

  // -M and -MM imply -w.
  if (ArgM)
    CmdArgs.push_back("-w");
  else
    ArgM = ArgMD;

  if (ArgM) {
    // Determine the output location.
    const char *DepFile;
    if (Arg *MF = Args.getLastArg(options::OPT_MF)) {
      DepFile = MF->getValue();
      C.addFailureResultFile(DepFile, &JA);
    } else if (Output.getType() == types::TY_Dependencies) {
      DepFile = Output.getFilename();
    } else if (!ArgMD) {
      DepFile = "-";
    } else {
      DepFile = getDependencyFileName(Args, Inputs);
      C.addFailureResultFile(DepFile, &JA);
    }
    CmdArgs.push_back("-dependency-file");
    CmdArgs.push_back(DepFile);

    bool HasTarget = false;
    for (const Arg *A : Args.filtered(options::OPT_MT, options::OPT_MQ)) {
      HasTarget = true;
      A->claim();
      if (A->getOption().matches(options::OPT_MT)) {
        A->render(Args, CmdArgs);
      } else {
        CmdArgs.push_back("-MT");
        SmallString<128> Quoted;
        quoteMakeTarget(A->getValue(), Quoted);
        CmdArgs.push_back(Args.MakeArgString(Quoted));
      }
    }

    // Add a default target if one wasn't specified.
    if (!HasTarget) {
      const char *DepTarget;

      // If user provided -o, that is the dependency target, except
      // when we are only generating a dependency file.
      Arg *OutputOpt = Args.getLastArg(options::OPT_o);
      if (OutputOpt && Output.getType() != types::TY_Dependencies) {
        DepTarget = OutputOpt->getValue();
      } else {
        // Otherwise derive from the base input.
        //
        // FIXME: This should use the computed output file location.
        SmallString<128> P(Inputs[0].getBaseInput());
        llvm::sys::path::replace_extension(P, "o");
        DepTarget = Args.MakeArgString(llvm::sys::path::filename(P));
      }

      CmdArgs.push_back("-MT");
      SmallString<128> Quoted;
      quoteMakeTarget(DepTarget, Quoted);
      CmdArgs.push_back(Args.MakeArgString(Quoted));
    }

    if (ArgM->getOption().matches(options::OPT_M) ||
        ArgM->getOption().matches(options::OPT_MD))
      CmdArgs.push_back("-sys-header-deps");
    if ((isa<PrecompileJobAction>(JA) &&
         !Args.hasArg(options::OPT_fno_module_file_deps)) ||
        Args.hasArg(options::OPT_fmodule_file_deps))
      CmdArgs.push_back("-module-file-deps");
  }

  if (Args.hasArg(options::OPT_MG)) {
    if (!ArgM || ArgM->getOption().matches(options::OPT_MD) ||
        ArgM->getOption().matches(options::OPT_MMD))
      D.Diag(diag::err_drv_mg_requires_m_or_mm);
    CmdArgs.push_back("-MG");
  }

  Args.AddLastArg(CmdArgs, options::OPT_MP);
  Args.AddLastArg(CmdArgs, options::OPT_MV);

  // Add offload include arguments specific for CUDA/HIP.  This must happen
  // before we -I or -include anything else, because we must pick up the
  // CUDA/HIP headers from the particular CUDA/ROCm installation, rather than
  // from e.g. /usr/local/include.
  if (JA.isOffloading(Action::OFK_Cuda))
    getToolChain().AddCudaIncludeArgs(Args, CmdArgs);
  if (JA.isOffloading(Action::OFK_HIP))
    getToolChain().AddHIPIncludeArgs(Args, CmdArgs);

  // If we are offloading to a target via OpenMP we need to include the
  // openmp_wrappers folder which contains alternative system headers.
  if (JA.isDeviceOffloading(Action::OFK_OpenMP) &&
      !Args.hasArg(options::OPT_nostdinc) &&
      !Args.hasArg(options::OPT_nogpuinc) &&
      (getToolChain().getTriple().isNVPTX() ||
       getToolChain().getTriple().isAMDGCN())) {
    if (!Args.hasArg(options::OPT_nobuiltininc)) {
      // Add openmp_wrappers/* to our system include path.  This lets us wrap
      // standard library headers.
      SmallString<128> P(D.ResourceDir);
      llvm::sys::path::append(P, "include");
      llvm::sys::path::append(P, "openmp_wrappers");
      CmdArgs.push_back("-internal-isystem");
      CmdArgs.push_back(Args.MakeArgString(P));
    }

    CmdArgs.push_back("-include");
    CmdArgs.push_back("__clang_openmp_device_functions.h");
  }

  // Add -i* options, and automatically translate to
  // -include-pch/-include-pth for transparent PCH support. It's
  // wonky, but we include looking for .gch so we can support seamless
  // replacement into a build system already set up to be generating
  // .gch files.

  if (getToolChain().getDriver().IsCLMode()) {
    const Arg *YcArg = Args.getLastArg(options::OPT__SLASH_Yc);
    const Arg *YuArg = Args.getLastArg(options::OPT__SLASH_Yu);
    if (YcArg && JA.getKind() >= Action::PrecompileJobClass &&
        JA.getKind() <= Action::AssembleJobClass) {
      CmdArgs.push_back(Args.MakeArgString("-building-pch-with-obj"));
      // -fpch-instantiate-templates is the default when creating
      // precomp using /Yc
      if (Args.hasFlag(options::OPT_fpch_instantiate_templates,
                       options::OPT_fno_pch_instantiate_templates, true))
        CmdArgs.push_back(Args.MakeArgString("-fpch-instantiate-templates"));
    }
    if (YcArg || YuArg) {
      StringRef ThroughHeader = YcArg ? YcArg->getValue() : YuArg->getValue();
      if (!isa<PrecompileJobAction>(JA)) {
        CmdArgs.push_back("-include-pch");
        CmdArgs.push_back(Args.MakeArgString(D.GetClPchPath(
            C, !ThroughHeader.empty()
                   ? ThroughHeader
                   : llvm::sys::path::filename(Inputs[0].getBaseInput()))));
      }

      if (ThroughHeader.empty()) {
        CmdArgs.push_back(Args.MakeArgString(
            Twine("-pch-through-hdrstop-") + (YcArg ? "create" : "use")));
      } else {
        CmdArgs.push_back(
            Args.MakeArgString(Twine("-pch-through-header=") + ThroughHeader));
      }
    }
  }

  bool RenderedImplicitInclude = false;
  for (const Arg *A : Args.filtered(options::OPT_clang_i_Group)) {
    if (A->getOption().matches(options::OPT_include) &&
        D.getProbePrecompiled()) {
      // Handling of gcc-style gch precompiled headers.
      bool IsFirstImplicitInclude = !RenderedImplicitInclude;
      RenderedImplicitInclude = true;

      bool FoundPCH = false;
      SmallString<128> P(A->getValue());
      // We want the files to have a name like foo.h.pch. Add a dummy extension
      // so that replace_extension does the right thing.
      P += ".dummy";
      llvm::sys::path::replace_extension(P, "pch");
      if (D.getVFS().exists(P))
        FoundPCH = true;

      if (!FoundPCH) {
        llvm::sys::path::replace_extension(P, "gch");
        if (D.getVFS().exists(P)) {
          FoundPCH = true;
        }
      }

      if (FoundPCH) {
        if (IsFirstImplicitInclude) {
          A->claim();
          CmdArgs.push_back("-include-pch");
          CmdArgs.push_back(Args.MakeArgString(P));
          continue;
        } else {
          // Ignore the PCH if not first on command line and emit warning.
          D.Diag(diag::warn_drv_pch_not_first_include) << P
                                                       << A->getAsString(Args);
        }
      }
    } else if (A->getOption().matches(options::OPT_isystem_after)) {
      // Handling of paths which must come late.  These entries are handled by
      // the toolchain itself after the resource dir is inserted in the right
      // search order.
      // Do not claim the argument so that the use of the argument does not
      // silently go unnoticed on toolchains which do not honour the option.
      continue;
    } else if (A->getOption().matches(options::OPT_stdlibxx_isystem)) {
      // Translated to -internal-isystem by the driver, no need to pass to cc1.
      continue;
    }

    // Not translated, render as usual.
    A->claim();
    A->render(Args, CmdArgs);
  }

  Args.AddAllArgs(CmdArgs,
                  {options::OPT_D, options::OPT_U, options::OPT_I_Group,
                   options::OPT_F, options::OPT_index_header_map});

  // Add -Wp, and -Xpreprocessor if using the preprocessor.

  // FIXME: There is a very unfortunate problem here, some troubled
  // souls abuse -Wp, to pass preprocessor options in gcc syntax. To
  // really support that we would have to parse and then translate
  // those options. :(
  Args.AddAllArgValues(CmdArgs, options::OPT_Wp_COMMA,
                       options::OPT_Xpreprocessor);

  // -I- is a deprecated GCC feature, reject it.
  if (Arg *A = Args.getLastArg(options::OPT_I_))
    D.Diag(diag::err_drv_I_dash_not_supported) << A->getAsString(Args);

  // If we have a --sysroot, and don't have an explicit -isysroot flag, add an
  // -isysroot to the CC1 invocation.
  StringRef sysroot = C.getSysRoot();
  if (sysroot != "") {
    if (!Args.hasArg(options::OPT_isysroot)) {
      CmdArgs.push_back("-isysroot");
      CmdArgs.push_back(C.getArgs().MakeArgString(sysroot));
    }
  }

  // Parse additional include paths from environment variables.
  // FIXME: We should probably sink the logic for handling these from the
  // frontend into the driver. It will allow deleting 4 otherwise unused flags.
  // CPATH - included following the user specified includes (but prior to
  // builtin and standard includes).
  addDirectoryList(Args, CmdArgs, "-I", "CPATH");
  // C_INCLUDE_PATH - system includes enabled when compiling C.
  addDirectoryList(Args, CmdArgs, "-c-isystem", "C_INCLUDE_PATH");
  // CPLUS_INCLUDE_PATH - system includes enabled when compiling C++.
  addDirectoryList(Args, CmdArgs, "-cxx-isystem", "CPLUS_INCLUDE_PATH");
  // OBJC_INCLUDE_PATH - system includes enabled when compiling ObjC.
  addDirectoryList(Args, CmdArgs, "-objc-isystem", "OBJC_INCLUDE_PATH");
  // OBJCPLUS_INCLUDE_PATH - system includes enabled when compiling ObjC++.
  addDirectoryList(Args, CmdArgs, "-objcxx-isystem", "OBJCPLUS_INCLUDE_PATH");

  // If a custom OpenCilk resource directory is specified, add its include path.
  getToolChain().AddOpenCilkIncludeDir(Args, CmdArgs);

  // While adding the include arguments, we also attempt to retrieve the
  // arguments of related offloading toolchains or arguments that are specific
  // of an offloading programming model.

  // +==== Handle special include paths for kitsune-/tapir-centric modes. 
  getToolChain().AddKitsuneIncludeArgs(Args, CmdArgs);

  // Add C++ include arguments, if needed.
  if (types::isCXX(Inputs[0].getType())) {
    bool HasStdlibxxIsystem = Args.hasArg(options::OPT_stdlibxx_isystem);
    forAllAssociatedToolChains(
        C, JA, getToolChain(),
        [&Args, &CmdArgs, HasStdlibxxIsystem](const ToolChain &TC) {
          HasStdlibxxIsystem ? TC.AddClangCXXStdlibIsystemArgs(Args, CmdArgs)
                             : TC.AddClangCXXStdlibIncludeArgs(Args, CmdArgs);
        });
  }

  // Add system include arguments for all targets but IAMCU.
  if (!IsIAMCU)
    forAllAssociatedToolChains(C, JA, getToolChain(),
                               [&Args, &CmdArgs](const ToolChain &TC) {
                                 TC.AddClangSystemIncludeArgs(Args, CmdArgs);
                               });
  else {
    // For IAMCU add special include arguments.
    getToolChain().AddIAMCUIncludeArgs(Args, CmdArgs);
  }

  addMacroPrefixMapArg(D, Args, CmdArgs);
  addCoveragePrefixMapArg(D, Args, CmdArgs);

  Args.AddLastArg(CmdArgs, options::OPT_ffile_reproducible,
                  options::OPT_fno_file_reproducible);

  if (const char *Epoch = std::getenv("SOURCE_DATE_EPOCH")) {
    CmdArgs.push_back("-source-date-epoch");
    CmdArgs.push_back(Args.MakeArgString(Epoch));
  }
}

// FIXME: Move to target hook.
static bool isSignedCharDefault(const llvm::Triple &Triple) {
  switch (Triple.getArch()) {
  default:
    return true;

  case llvm::Triple::aarch64:
  case llvm::Triple::aarch64_32:
  case llvm::Triple::aarch64_be:
  case llvm::Triple::arm:
  case llvm::Triple::armeb:
  case llvm::Triple::thumb:
  case llvm::Triple::thumbeb:
    if (Triple.isOSDarwin() || Triple.isOSWindows())
      return true;
    return false;

  case llvm::Triple::ppc:
  case llvm::Triple::ppc64:
    if (Triple.isOSDarwin())
      return true;
    return false;

  case llvm::Triple::hexagon:
  case llvm::Triple::ppcle:
  case llvm::Triple::ppc64le:
  case llvm::Triple::riscv32:
  case llvm::Triple::riscv64:
  case llvm::Triple::systemz:
  case llvm::Triple::xcore:
    return false;
  }
}

static bool hasMultipleInvocations(const llvm::Triple &Triple,
                                   const ArgList &Args) {
  // Supported only on Darwin where we invoke the compiler multiple times
  // followed by an invocation to lipo.
  if (!Triple.isOSDarwin())
    return false;
  // If more than one "-arch <arch>" is specified, we're targeting multiple
  // architectures resulting in a fat binary.
  return Args.getAllArgValues(options::OPT_arch).size() > 1;
}

static bool checkRemarksOptions(const Driver &D, const ArgList &Args,
                                const llvm::Triple &Triple) {
  // When enabling remarks, we need to error if:
  // * The remark file is specified but we're targeting multiple architectures,
  // which means more than one remark file is being generated.
  bool hasMultipleInvocations = ::hasMultipleInvocations(Triple, Args);
  bool hasExplicitOutputFile =
      Args.getLastArg(options::OPT_foptimization_record_file_EQ);
  if (hasMultipleInvocations && hasExplicitOutputFile) {
    D.Diag(diag::err_drv_invalid_output_with_multiple_archs)
        << "-foptimization-record-file";
    return false;
  }
  return true;
}

static void renderRemarksOptions(const ArgList &Args, ArgStringList &CmdArgs,
                                 const llvm::Triple &Triple,
                                 const InputInfo &Input,
                                 const InputInfo &Output, const JobAction &JA) {
  StringRef Format = "yaml";
  if (const Arg *A = Args.getLastArg(options::OPT_fsave_optimization_record_EQ))
    Format = A->getValue();

  CmdArgs.push_back("-opt-record-file");

  const Arg *A = Args.getLastArg(options::OPT_foptimization_record_file_EQ);
  if (A) {
    CmdArgs.push_back(A->getValue());
  } else {
    bool hasMultipleArchs =
        Triple.isOSDarwin() && // Only supported on Darwin platforms.
        Args.getAllArgValues(options::OPT_arch).size() > 1;

    SmallString<128> F;

    if (Args.hasArg(options::OPT_c) || Args.hasArg(options::OPT_S)) {
      if (Arg *FinalOutput = Args.getLastArg(options::OPT_o))
        F = FinalOutput->getValue();
    } else {
      if (Format != "yaml" && // For YAML, keep the original behavior.
          Triple.isOSDarwin() && // Enable this only on darwin, since it's the only platform supporting .dSYM bundles.
          Output.isFilename())
        F = Output.getFilename();
    }

    if (F.empty()) {
      // Use the input filename.
      F = llvm::sys::path::stem(Input.getBaseInput());

      // If we're compiling for an offload architecture (i.e. a CUDA device),
      // we need to make the file name for the device compilation different
      // from the host compilation.
      if (!JA.isDeviceOffloading(Action::OFK_None) &&
          !JA.isDeviceOffloading(Action::OFK_Host)) {
        llvm::sys::path::replace_extension(F, "");
        F += Action::GetOffloadingFileNamePrefix(JA.getOffloadingDeviceKind(),
                                                 Triple.normalize());
        F += "-";
        F += JA.getOffloadingArch();
      }
    }

    // If we're having more than one "-arch", we should name the files
    // differently so that every cc1 invocation writes to a different file.
    // We're doing that by appending "-<arch>" with "<arch>" being the arch
    // name from the triple.
    if (hasMultipleArchs) {
      // First, remember the extension.
      SmallString<64> OldExtension = llvm::sys::path::extension(F);
      // then, remove it.
      llvm::sys::path::replace_extension(F, "");
      // attach -<arch> to it.
      F += "-";
      F += Triple.getArchName();
      // put back the extension.
      llvm::sys::path::replace_extension(F, OldExtension);
    }

    SmallString<32> Extension;
    Extension += "opt.";
    Extension += Format;

    llvm::sys::path::replace_extension(F, Extension);
    CmdArgs.push_back(Args.MakeArgString(F));
  }

  if (const Arg *A =
          Args.getLastArg(options::OPT_foptimization_record_passes_EQ)) {
    CmdArgs.push_back("-opt-record-passes");
    CmdArgs.push_back(A->getValue());
  }

  if (!Format.empty()) {
    CmdArgs.push_back("-opt-record-format");
    CmdArgs.push_back(Format.data());
  }
}

void AddAAPCSVolatileBitfieldArgs(const ArgList &Args, ArgStringList &CmdArgs) {
  if (!Args.hasFlag(options::OPT_faapcs_bitfield_width,
                    options::OPT_fno_aapcs_bitfield_width, true))
    CmdArgs.push_back("-fno-aapcs-bitfield-width");

  if (Args.getLastArg(options::OPT_ForceAAPCSBitfieldLoad))
    CmdArgs.push_back("-faapcs-bitfield-load");
}

namespace {
void RenderARMABI(const Driver &D, const llvm::Triple &Triple,
                  const ArgList &Args, ArgStringList &CmdArgs) {
  // Select the ABI to use.
  // FIXME: Support -meabi.
  // FIXME: Parts of this are duplicated in the backend, unify this somehow.
  const char *ABIName = nullptr;
  if (Arg *A = Args.getLastArg(options::OPT_mabi_EQ)) {
    ABIName = A->getValue();
  } else {
    std::string CPU = getCPUName(D, Args, Triple, /*FromAs*/ false);
    ABIName = llvm::ARM::computeDefaultTargetABI(Triple, CPU).data();
  }

  CmdArgs.push_back("-target-abi");
  CmdArgs.push_back(ABIName);
}

void AddUnalignedAccessWarning(ArgStringList &CmdArgs) {
  auto StrictAlignIter =
      llvm::find_if(llvm::reverse(CmdArgs), [](StringRef Arg) {
        return Arg == "+strict-align" || Arg == "-strict-align";
      });
  if (StrictAlignIter != CmdArgs.rend() &&
      StringRef(*StrictAlignIter) == "+strict-align")
    CmdArgs.push_back("-Wunaligned-access");
}
}

static void CollectARMPACBTIOptions(const ToolChain &TC, const ArgList &Args,
                                    ArgStringList &CmdArgs, bool isAArch64) {
  const Arg *A = isAArch64
                     ? Args.getLastArg(options::OPT_msign_return_address_EQ,
                                       options::OPT_mbranch_protection_EQ)
                     : Args.getLastArg(options::OPT_mbranch_protection_EQ);
  if (!A)
    return;

  const Driver &D = TC.getDriver();
  const llvm::Triple &Triple = TC.getEffectiveTriple();
  if (!(isAArch64 || (Triple.isArmT32() && Triple.isArmMClass())))
    D.Diag(diag::warn_incompatible_branch_protection_option)
        << Triple.getArchName();

  StringRef Scope, Key;
  bool IndirectBranches;

  if (A->getOption().matches(options::OPT_msign_return_address_EQ)) {
    Scope = A->getValue();
    if (Scope != "none" && Scope != "non-leaf" && Scope != "all")
      D.Diag(diag::err_drv_unsupported_option_argument)
          << A->getSpelling() << Scope;
    Key = "a_key";
    IndirectBranches = false;
  } else {
    StringRef DiagMsg;
    llvm::ARM::ParsedBranchProtection PBP;
    if (!llvm::ARM::parseBranchProtection(A->getValue(), PBP, DiagMsg))
      D.Diag(diag::err_drv_unsupported_option_argument)
          << A->getSpelling() << DiagMsg;
    if (!isAArch64 && PBP.Key == "b_key")
      D.Diag(diag::warn_unsupported_branch_protection)
          << "b-key" << A->getAsString(Args);
    Scope = PBP.Scope;
    Key = PBP.Key;
    IndirectBranches = PBP.BranchTargetEnforcement;
  }

  CmdArgs.push_back(
      Args.MakeArgString(Twine("-msign-return-address=") + Scope));
  if (!Scope.equals("none"))
    CmdArgs.push_back(
        Args.MakeArgString(Twine("-msign-return-address-key=") + Key));
  if (IndirectBranches)
    CmdArgs.push_back("-mbranch-target-enforce");
}

void Clang::AddARMTargetArgs(const llvm::Triple &Triple, const ArgList &Args,
                             ArgStringList &CmdArgs, bool KernelOrKext) const {
  RenderARMABI(getToolChain().getDriver(), Triple, Args, CmdArgs);

  // Determine floating point ABI from the options & target defaults.
  arm::FloatABI ABI = arm::getARMFloatABI(getToolChain(), Args);
  if (ABI == arm::FloatABI::Soft) {
    // Floating point operations and argument passing are soft.
    // FIXME: This changes CPP defines, we need -target-soft-float.
    CmdArgs.push_back("-msoft-float");
    CmdArgs.push_back("-mfloat-abi");
    CmdArgs.push_back("soft");
  } else if (ABI == arm::FloatABI::SoftFP) {
    // Floating point operations are hard, but argument passing is soft.
    CmdArgs.push_back("-mfloat-abi");
    CmdArgs.push_back("soft");
  } else {
    // Floating point operations and argument passing are hard.
    assert(ABI == arm::FloatABI::Hard && "Invalid float abi!");
    CmdArgs.push_back("-mfloat-abi");
    CmdArgs.push_back("hard");
  }

  // Forward the -mglobal-merge option for explicit control over the pass.
  if (Arg *A = Args.getLastArg(options::OPT_mglobal_merge,
                               options::OPT_mno_global_merge)) {
    CmdArgs.push_back("-mllvm");
    if (A->getOption().matches(options::OPT_mno_global_merge))
      CmdArgs.push_back("-arm-global-merge=false");
    else
      CmdArgs.push_back("-arm-global-merge=true");
  }

  if (!Args.hasFlag(options::OPT_mimplicit_float,
                    options::OPT_mno_implicit_float, true))
    CmdArgs.push_back("-no-implicit-float");

  if (Args.getLastArg(options::OPT_mcmse))
    CmdArgs.push_back("-mcmse");

  AddAAPCSVolatileBitfieldArgs(Args, CmdArgs);

  // Enable/disable return address signing and indirect branch targets.
  CollectARMPACBTIOptions(getToolChain(), Args, CmdArgs, false /*isAArch64*/);

  AddUnalignedAccessWarning(CmdArgs);
}

void Clang::RenderTargetOptions(const llvm::Triple &EffectiveTriple,
                                const ArgList &Args, bool KernelOrKext,
                                ArgStringList &CmdArgs) const {
  const ToolChain &TC = getToolChain();

  // Add the target features
  getTargetFeatures(TC.getDriver(), EffectiveTriple, Args, CmdArgs, false);

  // Add target specific flags.
  switch (TC.getArch()) {
  default:
    break;

  case llvm::Triple::arm:
  case llvm::Triple::armeb:
  case llvm::Triple::thumb:
  case llvm::Triple::thumbeb:
    // Use the effective triple, which takes into account the deployment target.
    AddARMTargetArgs(EffectiveTriple, Args, CmdArgs, KernelOrKext);
    break;

  case llvm::Triple::aarch64:
  case llvm::Triple::aarch64_32:
  case llvm::Triple::aarch64_be:
    AddAArch64TargetArgs(Args, CmdArgs);
    break;

  case llvm::Triple::loongarch32:
  case llvm::Triple::loongarch64:
    AddLoongArchTargetArgs(Args, CmdArgs);
    break;

  case llvm::Triple::mips:
  case llvm::Triple::mipsel:
  case llvm::Triple::mips64:
  case llvm::Triple::mips64el:
    AddMIPSTargetArgs(Args, CmdArgs);
    break;

  case llvm::Triple::ppc:
  case llvm::Triple::ppcle:
  case llvm::Triple::ppc64:
  case llvm::Triple::ppc64le:
    AddPPCTargetArgs(Args, CmdArgs);
    break;

  case llvm::Triple::riscv32:
  case llvm::Triple::riscv64:
    AddRISCVTargetArgs(Args, CmdArgs);
    break;

  case llvm::Triple::sparc:
  case llvm::Triple::sparcel:
  case llvm::Triple::sparcv9:
    AddSparcTargetArgs(Args, CmdArgs);
    break;

  case llvm::Triple::systemz:
    AddSystemZTargetArgs(Args, CmdArgs);
    break;

  case llvm::Triple::x86:
  case llvm::Triple::x86_64:
    AddX86TargetArgs(Args, CmdArgs);
    break;

  case llvm::Triple::lanai:
    AddLanaiTargetArgs(Args, CmdArgs);
    break;

  case llvm::Triple::hexagon:
    AddHexagonTargetArgs(Args, CmdArgs);
    break;

  case llvm::Triple::wasm32:
  case llvm::Triple::wasm64:
    AddWebAssemblyTargetArgs(Args, CmdArgs);
    break;

  case llvm::Triple::ve:
    AddVETargetArgs(Args, CmdArgs);
    break;
  }
}

namespace {
void RenderAArch64ABI(const llvm::Triple &Triple, const ArgList &Args,
                      ArgStringList &CmdArgs) {
  const char *ABIName = nullptr;
  if (Arg *A = Args.getLastArg(options::OPT_mabi_EQ))
    ABIName = A->getValue();
  else if (Triple.isOSDarwin())
    ABIName = "darwinpcs";
  else
    ABIName = "aapcs";

  CmdArgs.push_back("-target-abi");
  CmdArgs.push_back(ABIName);
}
}

void Clang::AddAArch64TargetArgs(const ArgList &Args,
                                 ArgStringList &CmdArgs) const {
  const llvm::Triple &Triple = getToolChain().getEffectiveTriple();

  if (!Args.hasFlag(options::OPT_mred_zone, options::OPT_mno_red_zone, true) ||
      Args.hasArg(options::OPT_mkernel) ||
      Args.hasArg(options::OPT_fapple_kext))
    CmdArgs.push_back("-disable-red-zone");

  if (!Args.hasFlag(options::OPT_mimplicit_float,
                    options::OPT_mno_implicit_float, true))
    CmdArgs.push_back("-no-implicit-float");

  RenderAArch64ABI(Triple, Args, CmdArgs);

  // Forward the -mglobal-merge option for explicit control over the pass.
  if (Arg *A = Args.getLastArg(options::OPT_mglobal_merge,
                               options::OPT_mno_global_merge)) {
    CmdArgs.push_back("-mllvm");
    if (A->getOption().matches(options::OPT_mno_global_merge))
      CmdArgs.push_back("-aarch64-enable-global-merge=false");
    else
      CmdArgs.push_back("-aarch64-enable-global-merge=true");
  }

  // Enable/disable return address signing and indirect branch targets.
  CollectARMPACBTIOptions(getToolChain(), Args, CmdArgs, true /*isAArch64*/);

  // Handle -msve_vector_bits=<bits>
  if (Arg *A = Args.getLastArg(options::OPT_msve_vector_bits_EQ)) {
    StringRef Val = A->getValue();
    const Driver &D = getToolChain().getDriver();
    if (Val.equals("128") || Val.equals("256") || Val.equals("512") ||
        Val.equals("1024") || Val.equals("2048") || Val.equals("128+") ||
        Val.equals("256+") || Val.equals("512+") || Val.equals("1024+") ||
        Val.equals("2048+")) {
      unsigned Bits = 0;
      if (Val.endswith("+"))
        Val = Val.substr(0, Val.size() - 1);
      else {
        bool Invalid = Val.getAsInteger(10, Bits); (void)Invalid;
        assert(!Invalid && "Failed to parse value");
        CmdArgs.push_back(
            Args.MakeArgString("-mvscale-max=" + llvm::Twine(Bits / 128)));
      }

      bool Invalid = Val.getAsInteger(10, Bits); (void)Invalid;
      assert(!Invalid && "Failed to parse value");
      CmdArgs.push_back(
          Args.MakeArgString("-mvscale-min=" + llvm::Twine(Bits / 128)));
    // Silently drop requests for vector-length agnostic code as it's implied.
    } else if (!Val.equals("scalable"))
      // Handle the unsupported values passed to msve-vector-bits.
      D.Diag(diag::err_drv_unsupported_option_argument)
          << A->getSpelling() << Val;
  }

  AddAAPCSVolatileBitfieldArgs(Args, CmdArgs);

  if (const Arg *A = Args.getLastArg(clang::driver::options::OPT_mtune_EQ)) {
    CmdArgs.push_back("-tune-cpu");
    if (strcmp(A->getValue(), "native") == 0)
      CmdArgs.push_back(Args.MakeArgString(llvm::sys::getHostCPUName()));
    else
      CmdArgs.push_back(A->getValue());
  }

  AddUnalignedAccessWarning(CmdArgs);
}

void Clang::AddLoongArchTargetArgs(const ArgList &Args,
                                   ArgStringList &CmdArgs) const {
  CmdArgs.push_back("-target-abi");
  CmdArgs.push_back(loongarch::getLoongArchABI(getToolChain().getDriver(), Args,
                                               getToolChain().getTriple())
                        .data());
}

void Clang::AddMIPSTargetArgs(const ArgList &Args,
                              ArgStringList &CmdArgs) const {
  const Driver &D = getToolChain().getDriver();
  StringRef CPUName;
  StringRef ABIName;
  const llvm::Triple &Triple = getToolChain().getTriple();
  mips::getMipsCPUAndABI(Args, Triple, CPUName, ABIName);

  CmdArgs.push_back("-target-abi");
  CmdArgs.push_back(ABIName.data());

  mips::FloatABI ABI = mips::getMipsFloatABI(D, Args, Triple);
  if (ABI == mips::FloatABI::Soft) {
    // Floating point operations and argument passing are soft.
    CmdArgs.push_back("-msoft-float");
    CmdArgs.push_back("-mfloat-abi");
    CmdArgs.push_back("soft");
  } else {
    // Floating point operations and argument passing are hard.
    assert(ABI == mips::FloatABI::Hard && "Invalid float abi!");
    CmdArgs.push_back("-mfloat-abi");
    CmdArgs.push_back("hard");
  }

  if (Arg *A = Args.getLastArg(options::OPT_mldc1_sdc1,
                               options::OPT_mno_ldc1_sdc1)) {
    if (A->getOption().matches(options::OPT_mno_ldc1_sdc1)) {
      CmdArgs.push_back("-mllvm");
      CmdArgs.push_back("-mno-ldc1-sdc1");
    }
  }

  if (Arg *A = Args.getLastArg(options::OPT_mcheck_zero_division,
                               options::OPT_mno_check_zero_division)) {
    if (A->getOption().matches(options::OPT_mno_check_zero_division)) {
      CmdArgs.push_back("-mllvm");
      CmdArgs.push_back("-mno-check-zero-division");
    }
  }

  if (Args.getLastArg(options::OPT_mfix4300)) {
    CmdArgs.push_back("-mllvm");
    CmdArgs.push_back("-mfix4300");
  }

  if (Arg *A = Args.getLastArg(options::OPT_G)) {
    StringRef v = A->getValue();
    CmdArgs.push_back("-mllvm");
    CmdArgs.push_back(Args.MakeArgString("-mips-ssection-threshold=" + v));
    A->claim();
  }

  Arg *GPOpt = Args.getLastArg(options::OPT_mgpopt, options::OPT_mno_gpopt);
  Arg *ABICalls =
      Args.getLastArg(options::OPT_mabicalls, options::OPT_mno_abicalls);

  // -mabicalls is the default for many MIPS environments, even with -fno-pic.
  // -mgpopt is the default for static, -fno-pic environments but these two
  // options conflict. We want to be certain that -mno-abicalls -mgpopt is
  // the only case where -mllvm -mgpopt is passed.
  // NOTE: We need a warning here or in the backend to warn when -mgpopt is
  //       passed explicitly when compiling something with -mabicalls
  //       (implictly) in affect. Currently the warning is in the backend.
  //
  // When the ABI in use is  N64, we also need to determine the PIC mode that
  // is in use, as -fno-pic for N64 implies -mno-abicalls.
  bool NoABICalls =
      ABICalls && ABICalls->getOption().matches(options::OPT_mno_abicalls);

  llvm::Reloc::Model RelocationModel;
  unsigned PICLevel;
  bool IsPIE;
  std::tie(RelocationModel, PICLevel, IsPIE) =
      ParsePICArgs(getToolChain(), Args);

  NoABICalls = NoABICalls ||
               (RelocationModel == llvm::Reloc::Static && ABIName == "n64");

  bool WantGPOpt = GPOpt && GPOpt->getOption().matches(options::OPT_mgpopt);
  // We quietly ignore -mno-gpopt as the backend defaults to -mno-gpopt.
  if (NoABICalls && (!GPOpt || WantGPOpt)) {
    CmdArgs.push_back("-mllvm");
    CmdArgs.push_back("-mgpopt");

    Arg *LocalSData = Args.getLastArg(options::OPT_mlocal_sdata,
                                      options::OPT_mno_local_sdata);
    Arg *ExternSData = Args.getLastArg(options::OPT_mextern_sdata,
                                       options::OPT_mno_extern_sdata);
    Arg *EmbeddedData = Args.getLastArg(options::OPT_membedded_data,
                                        options::OPT_mno_embedded_data);
    if (LocalSData) {
      CmdArgs.push_back("-mllvm");
      if (LocalSData->getOption().matches(options::OPT_mlocal_sdata)) {
        CmdArgs.push_back("-mlocal-sdata=1");
      } else {
        CmdArgs.push_back("-mlocal-sdata=0");
      }
      LocalSData->claim();
    }

    if (ExternSData) {
      CmdArgs.push_back("-mllvm");
      if (ExternSData->getOption().matches(options::OPT_mextern_sdata)) {
        CmdArgs.push_back("-mextern-sdata=1");
      } else {
        CmdArgs.push_back("-mextern-sdata=0");
      }
      ExternSData->claim();
    }

    if (EmbeddedData) {
      CmdArgs.push_back("-mllvm");
      if (EmbeddedData->getOption().matches(options::OPT_membedded_data)) {
        CmdArgs.push_back("-membedded-data=1");
      } else {
        CmdArgs.push_back("-membedded-data=0");
      }
      EmbeddedData->claim();
    }

  } else if ((!ABICalls || (!NoABICalls && ABICalls)) && WantGPOpt)
    D.Diag(diag::warn_drv_unsupported_gpopt) << (ABICalls ? 0 : 1);

  if (GPOpt)
    GPOpt->claim();

  if (Arg *A = Args.getLastArg(options::OPT_mcompact_branches_EQ)) {
    StringRef Val = StringRef(A->getValue());
    if (mips::hasCompactBranches(CPUName)) {
      if (Val == "never" || Val == "always" || Val == "optimal") {
        CmdArgs.push_back("-mllvm");
        CmdArgs.push_back(Args.MakeArgString("-mips-compact-branches=" + Val));
      } else
        D.Diag(diag::err_drv_unsupported_option_argument)
            << A->getSpelling() << Val;
    } else
      D.Diag(diag::warn_target_unsupported_compact_branches) << CPUName;
  }

  if (Arg *A = Args.getLastArg(options::OPT_mrelax_pic_calls,
                               options::OPT_mno_relax_pic_calls)) {
    if (A->getOption().matches(options::OPT_mno_relax_pic_calls)) {
      CmdArgs.push_back("-mllvm");
      CmdArgs.push_back("-mips-jalr-reloc=0");
    }
  }
}

void Clang::AddPPCTargetArgs(const ArgList &Args,
                             ArgStringList &CmdArgs) const {
  const llvm::Triple &T = getToolChain().getTriple();
  if (const Arg *A = Args.getLastArg(options::OPT_mtune_EQ)) {
    CmdArgs.push_back("-tune-cpu");
    std::string CPU = ppc::getPPCTuneCPU(Args, T);
    CmdArgs.push_back(Args.MakeArgString(CPU));
  }

  // Select the ABI to use.
  const char *ABIName = nullptr;
  if (T.isOSBinFormatELF()) {
    switch (getToolChain().getArch()) {
    case llvm::Triple::ppc64: {
      if (T.isPPC64ELFv2ABI())
        ABIName = "elfv2";
      else
        ABIName = "elfv1";
      break;
    }
    case llvm::Triple::ppc64le:
      ABIName = "elfv2";
      break;
    default:
      break;
    }
  }

  bool IEEELongDouble = getToolChain().defaultToIEEELongDouble();
  for (const Arg *A : Args.filtered(options::OPT_mabi_EQ)) {
    StringRef V = A->getValue();
    if (V == "ieeelongdouble")
      IEEELongDouble = true;
    else if (V == "ibmlongdouble")
      IEEELongDouble = false;
    else if (V != "altivec")
      // The ppc64 linux abis are all "altivec" abis by default. Accept and ignore
      // the option if given as we don't have backend support for any targets
      // that don't use the altivec abi.
      ABIName = A->getValue();
  }
  if (IEEELongDouble)
    CmdArgs.push_back("-mabi=ieeelongdouble");

  ppc::FloatABI FloatABI =
      ppc::getPPCFloatABI(getToolChain().getDriver(), Args);

  if (FloatABI == ppc::FloatABI::Soft) {
    // Floating point operations and argument passing are soft.
    CmdArgs.push_back("-msoft-float");
    CmdArgs.push_back("-mfloat-abi");
    CmdArgs.push_back("soft");
  } else {
    // Floating point operations and argument passing are hard.
    assert(FloatABI == ppc::FloatABI::Hard && "Invalid float abi!");
    CmdArgs.push_back("-mfloat-abi");
    CmdArgs.push_back("hard");
  }

  if (ABIName) {
    CmdArgs.push_back("-target-abi");
    CmdArgs.push_back(ABIName);
  }
}

static void SetRISCVSmallDataLimit(const ToolChain &TC, const ArgList &Args,
                                   ArgStringList &CmdArgs) {
  const Driver &D = TC.getDriver();
  const llvm::Triple &Triple = TC.getTriple();
  // Default small data limitation is eight.
  const char *SmallDataLimit = "8";
  // Get small data limitation.
  if (Args.getLastArg(options::OPT_shared, options::OPT_fpic,
                      options::OPT_fPIC)) {
    // Not support linker relaxation for PIC.
    SmallDataLimit = "0";
    if (Args.hasArg(options::OPT_G)) {
      D.Diag(diag::warn_drv_unsupported_sdata);
    }
  } else if (Args.getLastArgValue(options::OPT_mcmodel_EQ)
                 .equals_insensitive("large") &&
             (Triple.getArch() == llvm::Triple::riscv64)) {
    // Not support linker relaxation for RV64 with large code model.
    SmallDataLimit = "0";
    if (Args.hasArg(options::OPT_G)) {
      D.Diag(diag::warn_drv_unsupported_sdata);
    }
  } else if (Arg *A = Args.getLastArg(options::OPT_G)) {
    SmallDataLimit = A->getValue();
  }
  // Forward the -msmall-data-limit= option.
  CmdArgs.push_back("-msmall-data-limit");
  CmdArgs.push_back(SmallDataLimit);
}

void Clang::AddRISCVTargetArgs(const ArgList &Args,
                               ArgStringList &CmdArgs) const {
  const llvm::Triple &Triple = getToolChain().getTriple();
  StringRef ABIName = riscv::getRISCVABI(Args, Triple);

  CmdArgs.push_back("-target-abi");
  CmdArgs.push_back(ABIName.data());

  SetRISCVSmallDataLimit(getToolChain(), Args, CmdArgs);

  if (!Args.hasFlag(options::OPT_mimplicit_float,
                    options::OPT_mno_implicit_float, true))
    CmdArgs.push_back("-no-implicit-float");

  if (const Arg *A = Args.getLastArg(options::OPT_mtune_EQ)) {
    CmdArgs.push_back("-tune-cpu");
    if (strcmp(A->getValue(), "native") == 0)
      CmdArgs.push_back(Args.MakeArgString(llvm::sys::getHostCPUName()));
    else
      CmdArgs.push_back(A->getValue());
  }
}

void Clang::AddSparcTargetArgs(const ArgList &Args,
                               ArgStringList &CmdArgs) const {
  sparc::FloatABI FloatABI =
      sparc::getSparcFloatABI(getToolChain().getDriver(), Args);

  if (FloatABI == sparc::FloatABI::Soft) {
    // Floating point operations and argument passing are soft.
    CmdArgs.push_back("-msoft-float");
    CmdArgs.push_back("-mfloat-abi");
    CmdArgs.push_back("soft");
  } else {
    // Floating point operations and argument passing are hard.
    assert(FloatABI == sparc::FloatABI::Hard && "Invalid float abi!");
    CmdArgs.push_back("-mfloat-abi");
    CmdArgs.push_back("hard");
  }

  if (const Arg *A = Args.getLastArg(clang::driver::options::OPT_mtune_EQ)) {
    StringRef Name = A->getValue();
    std::string TuneCPU;
    if (Name == "native")
      TuneCPU = std::string(llvm::sys::getHostCPUName());
    else
      TuneCPU = std::string(Name);

    CmdArgs.push_back("-tune-cpu");
    CmdArgs.push_back(Args.MakeArgString(TuneCPU));
  }
}

void Clang::AddSystemZTargetArgs(const ArgList &Args,
                                 ArgStringList &CmdArgs) const {
  if (const Arg *A = Args.getLastArg(options::OPT_mtune_EQ)) {
    CmdArgs.push_back("-tune-cpu");
    if (strcmp(A->getValue(), "native") == 0)
      CmdArgs.push_back(Args.MakeArgString(llvm::sys::getHostCPUName()));
    else
      CmdArgs.push_back(A->getValue());
  }

  bool HasBackchain =
      Args.hasFlag(options::OPT_mbackchain, options::OPT_mno_backchain, false);
  bool HasPackedStack = Args.hasFlag(options::OPT_mpacked_stack,
                                     options::OPT_mno_packed_stack, false);
  systemz::FloatABI FloatABI =
      systemz::getSystemZFloatABI(getToolChain().getDriver(), Args);
  bool HasSoftFloat = (FloatABI == systemz::FloatABI::Soft);
  if (HasBackchain && HasPackedStack && !HasSoftFloat) {
    const Driver &D = getToolChain().getDriver();
    D.Diag(diag::err_drv_unsupported_opt)
      << "-mpacked-stack -mbackchain -mhard-float";
  }
  if (HasBackchain)
    CmdArgs.push_back("-mbackchain");
  if (HasPackedStack)
    CmdArgs.push_back("-mpacked-stack");
  if (HasSoftFloat) {
    // Floating point operations and argument passing are soft.
    CmdArgs.push_back("-msoft-float");
    CmdArgs.push_back("-mfloat-abi");
    CmdArgs.push_back("soft");
  }
}

void Clang::AddX86TargetArgs(const ArgList &Args,
                             ArgStringList &CmdArgs) const {
  const Driver &D = getToolChain().getDriver();
  addX86AlignBranchArgs(D, Args, CmdArgs, /*IsLTO=*/false);

  if (!Args.hasFlag(options::OPT_mred_zone, options::OPT_mno_red_zone, true) ||
      Args.hasArg(options::OPT_mkernel) ||
      Args.hasArg(options::OPT_fapple_kext))
    CmdArgs.push_back("-disable-red-zone");

  if (!Args.hasFlag(options::OPT_mtls_direct_seg_refs,
                    options::OPT_mno_tls_direct_seg_refs, true))
    CmdArgs.push_back("-mno-tls-direct-seg-refs");

  // Default to avoid implicit floating-point for kernel/kext code, but allow
  // that to be overridden with -mno-soft-float.
  bool NoImplicitFloat = (Args.hasArg(options::OPT_mkernel) ||
                          Args.hasArg(options::OPT_fapple_kext));
  if (Arg *A = Args.getLastArg(
          options::OPT_msoft_float, options::OPT_mno_soft_float,
          options::OPT_mimplicit_float, options::OPT_mno_implicit_float)) {
    const Option &O = A->getOption();
    NoImplicitFloat = (O.matches(options::OPT_mno_implicit_float) ||
                       O.matches(options::OPT_msoft_float));
  }
  if (NoImplicitFloat)
    CmdArgs.push_back("-no-implicit-float");

  if (Arg *A = Args.getLastArg(options::OPT_masm_EQ)) {
    StringRef Value = A->getValue();
    if (Value == "intel" || Value == "att") {
      CmdArgs.push_back("-mllvm");
      CmdArgs.push_back(Args.MakeArgString("-x86-asm-syntax=" + Value));
      CmdArgs.push_back(Args.MakeArgString("-inline-asm=" + Value));
    } else {
      D.Diag(diag::err_drv_unsupported_option_argument)
          << A->getSpelling() << Value;
    }
  } else if (D.IsCLMode()) {
    CmdArgs.push_back("-mllvm");
    CmdArgs.push_back("-x86-asm-syntax=intel");
  }

  if (Arg *A = Args.getLastArg(options::OPT_mskip_rax_setup,
                               options::OPT_mno_skip_rax_setup))
    if (A->getOption().matches(options::OPT_mskip_rax_setup))
      CmdArgs.push_back(Args.MakeArgString("-mskip-rax-setup"));

  // Set flags to support MCU ABI.
  if (Args.hasFlag(options::OPT_miamcu, options::OPT_mno_iamcu, false)) {
    CmdArgs.push_back("-mfloat-abi");
    CmdArgs.push_back("soft");
    CmdArgs.push_back("-mstack-alignment=4");
  }

  // Handle -mtune.

  // Default to "generic" unless -march is present or targetting the PS4/PS5.
  std::string TuneCPU;
  if (!Args.hasArg(clang::driver::options::OPT_march_EQ) &&
      !getToolChain().getTriple().isPS())
    TuneCPU = "generic";

  // Override based on -mtune.
  if (const Arg *A = Args.getLastArg(clang::driver::options::OPT_mtune_EQ)) {
    StringRef Name = A->getValue();

    if (Name == "native") {
      Name = llvm::sys::getHostCPUName();
      if (!Name.empty())
        TuneCPU = std::string(Name);
    } else
      TuneCPU = std::string(Name);
  }

  if (!TuneCPU.empty()) {
    CmdArgs.push_back("-tune-cpu");
    CmdArgs.push_back(Args.MakeArgString(TuneCPU));
  }
}

void Clang::AddHexagonTargetArgs(const ArgList &Args,
                                 ArgStringList &CmdArgs) const {
  CmdArgs.push_back("-mqdsp6-compat");
  CmdArgs.push_back("-Wreturn-type");

  if (auto G = toolchains::HexagonToolChain::getSmallDataThreshold(Args)) {
    CmdArgs.push_back("-mllvm");
    CmdArgs.push_back(
        Args.MakeArgString("-hexagon-small-data-threshold=" + Twine(*G)));
  }

  if (!Args.hasArg(options::OPT_fno_short_enums))
    CmdArgs.push_back("-fshort-enums");
  if (Args.getLastArg(options::OPT_mieee_rnd_near)) {
    CmdArgs.push_back("-mllvm");
    CmdArgs.push_back("-enable-hexagon-ieee-rnd-near");
  }
  CmdArgs.push_back("-mllvm");
  CmdArgs.push_back("-machine-sink-split=0");
}

void Clang::AddLanaiTargetArgs(const ArgList &Args,
                               ArgStringList &CmdArgs) const {
  if (Arg *A = Args.getLastArg(options::OPT_mcpu_EQ)) {
    StringRef CPUName = A->getValue();

    CmdArgs.push_back("-target-cpu");
    CmdArgs.push_back(Args.MakeArgString(CPUName));
  }
  if (Arg *A = Args.getLastArg(options::OPT_mregparm_EQ)) {
    StringRef Value = A->getValue();
    // Only support mregparm=4 to support old usage. Report error for all other
    // cases.
    int Mregparm;
    if (Value.getAsInteger(10, Mregparm)) {
      if (Mregparm != 4) {
        getToolChain().getDriver().Diag(
            diag::err_drv_unsupported_option_argument)
            << A->getSpelling() << Value;
      }
    }
  }
}

void Clang::AddWebAssemblyTargetArgs(const ArgList &Args,
                                     ArgStringList &CmdArgs) const {
  // Default to "hidden" visibility.
  if (!Args.hasArg(options::OPT_fvisibility_EQ,
                   options::OPT_fvisibility_ms_compat))
    CmdArgs.push_back("-fvisibility=hidden");
}

void Clang::AddVETargetArgs(const ArgList &Args, ArgStringList &CmdArgs) const {
  // Floating point operations and argument passing are hard.
  CmdArgs.push_back("-mfloat-abi");
  CmdArgs.push_back("hard");
}

void Clang::DumpCompilationDatabase(Compilation &C, StringRef Filename,
                                    StringRef Target, const InputInfo &Output,
                                    const InputInfo &Input, const ArgList &Args) const {
  // If this is a dry run, do not create the compilation database file.
  if (C.getArgs().hasArg(options::OPT__HASH_HASH_HASH))
    return;

  using llvm::yaml::escape;
  const Driver &D = getToolChain().getDriver();

  if (!CompilationDatabase) {
    std::error_code EC;
    auto File = std::make_unique<llvm::raw_fd_ostream>(
        Filename, EC,
        llvm::sys::fs::OF_TextWithCRLF | llvm::sys::fs::OF_Append);
    if (EC) {
      D.Diag(clang::diag::err_drv_compilationdatabase) << Filename
                                                       << EC.message();
      return;
    }
    CompilationDatabase = std::move(File);
  }
  auto &CDB = *CompilationDatabase;
  auto CWD = D.getVFS().getCurrentWorkingDirectory();
  if (!CWD)
    CWD = ".";
  CDB << "{ \"directory\": \"" << escape(*CWD) << "\"";
  CDB << ", \"file\": \"" << escape(Input.getFilename()) << "\"";
  CDB << ", \"output\": \"" << escape(Output.getFilename()) << "\"";
  CDB << ", \"arguments\": [\"" << escape(D.ClangExecutable) << "\"";
  SmallString<128> Buf;
  Buf = "-x";
  Buf += types::getTypeName(Input.getType());
  CDB << ", \"" << escape(Buf) << "\"";
  if (!D.SysRoot.empty() && !Args.hasArg(options::OPT__sysroot_EQ)) {
    Buf = "--sysroot=";
    Buf += D.SysRoot;
    CDB << ", \"" << escape(Buf) << "\"";
  }
  CDB << ", \"" << escape(Input.getFilename()) << "\"";
  CDB << ", \"-o\", \"" << escape(Output.getFilename()) << "\"";
  for (auto &A: Args) {
    auto &O = A->getOption();
    // Skip language selection, which is positional.
    if (O.getID() == options::OPT_x)
      continue;
    // Skip writing dependency output and the compilation database itself.
    if (O.getGroup().isValid() && O.getGroup().getID() == options::OPT_M_Group)
      continue;
    if (O.getID() == options::OPT_gen_cdb_fragment_path)
      continue;
    // Skip inputs.
    if (O.getKind() == Option::InputClass)
      continue;
    // Skip output.
    if (O.getID() == options::OPT_o)
      continue;
    // All other arguments are quoted and appended.
    ArgStringList ASL;
    A->render(Args, ASL);
    for (auto &it: ASL)
      CDB << ", \"" << escape(it) << "\"";
  }
  Buf = "--target=";
  Buf += Target;
  CDB << ", \"" << escape(Buf) << "\"]},\n";
}

void Clang::DumpCompilationDatabaseFragmentToDir(
    StringRef Dir, Compilation &C, StringRef Target, const InputInfo &Output,
    const InputInfo &Input, const llvm::opt::ArgList &Args) const {
  // If this is a dry run, do not create the compilation database file.
  if (C.getArgs().hasArg(options::OPT__HASH_HASH_HASH))
    return;

  if (CompilationDatabase)
    DumpCompilationDatabase(C, "", Target, Output, Input, Args);

  SmallString<256> Path = Dir;
  const auto &Driver = C.getDriver();
  Driver.getVFS().makeAbsolute(Path);
  auto Err = llvm::sys::fs::create_directory(Path, /*IgnoreExisting=*/true);
  if (Err) {
    Driver.Diag(diag::err_drv_compilationdatabase) << Dir << Err.message();
    return;
  }

  llvm::sys::path::append(
      Path,
      Twine(llvm::sys::path::filename(Input.getFilename())) + ".%%%%.json");
  int FD;
  SmallString<256> TempPath;
  Err = llvm::sys::fs::createUniqueFile(Path, FD, TempPath,
                                        llvm::sys::fs::OF_Text);
  if (Err) {
    Driver.Diag(diag::err_drv_compilationdatabase) << Path << Err.message();
    return;
  }
  CompilationDatabase =
      std::make_unique<llvm::raw_fd_ostream>(FD, /*shouldClose=*/true);
  DumpCompilationDatabase(C, "", Target, Output, Input, Args);
}

static bool CheckARMImplicitITArg(StringRef Value) {
  return Value == "always" || Value == "never" || Value == "arm" ||
         Value == "thumb";
}

static void AddARMImplicitITArgs(const ArgList &Args, ArgStringList &CmdArgs,
                                 StringRef Value) {
  CmdArgs.push_back("-mllvm");
  CmdArgs.push_back(Args.MakeArgString("-arm-implicit-it=" + Value));
}

static void CollectArgsForIntegratedAssembler(Compilation &C,
                                              const ArgList &Args,
                                              ArgStringList &CmdArgs,
                                              const Driver &D) {
  if (UseRelaxAll(C, Args))
    CmdArgs.push_back("-mrelax-all");

  // Only default to -mincremental-linker-compatible if we think we are
  // targeting the MSVC linker.
  bool DefaultIncrementalLinkerCompatible =
      C.getDefaultToolChain().getTriple().isWindowsMSVCEnvironment();
  if (Args.hasFlag(options::OPT_mincremental_linker_compatible,
                   options::OPT_mno_incremental_linker_compatible,
                   DefaultIncrementalLinkerCompatible))
    CmdArgs.push_back("-mincremental-linker-compatible");

  Args.AddLastArg(CmdArgs, options::OPT_femit_dwarf_unwind_EQ);

  // If you add more args here, also add them to the block below that
  // starts with "// If CollectArgsForIntegratedAssembler() isn't called below".

  // When passing -I arguments to the assembler we sometimes need to
  // unconditionally take the next argument.  For example, when parsing
  // '-Wa,-I -Wa,foo' we need to accept the -Wa,foo arg after seeing the
  // -Wa,-I arg and when parsing '-Wa,-I,foo' we need to accept the 'foo'
  // arg after parsing the '-I' arg.
  bool TakeNextArg = false;

  bool UseRelaxRelocations = C.getDefaultToolChain().useRelaxRelocations();
  bool UseNoExecStack = false;
  const char *MipsTargetFeature = nullptr;
  StringRef ImplicitIt;
  for (const Arg *A :
       Args.filtered(options::OPT_Wa_COMMA, options::OPT_Xassembler,
                     options::OPT_mimplicit_it_EQ)) {
    A->claim();

    if (A->getOption().getID() == options::OPT_mimplicit_it_EQ) {
      switch (C.getDefaultToolChain().getArch()) {
      case llvm::Triple::arm:
      case llvm::Triple::armeb:
      case llvm::Triple::thumb:
      case llvm::Triple::thumbeb:
        // Only store the value; the last value set takes effect.
        ImplicitIt = A->getValue();
        if (!CheckARMImplicitITArg(ImplicitIt))
          D.Diag(diag::err_drv_unsupported_option_argument)
              << A->getSpelling() << ImplicitIt;
        continue;
      default:
        break;
      }
    }

    for (StringRef Value : A->getValues()) {
      if (TakeNextArg) {
        CmdArgs.push_back(Value.data());
        TakeNextArg = false;
        continue;
      }

      if (C.getDefaultToolChain().getTriple().isOSBinFormatCOFF() &&
          Value == "-mbig-obj")
        continue; // LLVM handles bigobj automatically

      switch (C.getDefaultToolChain().getArch()) {
      default:
        break;
      case llvm::Triple::wasm32:
      case llvm::Triple::wasm64:
        if (Value == "--no-type-check") {
          CmdArgs.push_back("-mno-type-check");
          continue;
        }
        break;
      case llvm::Triple::thumb:
      case llvm::Triple::thumbeb:
      case llvm::Triple::arm:
      case llvm::Triple::armeb:
        if (Value.startswith("-mimplicit-it=")) {
          // Only store the value; the last value set takes effect.
          ImplicitIt = Value.split("=").second;
          if (CheckARMImplicitITArg(ImplicitIt))
            continue;
        }
        if (Value == "-mthumb")
          // -mthumb has already been processed in ComputeLLVMTriple()
          // recognize but skip over here.
          continue;
        break;
      case llvm::Triple::mips:
      case llvm::Triple::mipsel:
      case llvm::Triple::mips64:
      case llvm::Triple::mips64el:
        if (Value == "--trap") {
          CmdArgs.push_back("-target-feature");
          CmdArgs.push_back("+use-tcc-in-div");
          continue;
        }
        if (Value == "--break") {
          CmdArgs.push_back("-target-feature");
          CmdArgs.push_back("-use-tcc-in-div");
          continue;
        }
        if (Value.startswith("-msoft-float")) {
          CmdArgs.push_back("-target-feature");
          CmdArgs.push_back("+soft-float");
          continue;
        }
        if (Value.startswith("-mhard-float")) {
          CmdArgs.push_back("-target-feature");
          CmdArgs.push_back("-soft-float");
          continue;
        }

        MipsTargetFeature = llvm::StringSwitch<const char *>(Value)
                                .Case("-mips1", "+mips1")
                                .Case("-mips2", "+mips2")
                                .Case("-mips3", "+mips3")
                                .Case("-mips4", "+mips4")
                                .Case("-mips5", "+mips5")
                                .Case("-mips32", "+mips32")
                                .Case("-mips32r2", "+mips32r2")
                                .Case("-mips32r3", "+mips32r3")
                                .Case("-mips32r5", "+mips32r5")
                                .Case("-mips32r6", "+mips32r6")
                                .Case("-mips64", "+mips64")
                                .Case("-mips64r2", "+mips64r2")
                                .Case("-mips64r3", "+mips64r3")
                                .Case("-mips64r5", "+mips64r5")
                                .Case("-mips64r6", "+mips64r6")
                                .Default(nullptr);
        if (MipsTargetFeature)
          continue;
      }

      if (Value == "-force_cpusubtype_ALL") {
        // Do nothing, this is the default and we don't support anything else.
      } else if (Value == "-L") {
        CmdArgs.push_back("-msave-temp-labels");
      } else if (Value == "--fatal-warnings") {
        CmdArgs.push_back("-massembler-fatal-warnings");
      } else if (Value == "--no-warn" || Value == "-W") {
        CmdArgs.push_back("-massembler-no-warn");
      } else if (Value == "--noexecstack") {
        UseNoExecStack = true;
      } else if (Value.startswith("-compress-debug-sections") ||
                 Value.startswith("--compress-debug-sections") ||
                 Value == "-nocompress-debug-sections" ||
                 Value == "--nocompress-debug-sections") {
        CmdArgs.push_back(Value.data());
      } else if (Value == "-mrelax-relocations=yes" ||
                 Value == "--mrelax-relocations=yes") {
        UseRelaxRelocations = true;
      } else if (Value == "-mrelax-relocations=no" ||
                 Value == "--mrelax-relocations=no") {
        UseRelaxRelocations = false;
      } else if (Value.startswith("-I")) {
        CmdArgs.push_back(Value.data());
        // We need to consume the next argument if the current arg is a plain
        // -I. The next arg will be the include directory.
        if (Value == "-I")
          TakeNextArg = true;
      } else if (Value.startswith("-gdwarf-")) {
        // "-gdwarf-N" options are not cc1as options.
        unsigned DwarfVersion = DwarfVersionNum(Value);
        if (DwarfVersion == 0) { // Send it onward, and let cc1as complain.
          CmdArgs.push_back(Value.data());
        } else {
          RenderDebugEnablingArgs(Args, CmdArgs,
                                  codegenoptions::DebugInfoConstructor,
                                  DwarfVersion, llvm::DebuggerKind::Default);
        }
      } else if (Value.startswith("-mcpu") || Value.startswith("-mfpu") ||
                 Value.startswith("-mhwdiv") || Value.startswith("-march")) {
        // Do nothing, we'll validate it later.
      } else if (Value == "-defsym") {
          if (A->getNumValues() != 2) {
            D.Diag(diag::err_drv_defsym_invalid_format) << Value;
            break;
          }
          const char *S = A->getValue(1);
          auto Pair = StringRef(S).split('=');
          auto Sym = Pair.first;
          auto SVal = Pair.second;

          if (Sym.empty() || SVal.empty()) {
            D.Diag(diag::err_drv_defsym_invalid_format) << S;
            break;
          }
          int64_t IVal;
          if (SVal.getAsInteger(0, IVal)) {
            D.Diag(diag::err_drv_defsym_invalid_symval) << SVal;
            break;
          }
          CmdArgs.push_back(Value.data());
          TakeNextArg = true;
      } else if (Value == "-fdebug-compilation-dir") {
        CmdArgs.push_back("-fdebug-compilation-dir");
        TakeNextArg = true;
      } else if (Value.consume_front("-fdebug-compilation-dir=")) {
        // The flag is a -Wa / -Xassembler argument and Options doesn't
        // parse the argument, so this isn't automatically aliased to
        // -fdebug-compilation-dir (without '=') here.
        CmdArgs.push_back("-fdebug-compilation-dir");
        CmdArgs.push_back(Value.data());
      } else if (Value == "--version") {
        D.PrintVersion(C, llvm::outs());
      } else {
        D.Diag(diag::err_drv_unsupported_option_argument)
            << A->getSpelling() << Value;
      }
    }
  }
  if (ImplicitIt.size())
    AddARMImplicitITArgs(Args, CmdArgs, ImplicitIt);
  if (!UseRelaxRelocations)
    CmdArgs.push_back("-mrelax-relocations=no");
  if (UseNoExecStack)
    CmdArgs.push_back("-mnoexecstack");
  if (MipsTargetFeature != nullptr) {
    CmdArgs.push_back("-target-feature");
    CmdArgs.push_back(MipsTargetFeature);
  }

  // forward -fembed-bitcode to assmebler
  if (C.getDriver().embedBitcodeEnabled() ||
      C.getDriver().embedBitcodeMarkerOnly())
    Args.AddLastArg(CmdArgs, options::OPT_fembed_bitcode_EQ);

  if (const char *AsSecureLogFile = getenv("AS_SECURE_LOG_FILE")) {
    CmdArgs.push_back("-as-secure-log-file");
    CmdArgs.push_back(Args.MakeArgString(AsSecureLogFile));
  }
}

static void RenderFloatingPointOptions(const ToolChain &TC, const Driver &D,
                                       bool OFastEnabled, const ArgList &Args,
                                       ArgStringList &CmdArgs,
                                       const JobAction &JA) {
  // Handle various floating point optimization flags, mapping them to the
  // appropriate LLVM code generation flags. This is complicated by several
  // "umbrella" flags, so we do this by stepping through the flags incrementally
  // adjusting what we think is enabled/disabled, then at the end setting the
  // LLVM flags based on the final state.
  bool HonorINFs = true;
  bool HonorNaNs = true;
  bool ApproxFunc = false;
  // -fmath-errno is the default on some platforms, e.g. BSD-derived OSes.
  bool MathErrno = TC.IsMathErrnoDefault();
  bool AssociativeMath = false;
  bool ReciprocalMath = false;
  bool SignedZeros = true;
  bool TrappingMath = false; // Implemented via -ffp-exception-behavior
  bool TrappingMathPresent = false; // Is trapping-math in args, and not
                                    // overriden by ffp-exception-behavior?
  bool RoundingFPMath = false;
  bool RoundingMathPresent = false; // Is rounding-math in args?
  // -ffp-model values: strict, fast, precise
  StringRef FPModel = "";
  // -ffp-exception-behavior options: strict, maytrap, ignore
  StringRef FPExceptionBehavior = "";
  // -ffp-eval-method options: double, extended, source
  StringRef FPEvalMethod = "";
  const llvm::DenormalMode DefaultDenormalFPMath =
      TC.getDefaultDenormalModeForType(Args, JA);
  const llvm::DenormalMode DefaultDenormalFP32Math =
      TC.getDefaultDenormalModeForType(Args, JA, &llvm::APFloat::IEEEsingle());

  llvm::DenormalMode DenormalFPMath = DefaultDenormalFPMath;
  llvm::DenormalMode DenormalFP32Math = DefaultDenormalFP32Math;
  // CUDA and HIP don't rely on the frontend to pass an ffp-contract option.
  // If one wasn't given by the user, don't pass it here.
  StringRef FPContract;
  StringRef LastSeenFfpContractOption;
  bool SeenUnsafeMathModeOption = false;
  if (!JA.isDeviceOffloading(Action::OFK_Cuda) &&
      !JA.isOffloading(Action::OFK_HIP))
    FPContract = "on";
  bool StrictFPModel = false;
  StringRef Float16ExcessPrecision = "";

  if (const Arg *A = Args.getLastArg(options::OPT_flimited_precision_EQ)) {
    CmdArgs.push_back("-mlimit-float-precision");
    CmdArgs.push_back(A->getValue());
  }

  for (const Arg *A : Args) {
    auto optID = A->getOption().getID();
    bool PreciseFPModel = false;
    switch (optID) {
    default:
      break;
    case options::OPT_ffp_model_EQ: {
      // If -ffp-model= is seen, reset to fno-fast-math
      HonorINFs = true;
      HonorNaNs = true;
      ApproxFunc = false;
      // Turning *off* -ffast-math restores the toolchain default.
      MathErrno = TC.IsMathErrnoDefault();
      AssociativeMath = false;
      ReciprocalMath = false;
      SignedZeros = true;
      // -fno_fast_math restores default denormal and fpcontract handling
      FPContract = "on";
      DenormalFPMath = llvm::DenormalMode::getIEEE();

      // FIXME: The target may have picked a non-IEEE default mode here based on
      // -cl-denorms-are-zero. Should the target consider -fp-model interaction?
      DenormalFP32Math = llvm::DenormalMode::getIEEE();

      StringRef Val = A->getValue();
      if (OFastEnabled && !Val.equals("fast")) {
          // Only -ffp-model=fast is compatible with OFast, ignore.
        D.Diag(clang::diag::warn_drv_overriding_flag_option)
          << Args.MakeArgString("-ffp-model=" + Val)
          << "-Ofast";
        break;
      }
      StrictFPModel = false;
      PreciseFPModel = true;
      // ffp-model= is a Driver option, it is entirely rewritten into more
      // granular options before being passed into cc1.
      // Use the gcc option in the switch below.
      if (!FPModel.empty() && !FPModel.equals(Val))
        D.Diag(clang::diag::warn_drv_overriding_flag_option)
            << Args.MakeArgString("-ffp-model=" + FPModel)
            << Args.MakeArgString("-ffp-model=" + Val);
      if (Val.equals("fast")) {
        optID = options::OPT_ffast_math;
        FPModel = Val;
        FPContract = "fast";
      } else if (Val.equals("precise")) {
        optID = options::OPT_ffp_contract;
        FPModel = Val;
        FPContract = "on";
        PreciseFPModel = true;
      } else if (Val.equals("strict")) {
        StrictFPModel = true;
        optID = options::OPT_frounding_math;
        FPExceptionBehavior = "strict";
        FPModel = Val;
        FPContract = "off";
        TrappingMath = true;
      } else
        D.Diag(diag::err_drv_unsupported_option_argument)
            << A->getSpelling() << Val;
      break;
      }
    }

    switch (optID) {
    // If this isn't an FP option skip the claim below
    default: continue;

    // Options controlling individual features
    case options::OPT_fhonor_infinities:    HonorINFs = true;         break;
    case options::OPT_fno_honor_infinities: HonorINFs = false;        break;
    case options::OPT_fhonor_nans:          HonorNaNs = true;         break;
    case options::OPT_fno_honor_nans:       HonorNaNs = false;        break;
    case options::OPT_fapprox_func:         ApproxFunc = true;        break;
    case options::OPT_fno_approx_func:      ApproxFunc = false;       break;
    case options::OPT_fmath_errno:          MathErrno = true;         break;
    case options::OPT_fno_math_errno:       MathErrno = false;        break;
    case options::OPT_fassociative_math:    AssociativeMath = true;   break;
    case options::OPT_fno_associative_math: AssociativeMath = false;  break;
    case options::OPT_freciprocal_math:     ReciprocalMath = true;    break;
    case options::OPT_fno_reciprocal_math:  ReciprocalMath = false;   break;
    case options::OPT_fsigned_zeros:        SignedZeros = true;       break;
    case options::OPT_fno_signed_zeros:     SignedZeros = false;      break;
    case options::OPT_ftrapping_math:
      if (!TrappingMathPresent && !FPExceptionBehavior.empty() &&
          !FPExceptionBehavior.equals("strict"))
        // Warn that previous value of option is overridden.
        D.Diag(clang::diag::warn_drv_overriding_flag_option)
          << Args.MakeArgString("-ffp-exception-behavior=" + FPExceptionBehavior)
          << "-ftrapping-math";
      TrappingMath = true;
      TrappingMathPresent = true;
      FPExceptionBehavior = "strict";
      break;
    case options::OPT_fno_trapping_math:
      if (!TrappingMathPresent && !FPExceptionBehavior.empty() &&
          !FPExceptionBehavior.equals("ignore"))
        // Warn that previous value of option is overridden.
        D.Diag(clang::diag::warn_drv_overriding_flag_option)
          << Args.MakeArgString("-ffp-exception-behavior=" + FPExceptionBehavior)
          << "-fno-trapping-math";
      TrappingMath = false;
      TrappingMathPresent = true;
      FPExceptionBehavior = "ignore";
      break;

    case options::OPT_frounding_math:
      RoundingFPMath = true;
      RoundingMathPresent = true;
      break;

    case options::OPT_fno_rounding_math:
      RoundingFPMath = false;
      RoundingMathPresent = false;
      break;

    case options::OPT_fdenormal_fp_math_EQ:
      DenormalFPMath = llvm::parseDenormalFPAttribute(A->getValue());
      DenormalFP32Math = DenormalFPMath;
      if (!DenormalFPMath.isValid()) {
        D.Diag(diag::err_drv_invalid_value)
            << A->getAsString(Args) << A->getValue();
      }
      break;

    case options::OPT_fdenormal_fp_math_f32_EQ:
      DenormalFP32Math = llvm::parseDenormalFPAttribute(A->getValue());
      if (!DenormalFP32Math.isValid()) {
        D.Diag(diag::err_drv_invalid_value)
            << A->getAsString(Args) << A->getValue();
      }
      break;

    // Validate and pass through -ffp-contract option.
    case options::OPT_ffp_contract: {
      StringRef Val = A->getValue();
      if (PreciseFPModel) {
        // -ffp-model=precise enables ffp-contract=on.
        // -ffp-model=precise sets PreciseFPModel to on and Val to
        // "precise". FPContract is set.
        ;
      } else if (Val.equals("fast") || Val.equals("on") || Val.equals("off")) {
        FPContract = Val;
        LastSeenFfpContractOption = Val;
      } else
        D.Diag(diag::err_drv_unsupported_option_argument)
            << A->getSpelling() << Val;
      break;
    }

    // Validate and pass through -ffp-model option.
    case options::OPT_ffp_model_EQ:
      // This should only occur in the error case
      // since the optID has been replaced by a more granular
      // floating point option.
      break;

    // Validate and pass through -ffp-exception-behavior option.
    case options::OPT_ffp_exception_behavior_EQ: {
      StringRef Val = A->getValue();
      if (!TrappingMathPresent && !FPExceptionBehavior.empty() &&
          !FPExceptionBehavior.equals(Val))
        // Warn that previous value of option is overridden.
        D.Diag(clang::diag::warn_drv_overriding_flag_option)
          << Args.MakeArgString("-ffp-exception-behavior=" + FPExceptionBehavior)
          << Args.MakeArgString("-ffp-exception-behavior=" + Val);
      TrappingMath = TrappingMathPresent = false;
      if (Val.equals("ignore") || Val.equals("maytrap"))
        FPExceptionBehavior = Val;
      else if (Val.equals("strict")) {
        FPExceptionBehavior = Val;
        TrappingMath = TrappingMathPresent = true;
      } else
        D.Diag(diag::err_drv_unsupported_option_argument)
            << A->getSpelling() << Val;
      break;
    }

    // Validate and pass through -ffp-eval-method option.
    case options::OPT_ffp_eval_method_EQ: {
      StringRef Val = A->getValue();
      if (Val.equals("double") || Val.equals("extended") ||
          Val.equals("source"))
        FPEvalMethod = Val;
      else
        D.Diag(diag::err_drv_unsupported_option_argument)
            << A->getSpelling() << Val;
      break;
    }

    case options::OPT_fexcess_precision_EQ: {
      StringRef Val = A->getValue();
      const llvm::Triple::ArchType Arch = TC.getArch();
      if (Arch == llvm::Triple::x86 || Arch == llvm::Triple::x86_64) {
        if (Val.equals("standard") || Val.equals("fast"))
          Float16ExcessPrecision = Val;
        // To make it GCC compatible, allow the value of "16" which
        // means disable excess precision, the same meaning than clang's
        // equivalent value "none".
        else if (Val.equals("16"))
          Float16ExcessPrecision = "none";
        else
          D.Diag(diag::err_drv_unsupported_option_argument)
              << A->getSpelling() << Val;
      } else {
        if (!(Val.equals("standard") || Val.equals("fast")))
          D.Diag(diag::err_drv_unsupported_option_argument)
              << A->getSpelling() << Val;
      }
      break;
    }
    case options::OPT_ffinite_math_only:
      HonorINFs = false;
      HonorNaNs = false;
      break;
    case options::OPT_fno_finite_math_only:
      HonorINFs = true;
      HonorNaNs = true;
      break;

    case options::OPT_funsafe_math_optimizations:
      AssociativeMath = true;
      ReciprocalMath = true;
      SignedZeros = false;
      ApproxFunc = true;
      TrappingMath = false;
      FPExceptionBehavior = "";
      FPContract = "fast";
      SeenUnsafeMathModeOption = true;
      break;
    case options::OPT_fno_unsafe_math_optimizations:
      AssociativeMath = false;
      ReciprocalMath = false;
      SignedZeros = true;
      ApproxFunc = false;
      TrappingMath = true;
      FPExceptionBehavior = "strict";

      // The target may have opted to flush by default, so force IEEE.
      DenormalFPMath = llvm::DenormalMode::getIEEE();
      DenormalFP32Math = llvm::DenormalMode::getIEEE();
      if (!JA.isDeviceOffloading(Action::OFK_Cuda) &&
          !JA.isOffloading(Action::OFK_HIP)) {
        if (LastSeenFfpContractOption != "") {
          FPContract = LastSeenFfpContractOption;
        } else if (SeenUnsafeMathModeOption)
          FPContract = "on";
      }
      break;

    case options::OPT_Ofast:
      // If -Ofast is the optimization level, then -ffast-math should be enabled
      if (!OFastEnabled)
        continue;
      [[fallthrough]];
    case options::OPT_ffast_math:
      HonorINFs = false;
      HonorNaNs = false;
      MathErrno = false;
      AssociativeMath = true;
      ReciprocalMath = true;
      ApproxFunc = true;
      SignedZeros = false;
      TrappingMath = false;
      RoundingFPMath = false;
      FPExceptionBehavior = "";
      // If fast-math is set then set the fp-contract mode to fast.
      FPContract = "fast";
      SeenUnsafeMathModeOption = true;
      break;
    case options::OPT_fno_fast_math:
      HonorINFs = true;
      HonorNaNs = true;
      // Turning on -ffast-math (with either flag) removes the need for
      // MathErrno. However, turning *off* -ffast-math merely restores the
      // toolchain default (which may be false).
      MathErrno = TC.IsMathErrnoDefault();
      AssociativeMath = false;
      ReciprocalMath = false;
      ApproxFunc = false;
      SignedZeros = true;
      // -fno_fast_math restores default denormal and fpcontract handling
      DenormalFPMath = DefaultDenormalFPMath;
      DenormalFP32Math = llvm::DenormalMode::getIEEE();
      if (!JA.isDeviceOffloading(Action::OFK_Cuda) &&
          !JA.isOffloading(Action::OFK_HIP)) {
        if (LastSeenFfpContractOption != "") {
          FPContract = LastSeenFfpContractOption;
        } else if (SeenUnsafeMathModeOption)
          FPContract = "on";
      }
      break;
    }
    if (StrictFPModel) {
      // If -ffp-model=strict has been specified on command line but
      // subsequent options conflict then emit warning diagnostic.
      if (HonorINFs && HonorNaNs && !AssociativeMath && !ReciprocalMath &&
          SignedZeros && TrappingMath && RoundingFPMath && !ApproxFunc &&
          DenormalFPMath == llvm::DenormalMode::getIEEE() &&
          DenormalFP32Math == llvm::DenormalMode::getIEEE() &&
          FPContract.equals("off"))
        // OK: Current Arg doesn't conflict with -ffp-model=strict
        ;
      else {
        StrictFPModel = false;
        FPModel = "";
        auto RHS = (A->getNumValues() == 0)
                       ? A->getSpelling()
                       : Args.MakeArgString(A->getSpelling() + A->getValue());
        if (RHS != "-ffp-model=strict")
          D.Diag(clang::diag::warn_drv_overriding_flag_option)
              << "-ffp-model=strict" << RHS;
      }
    }

    // If we handled this option claim it
    A->claim();
  }

  if (!HonorINFs)
    CmdArgs.push_back("-menable-no-infs");

  if (!HonorNaNs)
    CmdArgs.push_back("-menable-no-nans");

  if (ApproxFunc)
    CmdArgs.push_back("-fapprox-func");

  if (MathErrno)
    CmdArgs.push_back("-fmath-errno");

 if (AssociativeMath && ReciprocalMath && !SignedZeros && ApproxFunc &&
     !TrappingMath)
    CmdArgs.push_back("-funsafe-math-optimizations");

  if (!SignedZeros)
    CmdArgs.push_back("-fno-signed-zeros");

  if (AssociativeMath && !SignedZeros && !TrappingMath)
    CmdArgs.push_back("-mreassociate");

  if (ReciprocalMath)
    CmdArgs.push_back("-freciprocal-math");

  if (TrappingMath) {
    // FP Exception Behavior is also set to strict
    assert(FPExceptionBehavior.equals("strict"));
  }

  // The default is IEEE.
  if (DenormalFPMath != llvm::DenormalMode::getIEEE()) {
    llvm::SmallString<64> DenormFlag;
    llvm::raw_svector_ostream ArgStr(DenormFlag);
    ArgStr << "-fdenormal-fp-math=" << DenormalFPMath;
    CmdArgs.push_back(Args.MakeArgString(ArgStr.str()));
  }

  // Add f32 specific denormal mode flag if it's different.
  if (DenormalFP32Math != DenormalFPMath) {
    llvm::SmallString<64> DenormFlag;
    llvm::raw_svector_ostream ArgStr(DenormFlag);
    ArgStr << "-fdenormal-fp-math-f32=" << DenormalFP32Math;
    CmdArgs.push_back(Args.MakeArgString(ArgStr.str()));
  }

  if (!FPContract.empty())
    CmdArgs.push_back(Args.MakeArgString("-ffp-contract=" + FPContract));

  if (!RoundingFPMath)
    CmdArgs.push_back(Args.MakeArgString("-fno-rounding-math"));

  if (RoundingFPMath && RoundingMathPresent)
    CmdArgs.push_back(Args.MakeArgString("-frounding-math"));

  if (!FPExceptionBehavior.empty())
    CmdArgs.push_back(Args.MakeArgString("-ffp-exception-behavior=" +
                      FPExceptionBehavior));

  if (!FPEvalMethod.empty())
    CmdArgs.push_back(Args.MakeArgString("-ffp-eval-method=" + FPEvalMethod));

  if (!Float16ExcessPrecision.empty())
    CmdArgs.push_back(Args.MakeArgString("-ffloat16-excess-precision=" +
                                         Float16ExcessPrecision));

  ParseMRecip(D, Args, CmdArgs);

  // -ffast-math enables the __FAST_MATH__ preprocessor macro, but check for the
  // individual features enabled by -ffast-math instead of the option itself as
  // that's consistent with gcc's behaviour.
  if (!HonorINFs && !HonorNaNs && !MathErrno && AssociativeMath && ApproxFunc &&
      ReciprocalMath && !SignedZeros && !TrappingMath && !RoundingFPMath) {
    CmdArgs.push_back("-ffast-math");
    if (FPModel.equals("fast")) {
      if (FPContract.equals("fast"))
        // All set, do nothing.
        ;
      else if (FPContract.empty())
        // Enable -ffp-contract=fast
        CmdArgs.push_back(Args.MakeArgString("-ffp-contract=fast"));
      else
        D.Diag(clang::diag::warn_drv_overriding_flag_option)
          << "-ffp-model=fast"
          << Args.MakeArgString("-ffp-contract=" + FPContract);
    }
  }

  // Handle __FINITE_MATH_ONLY__ similarly.
  if (!HonorINFs && !HonorNaNs)
    CmdArgs.push_back("-ffinite-math-only");

  if (const Arg *A = Args.getLastArg(options::OPT_mfpmath_EQ)) {
    CmdArgs.push_back("-mfpmath");
    CmdArgs.push_back(A->getValue());
  }

  // Disable a codegen optimization for floating-point casts.
  if (Args.hasFlag(options::OPT_fno_strict_float_cast_overflow,
                   options::OPT_fstrict_float_cast_overflow, false))
    CmdArgs.push_back("-fno-strict-float-cast-overflow");
}

static void RenderAnalyzerOptions(const ArgList &Args, ArgStringList &CmdArgs,
                                  const llvm::Triple &Triple,
                                  const InputInfo &Input) {
  // Add default argument set.
  if (!Args.hasArg(options::OPT__analyzer_no_default_checks)) {
    CmdArgs.push_back("-analyzer-checker=core");
    CmdArgs.push_back("-analyzer-checker=apiModeling");

    if (!Triple.isWindowsMSVCEnvironment()) {
      CmdArgs.push_back("-analyzer-checker=unix");
    } else {
      // Enable "unix" checkers that also work on Windows.
      CmdArgs.push_back("-analyzer-checker=unix.API");
      CmdArgs.push_back("-analyzer-checker=unix.Malloc");
      CmdArgs.push_back("-analyzer-checker=unix.MallocSizeof");
      CmdArgs.push_back("-analyzer-checker=unix.MismatchedDeallocator");
      CmdArgs.push_back("-analyzer-checker=unix.cstring.BadSizeArg");
      CmdArgs.push_back("-analyzer-checker=unix.cstring.NullArg");
    }

    // Disable some unix checkers for PS4/PS5.
    if (Triple.isPS()) {
      CmdArgs.push_back("-analyzer-disable-checker=unix.API");
      CmdArgs.push_back("-analyzer-disable-checker=unix.Vfork");
    }

    if (Triple.isOSDarwin()) {
      CmdArgs.push_back("-analyzer-checker=osx");
      CmdArgs.push_back(
          "-analyzer-checker=security.insecureAPI.decodeValueOfObjCType");
    }
    else if (Triple.isOSFuchsia())
      CmdArgs.push_back("-analyzer-checker=fuchsia");

    CmdArgs.push_back("-analyzer-checker=deadcode");

    if (types::isCXX(Input.getType()))
      CmdArgs.push_back("-analyzer-checker=cplusplus");

    if (!Triple.isPS()) {
      CmdArgs.push_back("-analyzer-checker=security.insecureAPI.UncheckedReturn");
      CmdArgs.push_back("-analyzer-checker=security.insecureAPI.getpw");
      CmdArgs.push_back("-analyzer-checker=security.insecureAPI.gets");
      CmdArgs.push_back("-analyzer-checker=security.insecureAPI.mktemp");
      CmdArgs.push_back("-analyzer-checker=security.insecureAPI.mkstemp");
      CmdArgs.push_back("-analyzer-checker=security.insecureAPI.vfork");
    }

    // Default nullability checks.
    CmdArgs.push_back("-analyzer-checker=nullability.NullPassedToNonnull");
    CmdArgs.push_back("-analyzer-checker=nullability.NullReturnedFromNonnull");
  }

  // Set the output format. The default is plist, for (lame) historical reasons.
  CmdArgs.push_back("-analyzer-output");
  if (Arg *A = Args.getLastArg(options::OPT__analyzer_output))
    CmdArgs.push_back(A->getValue());
  else
    CmdArgs.push_back("plist");

  // Disable the presentation of standard compiler warnings when using
  // --analyze.  We only want to show static analyzer diagnostics or frontend
  // errors.
  CmdArgs.push_back("-w");

  // Add -Xanalyzer arguments when running as analyzer.
  Args.AddAllArgValues(CmdArgs, options::OPT_Xanalyzer);
}

static bool isValidSymbolName(StringRef S) {
  if (S.empty())
    return false;

  if (std::isdigit(S[0]))
    return false;

  return llvm::all_of(S, [](char C) { return std::isalnum(C) || C == '_'; });
}

static void RenderSSPOptions(const Driver &D, const ToolChain &TC,
                             const ArgList &Args, ArgStringList &CmdArgs,
                             bool KernelOrKext) {
  const llvm::Triple &EffectiveTriple = TC.getEffectiveTriple();

  // NVPTX doesn't support stack protectors; from the compiler's perspective, it
  // doesn't even have a stack!
  if (EffectiveTriple.isNVPTX())
    return;

  // -stack-protector=0 is default.
  LangOptions::StackProtectorMode StackProtectorLevel = LangOptions::SSPOff;
  LangOptions::StackProtectorMode DefaultStackProtectorLevel =
      TC.GetDefaultStackProtectorLevel(KernelOrKext);

  if (Arg *A = Args.getLastArg(options::OPT_fno_stack_protector,
                               options::OPT_fstack_protector_all,
                               options::OPT_fstack_protector_strong,
                               options::OPT_fstack_protector)) {
    if (A->getOption().matches(options::OPT_fstack_protector))
      StackProtectorLevel =
          std::max<>(LangOptions::SSPOn, DefaultStackProtectorLevel);
    else if (A->getOption().matches(options::OPT_fstack_protector_strong))
      StackProtectorLevel = LangOptions::SSPStrong;
    else if (A->getOption().matches(options::OPT_fstack_protector_all))
      StackProtectorLevel = LangOptions::SSPReq;

    if (EffectiveTriple.isBPF() && StackProtectorLevel != LangOptions::SSPOff) {
      D.Diag(diag::warn_drv_unsupported_option_for_target)
          << A->getSpelling() << EffectiveTriple.getTriple();
      StackProtectorLevel = DefaultStackProtectorLevel;
    }
  } else {
    StackProtectorLevel = DefaultStackProtectorLevel;
  }

  if (StackProtectorLevel) {
    CmdArgs.push_back("-stack-protector");
    CmdArgs.push_back(Args.MakeArgString(Twine(StackProtectorLevel)));
  }

  // --param ssp-buffer-size=
  for (const Arg *A : Args.filtered(options::OPT__param)) {
    StringRef Str(A->getValue());
    if (Str.startswith("ssp-buffer-size=")) {
      if (StackProtectorLevel) {
        CmdArgs.push_back("-stack-protector-buffer-size");
        // FIXME: Verify the argument is a valid integer.
        CmdArgs.push_back(Args.MakeArgString(Str.drop_front(16)));
      }
      A->claim();
    }
  }

  const std::string &TripleStr = EffectiveTriple.getTriple();
  if (Arg *A = Args.getLastArg(options::OPT_mstack_protector_guard_EQ)) {
    StringRef Value = A->getValue();
    if (!EffectiveTriple.isX86() && !EffectiveTriple.isAArch64() &&
        !EffectiveTriple.isARM() && !EffectiveTriple.isThumb())
      D.Diag(diag::err_drv_unsupported_opt_for_target)
          << A->getAsString(Args) << TripleStr;
    if ((EffectiveTriple.isX86() || EffectiveTriple.isARM() ||
         EffectiveTriple.isThumb()) &&
        Value != "tls" && Value != "global") {
      D.Diag(diag::err_drv_invalid_value_with_suggestion)
          << A->getOption().getName() << Value << "tls global";
      return;
    }
    if ((EffectiveTriple.isARM() || EffectiveTriple.isThumb()) &&
        Value == "tls") {
      if (!Args.hasArg(options::OPT_mstack_protector_guard_offset_EQ)) {
        D.Diag(diag::err_drv_ssp_missing_offset_argument)
            << A->getAsString(Args);
        return;
      }
      // Check whether the target subarch supports the hardware TLS register
      if (!arm::isHardTPSupported(EffectiveTriple)) {
        D.Diag(diag::err_target_unsupported_tp_hard)
            << EffectiveTriple.getArchName();
        return;
      }
      // Check whether the user asked for something other than -mtp=cp15
      if (Arg *A = Args.getLastArg(options::OPT_mtp_mode_EQ)) {
        StringRef Value = A->getValue();
        if (Value != "cp15") {
          D.Diag(diag::err_drv_argument_not_allowed_with)
              << A->getAsString(Args) << "-mstack-protector-guard=tls";
          return;
        }
      }
      CmdArgs.push_back("-target-feature");
      CmdArgs.push_back("+read-tp-hard");
    }
    if (EffectiveTriple.isAArch64() && Value != "sysreg" && Value != "global") {
      D.Diag(diag::err_drv_invalid_value_with_suggestion)
          << A->getOption().getName() << Value << "sysreg global";
      return;
    }
    A->render(Args, CmdArgs);
  }

  if (Arg *A = Args.getLastArg(options::OPT_mstack_protector_guard_offset_EQ)) {
    StringRef Value = A->getValue();
    if (!EffectiveTriple.isX86() && !EffectiveTriple.isAArch64() &&
        !EffectiveTriple.isARM() && !EffectiveTriple.isThumb())
      D.Diag(diag::err_drv_unsupported_opt_for_target)
          << A->getAsString(Args) << TripleStr;
    int Offset;
    if (Value.getAsInteger(10, Offset)) {
      D.Diag(diag::err_drv_invalid_value) << A->getOption().getName() << Value;
      return;
    }
    if ((EffectiveTriple.isARM() || EffectiveTriple.isThumb()) &&
        (Offset < 0 || Offset > 0xfffff)) {
      D.Diag(diag::err_drv_invalid_int_value)
          << A->getOption().getName() << Value;
      return;
    }
    A->render(Args, CmdArgs);
  }

  if (Arg *A = Args.getLastArg(options::OPT_mstack_protector_guard_reg_EQ)) {
    StringRef Value = A->getValue();
    if (!EffectiveTriple.isX86() && !EffectiveTriple.isAArch64())
      D.Diag(diag::err_drv_unsupported_opt_for_target)
          << A->getAsString(Args) << TripleStr;
    if (EffectiveTriple.isX86() && (Value != "fs" && Value != "gs")) {
      D.Diag(diag::err_drv_invalid_value_with_suggestion)
          << A->getOption().getName() << Value << "fs gs";
      return;
    }
    if (EffectiveTriple.isAArch64() && Value != "sp_el0") {
      D.Diag(diag::err_drv_invalid_value) << A->getOption().getName() << Value;
      return;
    }
    A->render(Args, CmdArgs);
  }

  if (Arg *A = Args.getLastArg(options::OPT_mstack_protector_guard_symbol_EQ)) {
    StringRef Value = A->getValue();
    if (!isValidSymbolName(Value)) {
      D.Diag(diag::err_drv_argument_only_allowed_with)
          << A->getOption().getName() << "legal symbol name";
      return;
    }
    A->render(Args, CmdArgs);
  }
}

static void RenderSCPOptions(const ToolChain &TC, const ArgList &Args,
                             ArgStringList &CmdArgs) {
  const llvm::Triple &EffectiveTriple = TC.getEffectiveTriple();

  if (!EffectiveTriple.isOSFreeBSD() && !EffectiveTriple.isOSLinux())
    return;

  if (!EffectiveTriple.isX86() && !EffectiveTriple.isSystemZ() &&
      !EffectiveTriple.isPPC64())
    return;

  Args.addOptInFlag(CmdArgs, options::OPT_fstack_clash_protection,
                    options::OPT_fno_stack_clash_protection);
}

static void RenderTrivialAutoVarInitOptions(const Driver &D,
                                            const ToolChain &TC,
                                            const ArgList &Args,
                                            ArgStringList &CmdArgs) {
  auto DefaultTrivialAutoVarInit = TC.GetDefaultTrivialAutoVarInit();
  StringRef TrivialAutoVarInit = "";

  for (const Arg *A : Args) {
    switch (A->getOption().getID()) {
    default:
      continue;
    case options::OPT_ftrivial_auto_var_init: {
      A->claim();
      StringRef Val = A->getValue();
      if (Val == "uninitialized" || Val == "zero" || Val == "pattern")
        TrivialAutoVarInit = Val;
      else
        D.Diag(diag::err_drv_unsupported_option_argument)
            << A->getSpelling() << Val;
      break;
    }
    }
  }

  if (TrivialAutoVarInit.empty())
    switch (DefaultTrivialAutoVarInit) {
    case LangOptions::TrivialAutoVarInitKind::Uninitialized:
      break;
    case LangOptions::TrivialAutoVarInitKind::Pattern:
      TrivialAutoVarInit = "pattern";
      break;
    case LangOptions::TrivialAutoVarInitKind::Zero:
      TrivialAutoVarInit = "zero";
      break;
    }

  if (!TrivialAutoVarInit.empty()) {
    CmdArgs.push_back(
        Args.MakeArgString("-ftrivial-auto-var-init=" + TrivialAutoVarInit));
  }

  if (Arg *A =
          Args.getLastArg(options::OPT_ftrivial_auto_var_init_stop_after)) {
    if (!Args.hasArg(options::OPT_ftrivial_auto_var_init) ||
        StringRef(
            Args.getLastArg(options::OPT_ftrivial_auto_var_init)->getValue()) ==
            "uninitialized")
      D.Diag(diag::err_drv_trivial_auto_var_init_stop_after_missing_dependency);
    A->claim();
    StringRef Val = A->getValue();
    if (std::stoi(Val.str()) <= 0)
      D.Diag(diag::err_drv_trivial_auto_var_init_stop_after_invalid_value);
    CmdArgs.push_back(
        Args.MakeArgString("-ftrivial-auto-var-init-stop-after=" + Val));
  }
}

static void RenderOpenCLOptions(const ArgList &Args, ArgStringList &CmdArgs,
                                types::ID InputType) {
  // cl-denorms-are-zero is not forwarded. It is translated into a generic flag
  // for denormal flushing handling based on the target.
  const unsigned ForwardedArguments[] = {
      options::OPT_cl_opt_disable,
      options::OPT_cl_strict_aliasing,
      options::OPT_cl_single_precision_constant,
      options::OPT_cl_finite_math_only,
      options::OPT_cl_kernel_arg_info,
      options::OPT_cl_unsafe_math_optimizations,
      options::OPT_cl_fast_relaxed_math,
      options::OPT_cl_mad_enable,
      options::OPT_cl_no_signed_zeros,
      options::OPT_cl_fp32_correctly_rounded_divide_sqrt,
      options::OPT_cl_uniform_work_group_size
  };

  if (Arg *A = Args.getLastArg(options::OPT_cl_std_EQ)) {
    std::string CLStdStr = std::string("-cl-std=") + A->getValue();
    CmdArgs.push_back(Args.MakeArgString(CLStdStr));
  } else if (Arg *A = Args.getLastArg(options::OPT_cl_ext_EQ)) {
    std::string CLExtStr = std::string("-cl-ext=") + A->getValue();
    CmdArgs.push_back(Args.MakeArgString(CLExtStr));
  }

  for (const auto &Arg : ForwardedArguments)
    if (const auto *A = Args.getLastArg(Arg))
      CmdArgs.push_back(Args.MakeArgString(A->getOption().getPrefixedName()));

  // Only add the default headers if we are compiling OpenCL sources.
  if ((types::isOpenCL(InputType) ||
       (Args.hasArg(options::OPT_cl_std_EQ) && types::isSrcFile(InputType))) &&
      !Args.hasArg(options::OPT_cl_no_stdinc)) {
    CmdArgs.push_back("-finclude-default-header");
    CmdArgs.push_back("-fdeclare-opencl-builtins");
  }
}

static void RenderHLSLOptions(const ArgList &Args, ArgStringList &CmdArgs,
                              types::ID InputType) {
  const unsigned ForwardedArguments[] = {options::OPT_dxil_validator_version,
                                         options::OPT_D,
                                         options::OPT_I,
                                         options::OPT_S,
                                         options::OPT_O,
                                         options::OPT_emit_llvm,
                                         options::OPT_emit_obj,
                                         options::OPT_disable_llvm_passes,
                                         options::OPT_fnative_half_type,
                                         options::OPT_hlsl_entrypoint};
  if (!types::isHLSL(InputType))
    return;
  for (const auto &Arg : ForwardedArguments)
    if (const auto *A = Args.getLastArg(Arg))
      A->renderAsInput(Args, CmdArgs);
  // Add the default headers if dxc_no_stdinc is not set.
  if (!Args.hasArg(options::OPT_dxc_no_stdinc) &&
      !Args.hasArg(options::OPT_nostdinc))
    CmdArgs.push_back("-finclude-default-header");
}

static void RenderARCMigrateToolOptions(const Driver &D, const ArgList &Args,
                                        ArgStringList &CmdArgs) {
  bool ARCMTEnabled = false;
  if (!Args.hasArg(options::OPT_fno_objc_arc, options::OPT_fobjc_arc)) {
    if (const Arg *A = Args.getLastArg(options::OPT_ccc_arcmt_check,
                                       options::OPT_ccc_arcmt_modify,
                                       options::OPT_ccc_arcmt_migrate)) {
      ARCMTEnabled = true;
      switch (A->getOption().getID()) {
      default: llvm_unreachable("missed a case");
      case options::OPT_ccc_arcmt_check:
        CmdArgs.push_back("-arcmt-action=check");
        break;
      case options::OPT_ccc_arcmt_modify:
        CmdArgs.push_back("-arcmt-action=modify");
        break;
      case options::OPT_ccc_arcmt_migrate:
        CmdArgs.push_back("-arcmt-action=migrate");
        CmdArgs.push_back("-mt-migrate-directory");
        CmdArgs.push_back(A->getValue());

        Args.AddLastArg(CmdArgs, options::OPT_arcmt_migrate_report_output);
        Args.AddLastArg(CmdArgs, options::OPT_arcmt_migrate_emit_arc_errors);
        break;
      }
    }
  } else {
    Args.ClaimAllArgs(options::OPT_ccc_arcmt_check);
    Args.ClaimAllArgs(options::OPT_ccc_arcmt_modify);
    Args.ClaimAllArgs(options::OPT_ccc_arcmt_migrate);
  }

  if (const Arg *A = Args.getLastArg(options::OPT_ccc_objcmt_migrate)) {
    if (ARCMTEnabled)
      D.Diag(diag::err_drv_argument_not_allowed_with)
          << A->getAsString(Args) << "-ccc-arcmt-migrate";

    CmdArgs.push_back("-mt-migrate-directory");
    CmdArgs.push_back(A->getValue());

    if (!Args.hasArg(options::OPT_objcmt_migrate_literals,
                     options::OPT_objcmt_migrate_subscripting,
                     options::OPT_objcmt_migrate_property)) {
      // None specified, means enable them all.
      CmdArgs.push_back("-objcmt-migrate-literals");
      CmdArgs.push_back("-objcmt-migrate-subscripting");
      CmdArgs.push_back("-objcmt-migrate-property");
    } else {
      Args.AddLastArg(CmdArgs, options::OPT_objcmt_migrate_literals);
      Args.AddLastArg(CmdArgs, options::OPT_objcmt_migrate_subscripting);
      Args.AddLastArg(CmdArgs, options::OPT_objcmt_migrate_property);
    }
  } else {
    Args.AddLastArg(CmdArgs, options::OPT_objcmt_migrate_literals);
    Args.AddLastArg(CmdArgs, options::OPT_objcmt_migrate_subscripting);
    Args.AddLastArg(CmdArgs, options::OPT_objcmt_migrate_property);
    Args.AddLastArg(CmdArgs, options::OPT_objcmt_migrate_all);
    Args.AddLastArg(CmdArgs, options::OPT_objcmt_migrate_readonly_property);
    Args.AddLastArg(CmdArgs, options::OPT_objcmt_migrate_readwrite_property);
    Args.AddLastArg(CmdArgs, options::OPT_objcmt_migrate_property_dot_syntax);
    Args.AddLastArg(CmdArgs, options::OPT_objcmt_migrate_annotation);
    Args.AddLastArg(CmdArgs, options::OPT_objcmt_migrate_instancetype);
    Args.AddLastArg(CmdArgs, options::OPT_objcmt_migrate_nsmacros);
    Args.AddLastArg(CmdArgs, options::OPT_objcmt_migrate_protocol_conformance);
    Args.AddLastArg(CmdArgs, options::OPT_objcmt_atomic_property);
    Args.AddLastArg(CmdArgs, options::OPT_objcmt_returns_innerpointer_property);
    Args.AddLastArg(CmdArgs, options::OPT_objcmt_ns_nonatomic_iosonly);
    Args.AddLastArg(CmdArgs, options::OPT_objcmt_migrate_designated_init);
    Args.AddLastArg(CmdArgs, options::OPT_objcmt_allowlist_dir_path);
  }
}

static void RenderBuiltinOptions(const ToolChain &TC, const llvm::Triple &T,
                                 const ArgList &Args, ArgStringList &CmdArgs) {
  // -fbuiltin is default unless -mkernel is used.
  bool UseBuiltins =
      Args.hasFlag(options::OPT_fbuiltin, options::OPT_fno_builtin,
                   !Args.hasArg(options::OPT_mkernel));
  if (!UseBuiltins)
    CmdArgs.push_back("-fno-builtin");

  // -ffreestanding implies -fno-builtin.
  if (Args.hasArg(options::OPT_ffreestanding))
    UseBuiltins = false;

  // Process the -fno-builtin-* options.
  for (const Arg *A : Args.filtered(options::OPT_fno_builtin_)) {
    A->claim();

    // If -fno-builtin is specified, then there's no need to pass the option to
    // the frontend.
    if (UseBuiltins)
      A->render(Args, CmdArgs);
  }

  // le32-specific flags:
  //  -fno-math-builtin: clang should not convert math builtins to intrinsics
  //                     by default.
  if (TC.getArch() == llvm::Triple::le32)
    CmdArgs.push_back("-fno-math-builtin");
}

bool Driver::getDefaultModuleCachePath(SmallVectorImpl<char> &Result) {
  if (const char *Str = std::getenv("CLANG_MODULE_CACHE_PATH")) {
    Twine Path{Str};
    Path.toVector(Result);
    return Path.getSingleStringRef() != "";
  }
  if (llvm::sys::path::cache_directory(Result)) {
    llvm::sys::path::append(Result, "clang");
    llvm::sys::path::append(Result, "ModuleCache");
    return true;
  }
  return false;
}

static bool RenderModulesOptions(Compilation &C, const Driver &D,
                                 const ArgList &Args, const InputInfo &Input,
                                 const InputInfo &Output, const Arg *Std,
                                 ArgStringList &CmdArgs) {
  bool IsCXX = types::isCXX(Input.getType());
  // FIXME: Find a better way to determine whether the input has standard c++
  // modules support by default.
  bool HaveStdCXXModules =
      IsCXX && Std &&
      (Std->containsValue("c++2a") || Std->containsValue("c++20") ||
       Std->containsValue("c++2b") || Std->containsValue("c++latest"));
  bool HaveModules = HaveStdCXXModules;

  // -fmodules enables the use of precompiled modules (off by default).
  // Users can pass -fno-cxx-modules to turn off modules support for
  // C++/Objective-C++ programs.
  bool HaveClangModules = false;
  if (Args.hasFlag(options::OPT_fmodules, options::OPT_fno_modules, false)) {
    bool AllowedInCXX = Args.hasFlag(options::OPT_fcxx_modules,
                                     options::OPT_fno_cxx_modules, true);
    if (AllowedInCXX || !IsCXX) {
      CmdArgs.push_back("-fmodules");
      HaveClangModules = true;
    }
  }

  HaveModules |= HaveClangModules;
  if (Args.hasArg(options::OPT_fmodules_ts)) {
    D.Diag(diag::warn_deprecated_fmodules_ts_flag);
    CmdArgs.push_back("-fmodules-ts");
    HaveModules = true;
  }

  // -fmodule-maps enables implicit reading of module map files. By default,
  // this is enabled if we are using Clang's flavor of precompiled modules.
  if (Args.hasFlag(options::OPT_fimplicit_module_maps,
                   options::OPT_fno_implicit_module_maps, HaveClangModules))
    CmdArgs.push_back("-fimplicit-module-maps");

  // -fmodules-decluse checks that modules used are declared so (off by default)
  Args.addOptInFlag(CmdArgs, options::OPT_fmodules_decluse,
                    options::OPT_fno_modules_decluse);

  // -fmodules-strict-decluse is like -fmodule-decluse, but also checks that
  // all #included headers are part of modules.
  if (Args.hasFlag(options::OPT_fmodules_strict_decluse,
                   options::OPT_fno_modules_strict_decluse, false))
    CmdArgs.push_back("-fmodules-strict-decluse");

  // -fno-implicit-modules turns off implicitly compiling modules on demand.
  bool ImplicitModules = false;
  if (!Args.hasFlag(options::OPT_fimplicit_modules,
                    options::OPT_fno_implicit_modules, HaveClangModules)) {
    if (HaveModules)
      CmdArgs.push_back("-fno-implicit-modules");
  } else if (HaveModules) {
    ImplicitModules = true;
    // -fmodule-cache-path specifies where our implicitly-built module files
    // should be written.
    SmallString<128> Path;
    if (Arg *A = Args.getLastArg(options::OPT_fmodules_cache_path))
      Path = A->getValue();

    bool HasPath = true;
    if (C.isForDiagnostics()) {
      // When generating crash reports, we want to emit the modules along with
      // the reproduction sources, so we ignore any provided module path.
      Path = Output.getFilename();
      llvm::sys::path::replace_extension(Path, ".cache");
      llvm::sys::path::append(Path, "modules");
    } else if (Path.empty()) {
      // No module path was provided: use the default.
      HasPath = Driver::getDefaultModuleCachePath(Path);
    }

    // `HasPath` will only be false if getDefaultModuleCachePath() fails.
    // That being said, that failure is unlikely and not caching is harmless.
    if (HasPath) {
      const char Arg[] = "-fmodules-cache-path=";
      Path.insert(Path.begin(), Arg, Arg + strlen(Arg));
      CmdArgs.push_back(Args.MakeArgString(Path));
    }
  }

  if (HaveModules) {
    // -fprebuilt-module-path specifies where to load the prebuilt module files.
    for (const Arg *A : Args.filtered(options::OPT_fprebuilt_module_path)) {
      CmdArgs.push_back(Args.MakeArgString(
          std::string("-fprebuilt-module-path=") + A->getValue()));
      A->claim();
    }
    if (Args.hasFlag(options::OPT_fprebuilt_implicit_modules,
                     options::OPT_fno_prebuilt_implicit_modules, false))
      CmdArgs.push_back("-fprebuilt-implicit-modules");
    if (Args.hasFlag(options::OPT_fmodules_validate_input_files_content,
                     options::OPT_fno_modules_validate_input_files_content,
                     false))
      CmdArgs.push_back("-fvalidate-ast-input-files-content");
  }

  // -fmodule-name specifies the module that is currently being built (or
  // used for header checking by -fmodule-maps).
  Args.AddLastArg(CmdArgs, options::OPT_fmodule_name_EQ);

  // -fmodule-map-file can be used to specify files containing module
  // definitions.
  Args.AddAllArgs(CmdArgs, options::OPT_fmodule_map_file);

  // -fbuiltin-module-map can be used to load the clang
  // builtin headers modulemap file.
  if (Args.hasArg(options::OPT_fbuiltin_module_map)) {
    SmallString<128> BuiltinModuleMap(D.ResourceDir);
    llvm::sys::path::append(BuiltinModuleMap, "include");
    llvm::sys::path::append(BuiltinModuleMap, "module.modulemap");
    if (llvm::sys::fs::exists(BuiltinModuleMap))
      CmdArgs.push_back(
          Args.MakeArgString("-fmodule-map-file=" + BuiltinModuleMap));
  }

  // The -fmodule-file=<name>=<file> form specifies the mapping of module
  // names to precompiled module files (the module is loaded only if used).
  // The -fmodule-file=<file> form can be used to unconditionally load
  // precompiled module files (whether used or not).
  if (HaveModules)
    Args.AddAllArgs(CmdArgs, options::OPT_fmodule_file);
  else
    Args.ClaimAllArgs(options::OPT_fmodule_file);

  // When building modules and generating crashdumps, we need to dump a module
  // dependency VFS alongside the output.
  if (HaveClangModules && C.isForDiagnostics()) {
    SmallString<128> VFSDir(Output.getFilename());
    llvm::sys::path::replace_extension(VFSDir, ".cache");
    // Add the cache directory as a temp so the crash diagnostics pick it up.
    C.addTempFile(Args.MakeArgString(VFSDir));

    llvm::sys::path::append(VFSDir, "vfs");
    CmdArgs.push_back("-module-dependency-dir");
    CmdArgs.push_back(Args.MakeArgString(VFSDir));
  }

  if (HaveClangModules)
    Args.AddLastArg(CmdArgs, options::OPT_fmodules_user_build_path);

  // Pass through all -fmodules-ignore-macro arguments.
  Args.AddAllArgs(CmdArgs, options::OPT_fmodules_ignore_macro);
  Args.AddLastArg(CmdArgs, options::OPT_fmodules_prune_interval);
  Args.AddLastArg(CmdArgs, options::OPT_fmodules_prune_after);

  if (HaveClangModules) {
    Args.AddLastArg(CmdArgs, options::OPT_fbuild_session_timestamp);

    if (Arg *A = Args.getLastArg(options::OPT_fbuild_session_file)) {
      if (Args.hasArg(options::OPT_fbuild_session_timestamp))
        D.Diag(diag::err_drv_argument_not_allowed_with)
            << A->getAsString(Args) << "-fbuild-session-timestamp";

      llvm::sys::fs::file_status Status;
      if (llvm::sys::fs::status(A->getValue(), Status))
        D.Diag(diag::err_drv_no_such_file) << A->getValue();
      CmdArgs.push_back(Args.MakeArgString(
          "-fbuild-session-timestamp=" +
          Twine((uint64_t)std::chrono::duration_cast<std::chrono::seconds>(
                    Status.getLastModificationTime().time_since_epoch())
                    .count())));
    }

    if (Args.getLastArg(
            options::OPT_fmodules_validate_once_per_build_session)) {
      if (!Args.getLastArg(options::OPT_fbuild_session_timestamp,
                           options::OPT_fbuild_session_file))
        D.Diag(diag::err_drv_modules_validate_once_requires_timestamp);

      Args.AddLastArg(CmdArgs,
                      options::OPT_fmodules_validate_once_per_build_session);
    }

    if (Args.hasFlag(options::OPT_fmodules_validate_system_headers,
                     options::OPT_fno_modules_validate_system_headers,
                     ImplicitModules))
      CmdArgs.push_back("-fmodules-validate-system-headers");

    Args.AddLastArg(CmdArgs,
                    options::OPT_fmodules_disable_diagnostic_validation);
  } else {
    Args.ClaimAllArgs(options::OPT_fbuild_session_timestamp);
    Args.ClaimAllArgs(options::OPT_fbuild_session_file);
    Args.ClaimAllArgs(options::OPT_fmodules_validate_once_per_build_session);
    Args.ClaimAllArgs(options::OPT_fmodules_validate_system_headers);
    Args.ClaimAllArgs(options::OPT_fno_modules_validate_system_headers);
    Args.ClaimAllArgs(options::OPT_fmodules_disable_diagnostic_validation);
  }

  // Claim `-fmodule-output` and `-fmodule-output=` to avoid unused warnings.
  Args.ClaimAllArgs(options::OPT_fmodule_output);
  Args.ClaimAllArgs(options::OPT_fmodule_output_EQ);

  return HaveModules;
}

static void RenderCharacterOptions(const ArgList &Args, const llvm::Triple &T,
                                   ArgStringList &CmdArgs) {
  // -fsigned-char is default.
  if (const Arg *A = Args.getLastArg(options::OPT_fsigned_char,
                                     options::OPT_fno_signed_char,
                                     options::OPT_funsigned_char,
                                     options::OPT_fno_unsigned_char)) {
    if (A->getOption().matches(options::OPT_funsigned_char) ||
        A->getOption().matches(options::OPT_fno_signed_char)) {
      CmdArgs.push_back("-fno-signed-char");
    }
  } else if (!isSignedCharDefault(T)) {
    CmdArgs.push_back("-fno-signed-char");
  }

  // The default depends on the language standard.
  Args.AddLastArg(CmdArgs, options::OPT_fchar8__t, options::OPT_fno_char8__t);

  if (const Arg *A = Args.getLastArg(options::OPT_fshort_wchar,
                                     options::OPT_fno_short_wchar)) {
    if (A->getOption().matches(options::OPT_fshort_wchar)) {
      CmdArgs.push_back("-fwchar-type=short");
      CmdArgs.push_back("-fno-signed-wchar");
    } else {
      bool IsARM = T.isARM() || T.isThumb() || T.isAArch64();
      CmdArgs.push_back("-fwchar-type=int");
      if (T.isOSzOS() ||
          (IsARM && !(T.isOSWindows() || T.isOSNetBSD() || T.isOSOpenBSD())))
        CmdArgs.push_back("-fno-signed-wchar");
      else
        CmdArgs.push_back("-fsigned-wchar");
    }
  }
}

static void RenderObjCOptions(const ToolChain &TC, const Driver &D,
                              const llvm::Triple &T, const ArgList &Args,
                              ObjCRuntime &Runtime, bool InferCovariantReturns,
                              const InputInfo &Input, ArgStringList &CmdArgs) {
  const llvm::Triple::ArchType Arch = TC.getArch();

  // -fobjc-dispatch-method is only relevant with the nonfragile-abi, and legacy
  // is the default. Except for deployment target of 10.5, next runtime is
  // always legacy dispatch and -fno-objc-legacy-dispatch gets ignored silently.
  if (Runtime.isNonFragile()) {
    if (!Args.hasFlag(options::OPT_fobjc_legacy_dispatch,
                      options::OPT_fno_objc_legacy_dispatch,
                      Runtime.isLegacyDispatchDefaultForArch(Arch))) {
      if (TC.UseObjCMixedDispatch())
        CmdArgs.push_back("-fobjc-dispatch-method=mixed");
      else
        CmdArgs.push_back("-fobjc-dispatch-method=non-legacy");
    }
  }

  // When ObjectiveC legacy runtime is in effect on MacOSX, turn on the option
  // to do Array/Dictionary subscripting by default.
  if (Arch == llvm::Triple::x86 && T.isMacOSX() &&
      Runtime.getKind() == ObjCRuntime::FragileMacOSX && Runtime.isNeXTFamily())
    CmdArgs.push_back("-fobjc-subscripting-legacy-runtime");

  // Allow -fno-objc-arr to trump -fobjc-arr/-fobjc-arc.
  // NOTE: This logic is duplicated in ToolChains.cpp.
  if (isObjCAutoRefCount(Args)) {
    TC.CheckObjCARC();

    CmdArgs.push_back("-fobjc-arc");

    // FIXME: It seems like this entire block, and several around it should be
    // wrapped in isObjC, but for now we just use it here as this is where it
    // was being used previously.
    if (types::isCXX(Input.getType()) && types::isObjC(Input.getType())) {
      if (TC.GetCXXStdlibType(Args) == ToolChain::CST_Libcxx)
        CmdArgs.push_back("-fobjc-arc-cxxlib=libc++");
      else
        CmdArgs.push_back("-fobjc-arc-cxxlib=libstdc++");
    }

    // Allow the user to enable full exceptions code emission.
    // We default off for Objective-C, on for Objective-C++.
    if (Args.hasFlag(options::OPT_fobjc_arc_exceptions,
                     options::OPT_fno_objc_arc_exceptions,
                     /*Default=*/types::isCXX(Input.getType())))
      CmdArgs.push_back("-fobjc-arc-exceptions");
  }

  // Silence warning for full exception code emission options when explicitly
  // set to use no ARC.
  if (Args.hasArg(options::OPT_fno_objc_arc)) {
    Args.ClaimAllArgs(options::OPT_fobjc_arc_exceptions);
    Args.ClaimAllArgs(options::OPT_fno_objc_arc_exceptions);
  }

  // Allow the user to control whether messages can be converted to runtime
  // functions.
  if (types::isObjC(Input.getType())) {
    auto *Arg = Args.getLastArg(
        options::OPT_fobjc_convert_messages_to_runtime_calls,
        options::OPT_fno_objc_convert_messages_to_runtime_calls);
    if (Arg &&
        Arg->getOption().matches(
            options::OPT_fno_objc_convert_messages_to_runtime_calls))
      CmdArgs.push_back("-fno-objc-convert-messages-to-runtime-calls");
  }

  // -fobjc-infer-related-result-type is the default, except in the Objective-C
  // rewriter.
  if (InferCovariantReturns)
    CmdArgs.push_back("-fno-objc-infer-related-result-type");

  // Pass down -fobjc-weak or -fno-objc-weak if present.
  if (types::isObjC(Input.getType())) {
    auto WeakArg =
        Args.getLastArg(options::OPT_fobjc_weak, options::OPT_fno_objc_weak);
    if (!WeakArg) {
      // nothing to do
    } else if (!Runtime.allowsWeak()) {
      if (WeakArg->getOption().matches(options::OPT_fobjc_weak))
        D.Diag(diag::err_objc_weak_unsupported);
    } else {
      WeakArg->render(Args, CmdArgs);
    }
  }

  if (Args.hasArg(options::OPT_fobjc_disable_direct_methods_for_testing))
    CmdArgs.push_back("-fobjc-disable-direct-methods-for-testing");
}

static void RenderDiagnosticsOptions(const Driver &D, const ArgList &Args,
                                     ArgStringList &CmdArgs) {
  bool CaretDefault = true;
  bool ColumnDefault = true;

  if (const Arg *A = Args.getLastArg(options::OPT__SLASH_diagnostics_classic,
                                     options::OPT__SLASH_diagnostics_column,
                                     options::OPT__SLASH_diagnostics_caret)) {
    switch (A->getOption().getID()) {
    case options::OPT__SLASH_diagnostics_caret:
      CaretDefault = true;
      ColumnDefault = true;
      break;
    case options::OPT__SLASH_diagnostics_column:
      CaretDefault = false;
      ColumnDefault = true;
      break;
    case options::OPT__SLASH_diagnostics_classic:
      CaretDefault = false;
      ColumnDefault = false;
      break;
    }
  }

  // -fcaret-diagnostics is default.
  if (!Args.hasFlag(options::OPT_fcaret_diagnostics,
                    options::OPT_fno_caret_diagnostics, CaretDefault))
    CmdArgs.push_back("-fno-caret-diagnostics");

  Args.addOptOutFlag(CmdArgs, options::OPT_fdiagnostics_fixit_info,
                     options::OPT_fno_diagnostics_fixit_info);
  Args.addOptOutFlag(CmdArgs, options::OPT_fdiagnostics_show_option,
                     options::OPT_fno_diagnostics_show_option);

  if (const Arg *A =
          Args.getLastArg(options::OPT_fdiagnostics_show_category_EQ)) {
    CmdArgs.push_back("-fdiagnostics-show-category");
    CmdArgs.push_back(A->getValue());
  }

  Args.addOptInFlag(CmdArgs, options::OPT_fdiagnostics_show_hotness,
                    options::OPT_fno_diagnostics_show_hotness);

  if (const Arg *A =
          Args.getLastArg(options::OPT_fdiagnostics_hotness_threshold_EQ)) {
    std::string Opt =
        std::string("-fdiagnostics-hotness-threshold=") + A->getValue();
    CmdArgs.push_back(Args.MakeArgString(Opt));
  }

  if (const Arg *A = Args.getLastArg(options::OPT_fdiagnostics_format_EQ)) {
    CmdArgs.push_back("-fdiagnostics-format");
    CmdArgs.push_back(A->getValue());
    if (StringRef(A->getValue()) == "sarif" ||
        StringRef(A->getValue()) == "SARIF")
      D.Diag(diag::warn_drv_sarif_format_unstable);
  }

  if (const Arg *A = Args.getLastArg(
          options::OPT_fdiagnostics_show_note_include_stack,
          options::OPT_fno_diagnostics_show_note_include_stack)) {
    const Option &O = A->getOption();
    if (O.matches(options::OPT_fdiagnostics_show_note_include_stack))
      CmdArgs.push_back("-fdiagnostics-show-note-include-stack");
    else
      CmdArgs.push_back("-fno-diagnostics-show-note-include-stack");
  }

  // Color diagnostics are parsed by the driver directly from argv and later
  // re-parsed to construct this job; claim any possible color diagnostic here
  // to avoid warn_drv_unused_argument and diagnose bad
  // OPT_fdiagnostics_color_EQ values.
  Args.getLastArg(options::OPT_fcolor_diagnostics,
                  options::OPT_fno_color_diagnostics);
  if (const Arg *A = Args.getLastArg(options::OPT_fdiagnostics_color_EQ)) {
    StringRef Value(A->getValue());
    if (Value != "always" && Value != "never" && Value != "auto")
      D.Diag(diag::err_drv_invalid_argument_to_option)
          << Value << A->getOption().getName();
  }

  if (D.getDiags().getDiagnosticOptions().ShowColors)
    CmdArgs.push_back("-fcolor-diagnostics");

  if (Args.hasArg(options::OPT_fansi_escape_codes))
    CmdArgs.push_back("-fansi-escape-codes");

  Args.addOptOutFlag(CmdArgs, options::OPT_fshow_source_location,
                     options::OPT_fno_show_source_location);

  if (Args.hasArg(options::OPT_fdiagnostics_absolute_paths))
    CmdArgs.push_back("-fdiagnostics-absolute-paths");

  if (!Args.hasFlag(options::OPT_fshow_column, options::OPT_fno_show_column,
                    ColumnDefault))
    CmdArgs.push_back("-fno-show-column");

  Args.addOptOutFlag(CmdArgs, options::OPT_fspell_checking,
                     options::OPT_fno_spell_checking);
}

DwarfFissionKind tools::getDebugFissionKind(const Driver &D,
                                            const ArgList &Args, Arg *&Arg) {
  Arg = Args.getLastArg(options::OPT_gsplit_dwarf, options::OPT_gsplit_dwarf_EQ,
                        options::OPT_gno_split_dwarf);
  if (!Arg || Arg->getOption().matches(options::OPT_gno_split_dwarf))
    return DwarfFissionKind::None;

  if (Arg->getOption().matches(options::OPT_gsplit_dwarf))
    return DwarfFissionKind::Split;

  StringRef Value = Arg->getValue();
  if (Value == "split")
    return DwarfFissionKind::Split;
  if (Value == "single")
    return DwarfFissionKind::Single;

  D.Diag(diag::err_drv_unsupported_option_argument)
      << Arg->getSpelling() << Arg->getValue();
  return DwarfFissionKind::None;
}

static void renderDwarfFormat(const Driver &D, const llvm::Triple &T,
                              const ArgList &Args, ArgStringList &CmdArgs,
                              unsigned DwarfVersion) {
  auto *DwarfFormatArg =
      Args.getLastArg(options::OPT_gdwarf64, options::OPT_gdwarf32);
  if (!DwarfFormatArg)
    return;

  if (DwarfFormatArg->getOption().matches(options::OPT_gdwarf64)) {
    if (DwarfVersion < 3)
      D.Diag(diag::err_drv_argument_only_allowed_with)
          << DwarfFormatArg->getAsString(Args) << "DWARFv3 or greater";
    else if (!T.isArch64Bit())
      D.Diag(diag::err_drv_argument_only_allowed_with)
          << DwarfFormatArg->getAsString(Args) << "64 bit architecture";
    else if (!T.isOSBinFormatELF())
      D.Diag(diag::err_drv_argument_only_allowed_with)
          << DwarfFormatArg->getAsString(Args) << "ELF platforms";
  }

  DwarfFormatArg->render(Args, CmdArgs);
}

static void renderDebugOptions(const ToolChain &TC, const Driver &D,
                               const llvm::Triple &T, const ArgList &Args,
                               bool EmitCodeView, bool IRInput,
                               ArgStringList &CmdArgs,
                               codegenoptions::DebugInfoKind &DebugInfoKind,
                               DwarfFissionKind &DwarfFission) {
  if (Args.hasFlag(options::OPT_fdebug_info_for_profiling,
                   options::OPT_fno_debug_info_for_profiling, false) &&
      checkDebugInfoOption(
          Args.getLastArg(options::OPT_fdebug_info_for_profiling), Args, D, TC))
    CmdArgs.push_back("-fdebug-info-for-profiling");

  // The 'g' groups options involve a somewhat intricate sequence of decisions
  // about what to pass from the driver to the frontend, but by the time they
  // reach cc1 they've been factored into three well-defined orthogonal choices:
  //  * what level of debug info to generate
  //  * what dwarf version to write
  //  * what debugger tuning to use
  // This avoids having to monkey around further in cc1 other than to disable
  // codeview if not running in a Windows environment. Perhaps even that
  // decision should be made in the driver as well though.
  llvm::DebuggerKind DebuggerTuning = TC.getDefaultDebuggerTuning();

  bool SplitDWARFInlining =
      Args.hasFlag(options::OPT_fsplit_dwarf_inlining,
                   options::OPT_fno_split_dwarf_inlining, false);

  // Normally -gsplit-dwarf is only useful with -gN. For IR input, Clang does
  // object file generation and no IR generation, -gN should not be needed. So
  // allow -gsplit-dwarf with either -gN or IR input.
  if (IRInput || Args.hasArg(options::OPT_g_Group)) {
    Arg *SplitDWARFArg;
    DwarfFission = getDebugFissionKind(D, Args, SplitDWARFArg);
    if (DwarfFission != DwarfFissionKind::None &&
        !checkDebugInfoOption(SplitDWARFArg, Args, D, TC)) {
      DwarfFission = DwarfFissionKind::None;
      SplitDWARFInlining = false;
    }
  }
  if (const Arg *A = Args.getLastArg(options::OPT_g_Group)) {
    DebugInfoKind = codegenoptions::DebugInfoConstructor;

    // If the last option explicitly specified a debug-info level, use it.
    if (checkDebugInfoOption(A, Args, D, TC) &&
        A->getOption().matches(options::OPT_gN_Group)) {
      DebugInfoKind = DebugLevelToInfoKind(*A);
      // For -g0 or -gline-tables-only, drop -gsplit-dwarf. This gets a bit more
      // complicated if you've disabled inline info in the skeleton CUs
      // (SplitDWARFInlining) - then there's value in composing split-dwarf and
      // line-tables-only, so let those compose naturally in that case.
      if (DebugInfoKind == codegenoptions::NoDebugInfo ||
          DebugInfoKind == codegenoptions::DebugDirectivesOnly ||
          (DebugInfoKind == codegenoptions::DebugLineTablesOnly &&
           SplitDWARFInlining))
        DwarfFission = DwarfFissionKind::None;
    }
  }

  // If a debugger tuning argument appeared, remember it.
  bool HasDebuggerTuning = false;
  if (const Arg *A =
          Args.getLastArg(options::OPT_gTune_Group, options::OPT_ggdbN_Group)) {
    HasDebuggerTuning = true;
    if (checkDebugInfoOption(A, Args, D, TC)) {
      if (A->getOption().matches(options::OPT_glldb))
        DebuggerTuning = llvm::DebuggerKind::LLDB;
      else if (A->getOption().matches(options::OPT_gsce))
        DebuggerTuning = llvm::DebuggerKind::SCE;
      else if (A->getOption().matches(options::OPT_gdbx))
        DebuggerTuning = llvm::DebuggerKind::DBX;
      else
        DebuggerTuning = llvm::DebuggerKind::GDB;
    }
  }

  // If a -gdwarf argument appeared, remember it.
  bool EmitDwarf = false;
  if (const Arg *A = getDwarfNArg(Args))
    EmitDwarf = checkDebugInfoOption(A, Args, D, TC);

  if (const Arg *A = Args.getLastArg(options::OPT_gcodeview))
    EmitCodeView = checkDebugInfoOption(A, Args, D, TC);

  // If the user asked for debug info but did not explicitly specify -gcodeview
  // or -gdwarf, ask the toolchain for the default format.
  if (!EmitCodeView && !EmitDwarf &&
      DebugInfoKind != codegenoptions::NoDebugInfo) {
    switch (TC.getDefaultDebugFormat()) {
    case codegenoptions::DIF_CodeView:
      EmitCodeView = true;
      break;
    case codegenoptions::DIF_DWARF:
      EmitDwarf = true;
      break;
    }
  }

  unsigned RequestedDWARFVersion = 0; // DWARF version requested by the user
  unsigned EffectiveDWARFVersion = 0; // DWARF version TC can generate. It may
                                      // be lower than what the user wanted.
  if (EmitDwarf) {
    RequestedDWARFVersion = getDwarfVersion(TC, Args);
    // Clamp effective DWARF version to the max supported by the toolchain.
    EffectiveDWARFVersion =
        std::min(RequestedDWARFVersion, TC.getMaxDwarfVersion());
  } else {
    Args.ClaimAllArgs(options::OPT_fdebug_default_version);
  }

  // -gline-directives-only supported only for the DWARF debug info.
  if (RequestedDWARFVersion == 0 &&
      DebugInfoKind == codegenoptions::DebugDirectivesOnly)
    DebugInfoKind = codegenoptions::NoDebugInfo;

  // strict DWARF is set to false by default. But for DBX, we need it to be set
  // as true by default.
  if (const Arg *A = Args.getLastArg(options::OPT_gstrict_dwarf))
    (void)checkDebugInfoOption(A, Args, D, TC);
  if (Args.hasFlag(options::OPT_gstrict_dwarf, options::OPT_gno_strict_dwarf,
                   DebuggerTuning == llvm::DebuggerKind::DBX))
    CmdArgs.push_back("-gstrict-dwarf");

  // And we handle flag -grecord-gcc-switches later with DWARFDebugFlags.
  Args.ClaimAllArgs(options::OPT_g_flags_Group);

  // Column info is included by default for everything except SCE and
  // CodeView. Clang doesn't track end columns, just starting columns, which,
  // in theory, is fine for CodeView (and PDB).  In practice, however, the
  // Microsoft debuggers don't handle missing end columns well, and the AIX
  // debugger DBX also doesn't handle the columns well, so it's better not to
  // include any column info.
  if (const Arg *A = Args.getLastArg(options::OPT_gcolumn_info))
    (void)checkDebugInfoOption(A, Args, D, TC);
  if (!Args.hasFlag(options::OPT_gcolumn_info, options::OPT_gno_column_info,
                    !EmitCodeView &&
                        (DebuggerTuning != llvm::DebuggerKind::SCE &&
                         DebuggerTuning != llvm::DebuggerKind::DBX)))
    CmdArgs.push_back("-gno-column-info");

  // FIXME: Move backend command line options to the module.
  if (Args.hasFlag(options::OPT_gmodules, options::OPT_gno_modules, false)) {
    // If -gline-tables-only or -gline-directives-only is the last option it
    // wins.
    if (checkDebugInfoOption(Args.getLastArg(options::OPT_gmodules), Args, D,
                             TC)) {
      if (DebugInfoKind != codegenoptions::DebugLineTablesOnly &&
          DebugInfoKind != codegenoptions::DebugDirectivesOnly) {
        DebugInfoKind = codegenoptions::DebugInfoConstructor;
        CmdArgs.push_back("-dwarf-ext-refs");
        CmdArgs.push_back("-fmodule-format=obj");
      }
    }
  }

  if (T.isOSBinFormatELF() && SplitDWARFInlining)
    CmdArgs.push_back("-fsplit-dwarf-inlining");

  // After we've dealt with all combinations of things that could
  // make DebugInfoKind be other than None or DebugLineTablesOnly,
  // figure out if we need to "upgrade" it to standalone debug info.
  // We parse these two '-f' options whether or not they will be used,
  // to claim them even if you wrote "-fstandalone-debug -gline-tables-only"
  bool NeedFullDebug = Args.hasFlag(
      options::OPT_fstandalone_debug, options::OPT_fno_standalone_debug,
      DebuggerTuning == llvm::DebuggerKind::LLDB ||
          TC.GetDefaultStandaloneDebug());
  if (const Arg *A = Args.getLastArg(options::OPT_fstandalone_debug))
    (void)checkDebugInfoOption(A, Args, D, TC);

  if (DebugInfoKind == codegenoptions::LimitedDebugInfo ||
      DebugInfoKind == codegenoptions::DebugInfoConstructor) {
    if (Args.hasFlag(options::OPT_fno_eliminate_unused_debug_types,
                     options::OPT_feliminate_unused_debug_types, false))
      DebugInfoKind = codegenoptions::UnusedTypeInfo;
    else if (NeedFullDebug)
      DebugInfoKind = codegenoptions::FullDebugInfo;
  }

  if (Args.hasFlag(options::OPT_gembed_source, options::OPT_gno_embed_source,
                   false)) {
    // Source embedding is a vendor extension to DWARF v5. By now we have
    // checked if a DWARF version was stated explicitly, and have otherwise
    // fallen back to the target default, so if this is still not at least 5
    // we emit an error.
    const Arg *A = Args.getLastArg(options::OPT_gembed_source);
    if (RequestedDWARFVersion < 5)
      D.Diag(diag::err_drv_argument_only_allowed_with)
          << A->getAsString(Args) << "-gdwarf-5";
    else if (EffectiveDWARFVersion < 5)
      // The toolchain has reduced allowed dwarf version, so we can't enable
      // -gembed-source.
      D.Diag(diag::warn_drv_dwarf_version_limited_by_target)
          << A->getAsString(Args) << TC.getTripleString() << 5
          << EffectiveDWARFVersion;
    else if (checkDebugInfoOption(A, Args, D, TC))
      CmdArgs.push_back("-gembed-source");
  }

  if (EmitCodeView) {
    CmdArgs.push_back("-gcodeview");

    Args.addOptInFlag(CmdArgs, options::OPT_gcodeview_ghash,
                      options::OPT_gno_codeview_ghash);

    Args.addOptOutFlag(CmdArgs, options::OPT_gcodeview_command_line,
                       options::OPT_gno_codeview_command_line);
  }

  Args.addOptOutFlag(CmdArgs, options::OPT_ginline_line_tables,
                     options::OPT_gno_inline_line_tables);

  // When emitting remarks, we need at least debug lines in the output.
  if (willEmitRemarks(Args) &&
      DebugInfoKind <= codegenoptions::DebugDirectivesOnly)
    DebugInfoKind = codegenoptions::DebugLineTablesOnly;

  // Adjust the debug info kind for the given toolchain.
  TC.adjustDebugInfoKind(DebugInfoKind, Args);

  // On AIX, the debugger tuning option can be omitted if it is not explicitly
  // set.
  RenderDebugEnablingArgs(Args, CmdArgs, DebugInfoKind, EffectiveDWARFVersion,
                          T.isOSAIX() && !HasDebuggerTuning
                              ? llvm::DebuggerKind::Default
                              : DebuggerTuning);

  // -fdebug-macro turns on macro debug info generation.
  if (Args.hasFlag(options::OPT_fdebug_macro, options::OPT_fno_debug_macro,
                   false))
    if (checkDebugInfoOption(Args.getLastArg(options::OPT_fdebug_macro), Args,
                             D, TC))
      CmdArgs.push_back("-debug-info-macro");

  // -ggnu-pubnames turns on gnu style pubnames in the backend.
  const auto *PubnamesArg =
      Args.getLastArg(options::OPT_ggnu_pubnames, options::OPT_gno_gnu_pubnames,
                      options::OPT_gpubnames, options::OPT_gno_pubnames);
  if (DwarfFission != DwarfFissionKind::None ||
      (PubnamesArg && checkDebugInfoOption(PubnamesArg, Args, D, TC)))
    if (!PubnamesArg ||
        (!PubnamesArg->getOption().matches(options::OPT_gno_gnu_pubnames) &&
         !PubnamesArg->getOption().matches(options::OPT_gno_pubnames)))
      CmdArgs.push_back(PubnamesArg && PubnamesArg->getOption().matches(
                                           options::OPT_gpubnames)
                            ? "-gpubnames"
                            : "-ggnu-pubnames");
  const auto *SimpleTemplateNamesArg =
      Args.getLastArg(options::OPT_gsimple_template_names,
                      options::OPT_gno_simple_template_names);
  bool ForwardTemplateParams = DebuggerTuning == llvm::DebuggerKind::SCE;
  if (SimpleTemplateNamesArg &&
      checkDebugInfoOption(SimpleTemplateNamesArg, Args, D, TC)) {
    const auto &Opt = SimpleTemplateNamesArg->getOption();
    if (Opt.matches(options::OPT_gsimple_template_names)) {
      ForwardTemplateParams = true;
      CmdArgs.push_back("-gsimple-template-names=simple");
    }
  }

  if (const Arg *A = Args.getLastArg(options::OPT_gsrc_hash_EQ)) {
    StringRef v = A->getValue();
    CmdArgs.push_back(Args.MakeArgString("-gsrc-hash=" + v));
  }

  Args.addOptInFlag(CmdArgs, options::OPT_fdebug_ranges_base_address,
                    options::OPT_fno_debug_ranges_base_address);

  // -gdwarf-aranges turns on the emission of the aranges section in the
  // backend.
  // Always enabled for SCE tuning.
  bool NeedAranges = DebuggerTuning == llvm::DebuggerKind::SCE;
  if (const Arg *A = Args.getLastArg(options::OPT_gdwarf_aranges))
    NeedAranges = checkDebugInfoOption(A, Args, D, TC) || NeedAranges;
  if (NeedAranges) {
    CmdArgs.push_back("-mllvm");
    CmdArgs.push_back("-generate-arange-section");
  }

  Args.addOptInFlag(CmdArgs, options::OPT_fforce_dwarf_frame,
                    options::OPT_fno_force_dwarf_frame);

  if (Args.hasFlag(options::OPT_fdebug_types_section,
                   options::OPT_fno_debug_types_section, false)) {
    if (!(T.isOSBinFormatELF() || T.isOSBinFormatWasm())) {
      D.Diag(diag::err_drv_unsupported_opt_for_target)
          << Args.getLastArg(options::OPT_fdebug_types_section)
                 ->getAsString(Args)
          << T.getTriple();
    } else if (checkDebugInfoOption(
                   Args.getLastArg(options::OPT_fdebug_types_section), Args, D,
                   TC)) {
      CmdArgs.push_back("-mllvm");
      CmdArgs.push_back("-generate-type-units");
    }
  }

  // To avoid join/split of directory+filename, the integrated assembler prefers
  // the directory form of .file on all DWARF versions. GNU as doesn't allow the
  // form before DWARF v5.
  if (!Args.hasFlag(options::OPT_fdwarf_directory_asm,
                    options::OPT_fno_dwarf_directory_asm,
                    TC.useIntegratedAs() || EffectiveDWARFVersion >= 5))
    CmdArgs.push_back("-fno-dwarf-directory-asm");

  // Decide how to render forward declarations of template instantiations.
  // SCE wants full descriptions, others just get them in the name.
  if (ForwardTemplateParams)
    CmdArgs.push_back("-debug-forward-template-params");

  // Do we need to explicitly import anonymous namespaces into the parent
  // scope?
  if (DebuggerTuning == llvm::DebuggerKind::SCE)
    CmdArgs.push_back("-dwarf-explicit-import");

  renderDwarfFormat(D, T, Args, CmdArgs, EffectiveDWARFVersion);
  RenderDebugInfoCompressionArgs(Args, CmdArgs, D, TC);
}

static void ProcessVSRuntimeLibrary(const ArgList &Args,
                                    ArgStringList &CmdArgs) {
  unsigned RTOptionID = options::OPT__SLASH_MT;

  if (Args.hasArg(options::OPT__SLASH_LDd))
    // The /LDd option implies /MTd. The dependent lib part can be overridden,
    // but defining _DEBUG is sticky.
    RTOptionID = options::OPT__SLASH_MTd;

  if (Arg *A = Args.getLastArg(options::OPT__SLASH_M_Group))
    RTOptionID = A->getOption().getID();

  if (Arg *A = Args.getLastArg(options::OPT_fms_runtime_lib_EQ)) {
    RTOptionID = llvm::StringSwitch<unsigned>(A->getValue())
                     .Case("static", options::OPT__SLASH_MT)
                     .Case("static_dbg", options::OPT__SLASH_MTd)
                     .Case("dll", options::OPT__SLASH_MD)
                     .Case("dll_dbg", options::OPT__SLASH_MDd)
                     .Default(options::OPT__SLASH_MT);
  }

  StringRef FlagForCRT;
  switch (RTOptionID) {
  case options::OPT__SLASH_MD:
    if (Args.hasArg(options::OPT__SLASH_LDd))
      CmdArgs.push_back("-D_DEBUG");
    CmdArgs.push_back("-D_MT");
    CmdArgs.push_back("-D_DLL");
    FlagForCRT = "--dependent-lib=msvcrt";
    break;
  case options::OPT__SLASH_MDd:
    CmdArgs.push_back("-D_DEBUG");
    CmdArgs.push_back("-D_MT");
    CmdArgs.push_back("-D_DLL");
    FlagForCRT = "--dependent-lib=msvcrtd";
    break;
  case options::OPT__SLASH_MT:
    if (Args.hasArg(options::OPT__SLASH_LDd))
      CmdArgs.push_back("-D_DEBUG");
    CmdArgs.push_back("-D_MT");
    CmdArgs.push_back("-flto-visibility-public-std");
    FlagForCRT = "--dependent-lib=libcmt";
    break;
  case options::OPT__SLASH_MTd:
    CmdArgs.push_back("-D_DEBUG");
    CmdArgs.push_back("-D_MT");
    CmdArgs.push_back("-flto-visibility-public-std");
    FlagForCRT = "--dependent-lib=libcmtd";
    break;
  default:
    llvm_unreachable("Unexpected option ID.");
  }

  if (Args.hasArg(options::OPT_fms_omit_default_lib)) {
    CmdArgs.push_back("-D_VC_NODEFAULTLIB");
  } else {
    CmdArgs.push_back(FlagForCRT.data());

    // This provides POSIX compatibility (maps 'open' to '_open'), which most
    // users want.  The /Za flag to cl.exe turns this off, but it's not
    // implemented in clang.
    CmdArgs.push_back("--dependent-lib=oldnames");
  }
}

void Clang::ConstructJob(Compilation &C, const JobAction &JA,
                         const InputInfo &Output, const InputInfoList &Inputs,
                         const ArgList &Args, const char *LinkingOutput) const {
  const auto &TC = getToolChain();
  const llvm::Triple &RawTriple = TC.getTriple();
  const llvm::Triple &Triple = TC.getEffectiveTriple();
  const std::string &TripleStr = Triple.getTriple();

  bool KernelOrKext =
      Args.hasArg(options::OPT_mkernel, options::OPT_fapple_kext);
  const Driver &D = TC.getDriver();
  ArgStringList CmdArgs;

  assert(Inputs.size() >= 1 && "Must have at least one input.");
  // CUDA/HIP compilation may have multiple inputs (source file + results of
  // device-side compilations). OpenMP device jobs also take the host IR as a
  // second input. Module precompilation accepts a list of header files to
  // include as part of the module. API extraction accepts a list of header
  // files whose API information is emitted in the output. All other jobs are
  // expected to have exactly one input.
  bool IsCuda = JA.isOffloading(Action::OFK_Cuda);
  bool IsCudaDevice = JA.isDeviceOffloading(Action::OFK_Cuda);
  bool IsHIP = JA.isOffloading(Action::OFK_HIP);
  bool IsHIPDevice = JA.isDeviceOffloading(Action::OFK_HIP);
  bool IsOpenMPDevice = JA.isDeviceOffloading(Action::OFK_OpenMP);
  bool IsExtractAPI = isa<ExtractAPIJobAction>(JA);
  bool IsDeviceOffloadAction = !(JA.isDeviceOffloading(Action::OFK_None) ||
                                 JA.isDeviceOffloading(Action::OFK_Host));
  bool IsHostOffloadingAction =
      JA.isHostOffloading(Action::OFK_OpenMP) ||
      (JA.isHostOffloading(C.getActiveOffloadKinds()) &&
       Args.hasFlag(options::OPT_offload_new_driver,
                    options::OPT_no_offload_new_driver, false));

  bool IsRDCMode =
      Args.hasFlag(options::OPT_fgpu_rdc, options::OPT_fno_gpu_rdc, false);
  bool IsUsingLTO = D.isUsingLTO(IsDeviceOffloadAction);
  auto LTOMode = D.getLTOMode(IsDeviceOffloadAction);

  // Extract API doesn't have a main input file, so invent a fake one as a
  // placeholder.
  InputInfo ExtractAPIPlaceholderInput(Inputs[0].getType(), "extract-api",
                                       "extract-api");

  const InputInfo &Input =
      IsExtractAPI ? ExtractAPIPlaceholderInput : Inputs[0];

  InputInfoList ExtractAPIInputs;
  InputInfoList HostOffloadingInputs;
  const InputInfo *CudaDeviceInput = nullptr;
  const InputInfo *OpenMPDeviceInput = nullptr;
  for (const InputInfo &I : Inputs) {
    if (&I == &Input || I.getType() == types::TY_Nothing) {
      // This is the primary input or contains nothing.
    } else if (IsExtractAPI) {
      auto ExpectedInputType = ExtractAPIPlaceholderInput.getType();
      if (I.getType() != ExpectedInputType) {
        D.Diag(diag::err_drv_extract_api_wrong_kind)
            << I.getFilename() << types::getTypeName(I.getType())
            << types::getTypeName(ExpectedInputType);
      }
      ExtractAPIInputs.push_back(I);
    } else if (IsHostOffloadingAction) {
      HostOffloadingInputs.push_back(I);
    } else if ((IsCuda || IsHIP) && !CudaDeviceInput) {
      CudaDeviceInput = &I;
    } else if (IsOpenMPDevice && !OpenMPDeviceInput) {
      OpenMPDeviceInput = &I;
    } else {
      llvm_unreachable("unexpectedly given multiple inputs");
    }
  }

  const llvm::Triple *AuxTriple =
      (IsCuda || IsHIP) ? TC.getAuxTriple() : nullptr;
  bool IsWindowsMSVC = RawTriple.isWindowsMSVCEnvironment();
  bool IsIAMCU = RawTriple.isOSIAMCU();

  // Adjust IsWindowsXYZ for CUDA/HIP compilations.  Even when compiling in
  // device mode (i.e., getToolchain().getTriple() is NVPTX/AMDGCN, not
  // Windows), we need to pass Windows-specific flags to cc1.
  if (IsCuda || IsHIP)
    IsWindowsMSVC |= AuxTriple && AuxTriple->isWindowsMSVCEnvironment();

  // C++ is not supported for IAMCU.
  if (IsIAMCU && types::isCXX(Input.getType()))
    D.Diag(diag::err_drv_clang_unsupported) << "C++ for IAMCU";

  // Invoke ourselves in -cc1 mode.
  //
  // FIXME: Implement custom jobs for internal actions.
  CmdArgs.push_back("-cc1");

  // Add the "effective" target triple.
  CmdArgs.push_back("-triple");
  CmdArgs.push_back(Args.MakeArgString(TripleStr));

  if (const Arg *MJ = Args.getLastArg(options::OPT_MJ)) {
    DumpCompilationDatabase(C, MJ->getValue(), TripleStr, Output, Input, Args);
    Args.ClaimAllArgs(options::OPT_MJ);
  } else if (const Arg *GenCDBFragment =
                 Args.getLastArg(options::OPT_gen_cdb_fragment_path)) {
    DumpCompilationDatabaseFragmentToDir(GenCDBFragment->getValue(), C,
                                         TripleStr, Output, Input, Args);
    Args.ClaimAllArgs(options::OPT_gen_cdb_fragment_path);
  }

  if (IsCuda || IsHIP) {
    // We have to pass the triple of the host if compiling for a CUDA/HIP device
    // and vice-versa.
    std::string NormalizedTriple;
    if (JA.isDeviceOffloading(Action::OFK_Cuda) ||
        JA.isDeviceOffloading(Action::OFK_HIP))
      NormalizedTriple = C.getSingleOffloadToolChain<Action::OFK_Host>()
                             ->getTriple()
                             .normalize();
    else {
      // Host-side compilation.
      NormalizedTriple =
          (IsCuda ? C.getSingleOffloadToolChain<Action::OFK_Cuda>()
                  : C.getSingleOffloadToolChain<Action::OFK_HIP>())
              ->getTriple()
              .normalize();
      if (IsCuda) {
        // We need to figure out which CUDA version we're compiling for, as that
        // determines how we load and launch GPU kernels.
        auto *CTC = static_cast<const toolchains::CudaToolChain *>(
            C.getSingleOffloadToolChain<Action::OFK_Cuda>());
        assert(CTC && "Expected valid CUDA Toolchain.");
        if (CTC && CTC->CudaInstallation.version() != CudaVersion::UNKNOWN)
          CmdArgs.push_back(Args.MakeArgString(
              Twine("-target-sdk-version=") +
              CudaVersionToString(CTC->CudaInstallation.version())));
      }
    }
    CmdArgs.push_back("-aux-triple");
    CmdArgs.push_back(Args.MakeArgString(NormalizedTriple));
  }

  if (Args.hasFlag(options::OPT_fsycl, options::OPT_fno_sycl, false)) {
    CmdArgs.push_back("-fsycl-is-device");

    if (Arg *A = Args.getLastArg(options::OPT_sycl_std_EQ)) {
      A->render(Args, CmdArgs);
    } else {
      // Ensure the default version in SYCL mode is 2020.
      CmdArgs.push_back("-sycl-std=2020");
    }
  }

  if (IsOpenMPDevice) {
    // We have to pass the triple of the host if compiling for an OpenMP device.
    std::string NormalizedTriple =
        C.getSingleOffloadToolChain<Action::OFK_Host>()
            ->getTriple()
            .normalize();
    CmdArgs.push_back("-aux-triple");
    CmdArgs.push_back(Args.MakeArgString(NormalizedTriple));
  }

  if (Triple.isOSWindows() && (Triple.getArch() == llvm::Triple::arm ||
                               Triple.getArch() == llvm::Triple::thumb)) {
    unsigned Offset = Triple.getArch() == llvm::Triple::arm ? 4 : 6;
    unsigned Version = 0;
    bool Failure =
        Triple.getArchName().substr(Offset).consumeInteger(10, Version);
    if (Failure || Version < 7)
      D.Diag(diag::err_target_unsupported_arch) << Triple.getArchName()
                                                << TripleStr;
  }

  // Push all default warning arguments that are specific to
  // the given target.  These come before user provided warning options
  // are provided.
  TC.addClangWarningOptions(CmdArgs);

  // FIXME: Subclass ToolChain for SPIR and move this to addClangWarningOptions.
  if (Triple.isSPIR() || Triple.isSPIRV())
    CmdArgs.push_back("-Wspir-compat");

  // Select the appropriate action.
  RewriteKind rewriteKind = RK_None;

  // If CollectArgsForIntegratedAssembler() isn't called below, claim the args
  // it claims when not running an assembler. Otherwise, clang would emit
  // "argument unused" warnings for assembler flags when e.g. adding "-E" to
  // flags while debugging something. That'd be somewhat inconvenient, and it's
  // also inconsistent with most other flags -- we don't warn on
  // -ffunction-sections not being used in -E mode either for example, even
  // though it's not really used either.
  if (!isa<AssembleJobAction>(JA)) {
    // The args claimed here should match the args used in
    // CollectArgsForIntegratedAssembler().
    if (TC.useIntegratedAs()) {
      Args.ClaimAllArgs(options::OPT_mrelax_all);
      Args.ClaimAllArgs(options::OPT_mno_relax_all);
      Args.ClaimAllArgs(options::OPT_mincremental_linker_compatible);
      Args.ClaimAllArgs(options::OPT_mno_incremental_linker_compatible);
      switch (C.getDefaultToolChain().getArch()) {
      case llvm::Triple::arm:
      case llvm::Triple::armeb:
      case llvm::Triple::thumb:
      case llvm::Triple::thumbeb:
        Args.ClaimAllArgs(options::OPT_mimplicit_it_EQ);
        break;
      default:
        break;
      }
    }
    Args.ClaimAllArgs(options::OPT_Wa_COMMA);
    Args.ClaimAllArgs(options::OPT_Xassembler);
    Args.ClaimAllArgs(options::OPT_femit_dwarf_unwind_EQ);
  }

  if (isa<AnalyzeJobAction>(JA)) {
    assert(JA.getType() == types::TY_Plist && "Invalid output type.");
    CmdArgs.push_back("-analyze");
  } else if (isa<MigrateJobAction>(JA)) {
    CmdArgs.push_back("-migrate");
  } else if (isa<PreprocessJobAction>(JA)) {
    if (Output.getType() == types::TY_Dependencies)
      CmdArgs.push_back("-Eonly");
    else {
      CmdArgs.push_back("-E");
      if (Args.hasArg(options::OPT_rewrite_objc) &&
          !Args.hasArg(options::OPT_g_Group))
        CmdArgs.push_back("-P");
      else if (JA.getType() == types::TY_PP_CXXHeaderUnit)
        CmdArgs.push_back("-fdirectives-only");
    }
  } else if (isa<AssembleJobAction>(JA)) {
    CmdArgs.push_back("-emit-obj");

    CollectArgsForIntegratedAssembler(C, Args, CmdArgs, D);

    // Also ignore explicit -force_cpusubtype_ALL option.
    (void)Args.hasArg(options::OPT_force__cpusubtype__ALL);
  } else if (isa<PrecompileJobAction>(JA)) {
    if (JA.getType() == types::TY_Nothing)
      CmdArgs.push_back("-fsyntax-only");
    else if (JA.getType() == types::TY_ModuleFile)
      CmdArgs.push_back("-emit-module-interface");
    else if (JA.getType() == types::TY_HeaderUnit)
      CmdArgs.push_back("-emit-header-unit");
    else
      CmdArgs.push_back("-emit-pch");
  } else if (isa<VerifyPCHJobAction>(JA)) {
    CmdArgs.push_back("-verify-pch");
  } else if (isa<ExtractAPIJobAction>(JA)) {
    assert(JA.getType() == types::TY_API_INFO &&
           "Extract API actions must generate a API information.");
    CmdArgs.push_back("-extract-api");
    if (Arg *ProductNameArg = Args.getLastArg(options::OPT_product_name_EQ))
      ProductNameArg->render(Args, CmdArgs);
    if (Arg *ExtractAPIIgnoresFileArg =
            Args.getLastArg(options::OPT_extract_api_ignores_EQ))
      ExtractAPIIgnoresFileArg->render(Args, CmdArgs);
  } else {
    assert((isa<CompileJobAction>(JA) || isa<BackendJobAction>(JA)) &&
           "Invalid action for clang tool.");
    if (JA.getType() == types::TY_Nothing) {
      CmdArgs.push_back("-fsyntax-only");
    } else if (JA.getType() == types::TY_LLVM_IR ||
               JA.getType() == types::TY_LTO_IR) {
      CmdArgs.push_back("-emit-llvm");
    } else if (JA.getType() == types::TY_LLVM_BC ||
               JA.getType() == types::TY_LTO_BC) {
      // Emit textual llvm IR for AMDGPU offloading for -emit-llvm -S
      if (Triple.isAMDGCN() && IsOpenMPDevice && Args.hasArg(options::OPT_S) &&
          Args.hasArg(options::OPT_emit_llvm)) {
        CmdArgs.push_back("-emit-llvm");
      } else {
        CmdArgs.push_back("-emit-llvm-bc");
      }
    } else if (JA.getType() == types::TY_IFS ||
               JA.getType() == types::TY_IFS_CPP) {
      StringRef ArgStr =
          Args.hasArg(options::OPT_interface_stub_version_EQ)
              ? Args.getLastArgValue(options::OPT_interface_stub_version_EQ)
              : "ifs-v1";
      CmdArgs.push_back("-emit-interface-stubs");
      CmdArgs.push_back(
          Args.MakeArgString(Twine("-interface-stub-version=") + ArgStr.str()));
    } else if (JA.getType() == types::TY_PP_Asm) {
      CmdArgs.push_back("-S");
    } else if (JA.getType() == types::TY_AST) {
      CmdArgs.push_back("-emit-pch");
    } else if (JA.getType() == types::TY_ModuleFile) {
      CmdArgs.push_back("-module-file-info");
    } else if (JA.getType() == types::TY_RewrittenObjC) {
      CmdArgs.push_back("-rewrite-objc");
      rewriteKind = RK_NonFragile;
    } else if (JA.getType() == types::TY_RewrittenLegacyObjC) {
      CmdArgs.push_back("-rewrite-objc");
      rewriteKind = RK_Fragile;
    } else {
      assert(JA.getType() == types::TY_PP_Asm && "Unexpected output type!");
    }

    // Preserve use-list order by default when emitting bitcode, so that
    // loading the bitcode up in 'opt' or 'llc' and running passes gives the
    // same result as running passes here.  For LTO, we don't need to preserve
    // the use-list order, since serialization to bitcode is part of the flow.
    if (JA.getType() == types::TY_LLVM_BC)
      CmdArgs.push_back("-emit-llvm-uselists");

    if (IsUsingLTO) {
      if (IsDeviceOffloadAction && !JA.isDeviceOffloading(Action::OFK_OpenMP) &&
          !Args.hasFlag(options::OPT_offload_new_driver,
                        options::OPT_no_offload_new_driver, false) &&
          !Triple.isAMDGPU()) {
        D.Diag(diag::err_drv_unsupported_opt_for_target)
            << Args.getLastArg(options::OPT_foffload_lto,
                               options::OPT_foffload_lto_EQ)
                   ->getAsString(Args)
            << Triple.getTriple();
      } else if (Triple.isNVPTX() && !IsRDCMode &&
                 JA.isDeviceOffloading(Action::OFK_Cuda)) {
        D.Diag(diag::err_drv_unsupported_opt_for_language_mode)
            << Args.getLastArg(options::OPT_foffload_lto,
                               options::OPT_foffload_lto_EQ)
                   ->getAsString(Args)
            << "-fno-gpu-rdc";
      } else {
        assert(LTOMode == LTOK_Full || LTOMode == LTOK_Thin);
        CmdArgs.push_back(Args.MakeArgString(
            Twine("-flto=") + (LTOMode == LTOK_Thin ? "thin" : "full")));
        CmdArgs.push_back("-flto-unit");
      }
    }
  }

  if (const Arg *A = Args.getLastArg(options::OPT_fthinlto_index_EQ)) {
    if (!types::isLLVMIR(Input.getType()))
      D.Diag(diag::err_drv_arg_requires_bitcode_input) << A->getAsString(Args);
    Args.AddLastArg(CmdArgs, options::OPT_fthinlto_index_EQ);
  }

  if (Args.getLastArg(options::OPT_fthin_link_bitcode_EQ))
    Args.AddLastArg(CmdArgs, options::OPT_fthin_link_bitcode_EQ);

  if (Args.getLastArg(options::OPT_save_temps_EQ))
    Args.AddLastArg(CmdArgs, options::OPT_save_temps_EQ);

  auto *MemProfArg = Args.getLastArg(options::OPT_fmemory_profile,
                                     options::OPT_fmemory_profile_EQ,
                                     options::OPT_fno_memory_profile);
  if (MemProfArg &&
      !MemProfArg->getOption().matches(options::OPT_fno_memory_profile))
    MemProfArg->render(Args, CmdArgs);

  // Embed-bitcode option.
  // Only white-listed flags below are allowed to be embedded.
  if (C.getDriver().embedBitcodeInObject() && !IsUsingLTO &&
      (isa<BackendJobAction>(JA) || isa<AssembleJobAction>(JA))) {
    // Add flags implied by -fembed-bitcode.
    Args.AddLastArg(CmdArgs, options::OPT_fembed_bitcode_EQ);
    // Disable all llvm IR level optimizations.
    CmdArgs.push_back("-disable-llvm-passes");

    // Render target options.
    TC.addClangTargetOptions(Args, CmdArgs, JA.getOffloadingDeviceKind());

    // reject options that shouldn't be supported in bitcode
    // also reject kernel/kext
    static const constexpr unsigned kBitcodeOptionIgnorelist[] = {
        options::OPT_mkernel,
        options::OPT_fapple_kext,
        options::OPT_ffunction_sections,
        options::OPT_fno_function_sections,
        options::OPT_fdata_sections,
        options::OPT_fno_data_sections,
        options::OPT_fbasic_block_sections_EQ,
        options::OPT_funique_internal_linkage_names,
        options::OPT_fno_unique_internal_linkage_names,
        options::OPT_funique_section_names,
        options::OPT_fno_unique_section_names,
        options::OPT_funique_basic_block_section_names,
        options::OPT_fno_unique_basic_block_section_names,
        options::OPT_mrestrict_it,
        options::OPT_mno_restrict_it,
        options::OPT_mstackrealign,
        options::OPT_mno_stackrealign,
        options::OPT_mstack_alignment,
        options::OPT_mcmodel_EQ,
        options::OPT_mlong_calls,
        options::OPT_mno_long_calls,
        options::OPT_ggnu_pubnames,
        options::OPT_gdwarf_aranges,
        options::OPT_fdebug_types_section,
        options::OPT_fno_debug_types_section,
        options::OPT_fdwarf_directory_asm,
        options::OPT_fno_dwarf_directory_asm,
        options::OPT_mrelax_all,
        options::OPT_mno_relax_all,
        options::OPT_ftrap_function_EQ,
        options::OPT_ffixed_r9,
        options::OPT_mfix_cortex_a53_835769,
        options::OPT_mno_fix_cortex_a53_835769,
        options::OPT_ffixed_x18,
        options::OPT_mglobal_merge,
        options::OPT_mno_global_merge,
        options::OPT_mred_zone,
        options::OPT_mno_red_zone,
        options::OPT_Wa_COMMA,
        options::OPT_Xassembler,
        options::OPT_mllvm,
    };
    for (const auto &A : Args)
      if (llvm::is_contained(kBitcodeOptionIgnorelist, A->getOption().getID()))
        D.Diag(diag::err_drv_unsupported_embed_bitcode) << A->getSpelling();

    // Render the CodeGen options that need to be passed.
    Args.addOptOutFlag(CmdArgs, options::OPT_foptimize_sibling_calls,
                       options::OPT_fno_optimize_sibling_calls);

    RenderFloatingPointOptions(TC, D, isOptimizationLevelFast(Args), Args,
                               CmdArgs, JA);

    // Render ABI arguments
    switch (TC.getArch()) {
    default: break;
    case llvm::Triple::arm:
    case llvm::Triple::armeb:
    case llvm::Triple::thumbeb:
      RenderARMABI(D, Triple, Args, CmdArgs);
      break;
    case llvm::Triple::aarch64:
    case llvm::Triple::aarch64_32:
    case llvm::Triple::aarch64_be:
      RenderAArch64ABI(Triple, Args, CmdArgs);
      break;
    }

    // Optimization level for CodeGen.
    if (const Arg *A = Args.getLastArg(options::OPT_O_Group)) {
      if (A->getOption().matches(options::OPT_O4)) {
        CmdArgs.push_back("-O3");
        D.Diag(diag::warn_O4_is_O3);
      } else {
        A->render(Args, CmdArgs);
      }
    }

    // Input/Output file.
    if (Output.getType() == types::TY_Dependencies) {
      // Handled with other dependency code.
    } else if (Output.isFilename()) {
      CmdArgs.push_back("-o");
      CmdArgs.push_back(Output.getFilename());
    } else {
      assert(Output.isNothing() && "Input output.");
    }

    for (const auto &II : Inputs) {
      addDashXForInput(Args, II, CmdArgs);
      if (II.isFilename())
        CmdArgs.push_back(II.getFilename());
      else
        II.getInputArg().renderAsInput(Args, CmdArgs);
    }

    C.addCommand(std::make_unique<Command>(
        JA, *this, ResponseFileSupport::AtFileUTF8(), D.getClangProgramPath(),
        CmdArgs, Inputs, Output));
    return;
  }

  if (C.getDriver().embedBitcodeMarkerOnly() && !IsUsingLTO)
    CmdArgs.push_back("-fembed-bitcode=marker");

  // We normally speed up the clang process a bit by skipping destructors at
  // exit, but when we're generating diagnostics we can rely on some of the
  // cleanup.
  if (!C.isForDiagnostics())
    CmdArgs.push_back("-disable-free");
  CmdArgs.push_back("-clear-ast-before-backend");

#ifdef NDEBUG
  const bool IsAssertBuild = false;
#else
  const bool IsAssertBuild = true;
#endif

  // Disable the verification pass in -asserts builds.
  if (!IsAssertBuild)
    CmdArgs.push_back("-disable-llvm-verifier");

  // Discard value names in assert builds unless otherwise specified.
  if (Args.hasFlag(options::OPT_fdiscard_value_names,
                   options::OPT_fno_discard_value_names, !IsAssertBuild)) {
    if (Args.hasArg(options::OPT_fdiscard_value_names) &&
        llvm::any_of(Inputs, [](const clang::driver::InputInfo &II) {
          return types::isLLVMIR(II.getType());
        })) {
      D.Diag(diag::warn_ignoring_fdiscard_for_bitcode);
    }
    CmdArgs.push_back("-discard-value-names");
  }

  // Set the main file name, so that debug info works even with
  // -save-temps.
  CmdArgs.push_back("-main-file-name");
  CmdArgs.push_back(getBaseInputName(Args, Input));

  // Some flags which affect the language (via preprocessor
  // defines).
  if (Args.hasArg(options::OPT_static))
    CmdArgs.push_back("-static-define");

  if (Args.hasArg(options::OPT_municode))
    CmdArgs.push_back("-DUNICODE");

  if (isa<AnalyzeJobAction>(JA))
    RenderAnalyzerOptions(Args, CmdArgs, Triple, Input);

  if (isa<AnalyzeJobAction>(JA) ||
      (isa<PreprocessJobAction>(JA) && Args.hasArg(options::OPT__analyze)))
    CmdArgs.push_back("-setup-static-analyzer");

  // Enable compatilibily mode to avoid analyzer-config related errors.
  // Since we can't access frontend flags through hasArg, let's manually iterate
  // through them.
  bool FoundAnalyzerConfig = false;
  for (auto *Arg : Args.filtered(options::OPT_Xclang))
    if (StringRef(Arg->getValue()) == "-analyzer-config") {
      FoundAnalyzerConfig = true;
      break;
    }
  if (!FoundAnalyzerConfig)
    for (auto *Arg : Args.filtered(options::OPT_Xanalyzer))
      if (StringRef(Arg->getValue()) == "-analyzer-config") {
        FoundAnalyzerConfig = true;
        break;
      }
  if (FoundAnalyzerConfig)
    CmdArgs.push_back("-analyzer-config-compatibility-mode=true");

  CheckCodeGenerationOptions(D, Args);

  unsigned FunctionAlignment = ParseFunctionAlignment(TC, Args);
  assert(FunctionAlignment <= 31 && "function alignment will be truncated!");
  if (FunctionAlignment) {
    CmdArgs.push_back("-function-alignment");
    CmdArgs.push_back(Args.MakeArgString(std::to_string(FunctionAlignment)));
  }

  // We support -falign-loops=N where N is a power of 2. GCC supports more
  // forms.
  if (const Arg *A = Args.getLastArg(options::OPT_falign_loops_EQ)) {
    unsigned Value = 0;
    if (StringRef(A->getValue()).getAsInteger(10, Value) || Value > 65536)
      TC.getDriver().Diag(diag::err_drv_invalid_int_value)
          << A->getAsString(Args) << A->getValue();
    else if (Value & (Value - 1))
      TC.getDriver().Diag(diag::err_drv_alignment_not_power_of_two)
          << A->getAsString(Args) << A->getValue();
    // Treat =0 as unspecified (use the target preference).
    if (Value)
      CmdArgs.push_back(Args.MakeArgString("-falign-loops=" +
                                           Twine(std::min(Value, 65536u))));
  }

  llvm::Reloc::Model RelocationModel;
  unsigned PICLevel;
  bool IsPIE;
  std::tie(RelocationModel, PICLevel, IsPIE) = ParsePICArgs(TC, Args);
  Arg *LastPICDataRelArg =
      Args.getLastArg(options::OPT_mno_pic_data_is_text_relative,
                      options::OPT_mpic_data_is_text_relative);
  bool NoPICDataIsTextRelative = false;
  if (LastPICDataRelArg) {
    if (LastPICDataRelArg->getOption().matches(
            options::OPT_mno_pic_data_is_text_relative)) {
      NoPICDataIsTextRelative = true;
      if (!PICLevel)
        D.Diag(diag::err_drv_argument_only_allowed_with)
            << "-mno-pic-data-is-text-relative"
            << "-fpic/-fpie";
    }
    if (!Triple.isSystemZ())
      D.Diag(diag::err_drv_unsupported_opt_for_target)
          << (NoPICDataIsTextRelative ? "-mno-pic-data-is-text-relative"
                                      : "-mpic-data-is-text-relative")
          << RawTriple.str();
  }

  bool IsROPI = RelocationModel == llvm::Reloc::ROPI ||
                RelocationModel == llvm::Reloc::ROPI_RWPI;
  bool IsRWPI = RelocationModel == llvm::Reloc::RWPI ||
                RelocationModel == llvm::Reloc::ROPI_RWPI;

  if (Args.hasArg(options::OPT_mcmse) &&
      !Args.hasArg(options::OPT_fallow_unsupported)) {
    if (IsROPI)
      D.Diag(diag::err_cmse_pi_are_incompatible) << IsROPI;
    if (IsRWPI)
      D.Diag(diag::err_cmse_pi_are_incompatible) << !IsRWPI;
  }

  if (IsROPI && types::isCXX(Input.getType()) &&
      !Args.hasArg(options::OPT_fallow_unsupported))
    D.Diag(diag::err_drv_ropi_incompatible_with_cxx);

  const char *RMName = RelocationModelName(RelocationModel);
  if (RMName) {
    CmdArgs.push_back("-mrelocation-model");
    CmdArgs.push_back(RMName);
  }
  if (PICLevel > 0) {
    CmdArgs.push_back("-pic-level");
    CmdArgs.push_back(PICLevel == 1 ? "1" : "2");
    if (IsPIE)
      CmdArgs.push_back("-pic-is-pie");
    if (NoPICDataIsTextRelative)
      CmdArgs.push_back("-mcmodel=medium");
  }

  if (RelocationModel == llvm::Reloc::ROPI ||
      RelocationModel == llvm::Reloc::ROPI_RWPI)
    CmdArgs.push_back("-fropi");
  if (RelocationModel == llvm::Reloc::RWPI ||
      RelocationModel == llvm::Reloc::ROPI_RWPI)
    CmdArgs.push_back("-frwpi");

  if (Arg *A = Args.getLastArg(options::OPT_meabi)) {
    CmdArgs.push_back("-meabi");
    CmdArgs.push_back(A->getValue());
  }

  // -fsemantic-interposition is forwarded to CC1: set the
  // "SemanticInterposition" metadata to 1 (make some linkages interposable) and
  // make default visibility external linkage definitions dso_preemptable.
  //
  // -fno-semantic-interposition: if the target supports .Lfoo$local local
  // aliases (make default visibility external linkage definitions dso_local).
  // This is the CC1 default for ELF to match COFF/Mach-O.
  //
  // Otherwise use Clang's traditional behavior: like
  // -fno-semantic-interposition but local aliases are not used. So references
  // can be interposed if not optimized out.
  if (Triple.isOSBinFormatELF()) {
    Arg *A = Args.getLastArg(options::OPT_fsemantic_interposition,
                             options::OPT_fno_semantic_interposition);
    if (RelocationModel != llvm::Reloc::Static && !IsPIE) {
      // The supported targets need to call AsmPrinter::getSymbolPreferLocal.
      bool SupportsLocalAlias =
          Triple.isAArch64() || Triple.isRISCV() || Triple.isX86();
      if (!A)
        CmdArgs.push_back("-fhalf-no-semantic-interposition");
      else if (A->getOption().matches(options::OPT_fsemantic_interposition))
        A->render(Args, CmdArgs);
      else if (!SupportsLocalAlias)
        CmdArgs.push_back("-fhalf-no-semantic-interposition");
    }
  }

  {
    std::string Model;
    if (Arg *A = Args.getLastArg(options::OPT_mthread_model)) {
      if (!TC.isThreadModelSupported(A->getValue()))
        D.Diag(diag::err_drv_invalid_thread_model_for_target)
            << A->getValue() << A->getAsString(Args);
      Model = A->getValue();
    } else
      Model = TC.getThreadModel();
    if (Model != "posix") {
      CmdArgs.push_back("-mthread-model");
      CmdArgs.push_back(Args.MakeArgString(Model));
    }
  }

  if (Arg *A = Args.getLastArg(options::OPT_fveclib)) {
    StringRef Name = A->getValue();
    if (Name == "SVML") {
      if (Triple.getArch() != llvm::Triple::x86 &&
          Triple.getArch() != llvm::Triple::x86_64)
        D.Diag(diag::err_drv_unsupported_opt_for_target)
            << Name << Triple.getArchName();
    } else if (Name == "LIBMVEC-X86") {
      if (Triple.getArch() != llvm::Triple::x86 &&
          Triple.getArch() != llvm::Triple::x86_64)
        D.Diag(diag::err_drv_unsupported_opt_for_target)
            << Name << Triple.getArchName();
    } else if (Name == "SLEEF") {
      if (Triple.getArch() != llvm::Triple::aarch64 &&
          Triple.getArch() != llvm::Triple::aarch64_be)
        D.Diag(diag::err_drv_unsupported_opt_for_target)
            << Name << Triple.getArchName();
    }
    A->render(Args, CmdArgs);
  }

  if (Args.hasFlag(options::OPT_fmerge_all_constants,
                   options::OPT_fno_merge_all_constants, false))
    CmdArgs.push_back("-fmerge-all-constants");

  Args.addOptOutFlag(CmdArgs, options::OPT_fdelete_null_pointer_checks,
                     options::OPT_fno_delete_null_pointer_checks);

  // LLVM Code Generator Options.

  for (const Arg *A : Args.filtered(options::OPT_frewrite_map_file_EQ)) {
    StringRef Map = A->getValue();
    if (!llvm::sys::fs::exists(Map)) {
      D.Diag(diag::err_drv_no_such_file) << Map;
    } else {
      A->render(Args, CmdArgs);
      A->claim();
    }
  }

  if (Arg *A = Args.getLastArg(options::OPT_mabi_EQ_vec_extabi,
                               options::OPT_mabi_EQ_vec_default)) {
    if (!Triple.isOSAIX())
      D.Diag(diag::err_drv_unsupported_opt_for_target)
          << A->getSpelling() << RawTriple.str();
    if (A->getOption().getID() == options::OPT_mabi_EQ_vec_extabi)
      CmdArgs.push_back("-mabi=vec-extabi");
    else
      CmdArgs.push_back("-mabi=vec-default");
  }

  if (Arg *A = Args.getLastArg(options::OPT_mabi_EQ_quadword_atomics)) {
    if (!Triple.isOSAIX() || Triple.isPPC32())
      D.Diag(diag::err_drv_unsupported_opt_for_target)
        << A->getSpelling() << RawTriple.str();
    CmdArgs.push_back("-mabi=quadword-atomics");
  }

  if (Arg *A = Args.getLastArg(options::OPT_mlong_double_128)) {
    // Emit the unsupported option error until the Clang's library integration
    // support for 128-bit long double is available for AIX.
    if (Triple.isOSAIX())
      D.Diag(diag::err_drv_unsupported_opt_for_target)
          << A->getSpelling() << RawTriple.str();
  }

  if (Arg *A = Args.getLastArg(options::OPT_Wframe_larger_than_EQ)) {
    StringRef v = A->getValue();
    // FIXME: Validate the argument here so we don't produce meaningless errors
    // about -fwarn-stack-size=.
    if (v.empty())
      D.Diag(diag::err_drv_missing_argument) << A->getSpelling() << 1;
    else
      CmdArgs.push_back(Args.MakeArgString("-fwarn-stack-size=" + v));
    A->claim();
  }

  Args.addOptOutFlag(CmdArgs, options::OPT_fjump_tables,
                     options::OPT_fno_jump_tables);
  Args.addOptInFlag(CmdArgs, options::OPT_fprofile_sample_accurate,
                    options::OPT_fno_profile_sample_accurate);
  Args.addOptOutFlag(CmdArgs, options::OPT_fpreserve_as_comments,
                     options::OPT_fno_preserve_as_comments);

  if (Arg *A = Args.getLastArg(options::OPT_mregparm_EQ)) {
    CmdArgs.push_back("-mregparm");
    CmdArgs.push_back(A->getValue());
  }

  if (Arg *A = Args.getLastArg(options::OPT_maix_struct_return,
                               options::OPT_msvr4_struct_return)) {
    if (!TC.getTriple().isPPC32()) {
      D.Diag(diag::err_drv_unsupported_opt_for_target)
          << A->getSpelling() << RawTriple.str();
    } else if (A->getOption().matches(options::OPT_maix_struct_return)) {
      CmdArgs.push_back("-maix-struct-return");
    } else {
      assert(A->getOption().matches(options::OPT_msvr4_struct_return));
      CmdArgs.push_back("-msvr4-struct-return");
    }
  }

  if (Arg *A = Args.getLastArg(options::OPT_fpcc_struct_return,
                               options::OPT_freg_struct_return)) {
    if (TC.getArch() != llvm::Triple::x86) {
      D.Diag(diag::err_drv_unsupported_opt_for_target)
          << A->getSpelling() << RawTriple.str();
    } else if (A->getOption().matches(options::OPT_fpcc_struct_return)) {
      CmdArgs.push_back("-fpcc-struct-return");
    } else {
      assert(A->getOption().matches(options::OPT_freg_struct_return));
      CmdArgs.push_back("-freg-struct-return");
    }
  }

  if (Args.hasFlag(options::OPT_mrtd, options::OPT_mno_rtd, false))
    CmdArgs.push_back("-fdefault-calling-conv=stdcall");

  if (Args.hasArg(options::OPT_fenable_matrix)) {
    // enable-matrix is needed by both the LangOpts and by LLVM.
    CmdArgs.push_back("-fenable-matrix");
    CmdArgs.push_back("-mllvm");
    CmdArgs.push_back("-enable-matrix");
  }

  CodeGenOptions::FramePointerKind FPKeepKind =
                  getFramePointerKind(Args, RawTriple);
  const char *FPKeepKindStr = nullptr;
  switch (FPKeepKind) {
  case CodeGenOptions::FramePointerKind::None:
    FPKeepKindStr = "-mframe-pointer=none";
    break;
  case CodeGenOptions::FramePointerKind::NonLeaf:
    FPKeepKindStr = "-mframe-pointer=non-leaf";
    break;
  case CodeGenOptions::FramePointerKind::All:
    FPKeepKindStr = "-mframe-pointer=all";
    break;
  }
  assert(FPKeepKindStr && "unknown FramePointerKind");
  CmdArgs.push_back(FPKeepKindStr);

  Args.addOptOutFlag(CmdArgs, options::OPT_fzero_initialized_in_bss,
                     options::OPT_fno_zero_initialized_in_bss);

  bool OFastEnabled = isOptimizationLevelFast(Args);
  // If -Ofast is the optimization level, then -fstrict-aliasing should be
  // enabled.  This alias option is being used to simplify the hasFlag logic.
  OptSpecifier StrictAliasingAliasOption =
      OFastEnabled ? options::OPT_Ofast : options::OPT_fstrict_aliasing;
  // We turn strict aliasing off by default if we're in CL mode, since MSVC
  // doesn't do any TBAA.
  bool TBAAOnByDefault = !D.IsCLMode();
  if (!Args.hasFlag(options::OPT_fstrict_aliasing, StrictAliasingAliasOption,
                    options::OPT_fno_strict_aliasing, TBAAOnByDefault))
    CmdArgs.push_back("-relaxed-aliasing");
  if (!Args.hasFlag(options::OPT_fstruct_path_tbaa,
                    options::OPT_fno_struct_path_tbaa, true))
    CmdArgs.push_back("-no-struct-path-tbaa");
  Args.addOptInFlag(CmdArgs, options::OPT_fstrict_enums,
                    options::OPT_fno_strict_enums);
  Args.addOptOutFlag(CmdArgs, options::OPT_fstrict_return,
                     options::OPT_fno_strict_return);
  Args.addOptInFlag(CmdArgs, options::OPT_fallow_editor_placeholders,
                    options::OPT_fno_allow_editor_placeholders);
  Args.addOptInFlag(CmdArgs, options::OPT_fstrict_vtable_pointers,
                    options::OPT_fno_strict_vtable_pointers);
  Args.addOptInFlag(CmdArgs, options::OPT_fforce_emit_vtables,
                    options::OPT_fno_force_emit_vtables);
  Args.addOptOutFlag(CmdArgs, options::OPT_foptimize_sibling_calls,
                     options::OPT_fno_optimize_sibling_calls);
  Args.addOptOutFlag(CmdArgs, options::OPT_fescaping_block_tail_calls,
                     options::OPT_fno_escaping_block_tail_calls);

  Args.AddLastArg(CmdArgs, options::OPT_ffine_grained_bitfield_accesses,
                  options::OPT_fno_fine_grained_bitfield_accesses);

  Args.AddLastArg(CmdArgs, options::OPT_fexperimental_relative_cxx_abi_vtables,
                  options::OPT_fno_experimental_relative_cxx_abi_vtables);

  // Handle segmented stacks.
  Args.addOptInFlag(CmdArgs, options::OPT_fsplit_stack,
                    options::OPT_fno_split_stack);

  // -fprotect-parens=0 is default.
  if (Args.hasFlag(options::OPT_fprotect_parens,
                   options::OPT_fno_protect_parens, false))
    CmdArgs.push_back("-fprotect-parens");

  RenderFloatingPointOptions(TC, D, OFastEnabled, Args, CmdArgs, JA);

  if (Arg *A = Args.getLastArg(options::OPT_fextend_args_EQ)) {
    const llvm::Triple::ArchType Arch = TC.getArch();
    if (Arch == llvm::Triple::x86 || Arch == llvm::Triple::x86_64) {
      StringRef V = A->getValue();
      if (V == "64")
        CmdArgs.push_back("-fextend-arguments=64");
      else if (V != "32")
        D.Diag(diag::err_drv_invalid_argument_to_option)
            << A->getValue() << A->getOption().getName();
    } else
      D.Diag(diag::err_drv_unsupported_opt_for_target)
          << A->getOption().getName() << TripleStr;
  }

  if (Arg *A = Args.getLastArg(options::OPT_mdouble_EQ)) {
    if (TC.getArch() == llvm::Triple::avr)
      A->render(Args, CmdArgs);
    else
      D.Diag(diag::err_drv_unsupported_opt_for_target)
          << A->getAsString(Args) << TripleStr;
  }

  if (Arg *A = Args.getLastArg(options::OPT_LongDouble_Group)) {
    if (TC.getTriple().isX86())
      A->render(Args, CmdArgs);
    else if (TC.getTriple().isPPC() &&
             (A->getOption().getID() != options::OPT_mlong_double_80))
      A->render(Args, CmdArgs);
    else
      D.Diag(diag::err_drv_unsupported_opt_for_target)
          << A->getAsString(Args) << TripleStr;
  }

  // Decide whether to use verbose asm. Verbose assembly is the default on
  // toolchains which have the integrated assembler on by default.
  bool IsIntegratedAssemblerDefault = TC.IsIntegratedAssemblerDefault();
  if (!Args.hasFlag(options::OPT_fverbose_asm, options::OPT_fno_verbose_asm,
                    IsIntegratedAssemblerDefault))
    CmdArgs.push_back("-fno-verbose-asm");

  // Parse 'none' or '$major.$minor'. Disallow -fbinutils-version=0 because we
  // use that to indicate the MC default in the backend.
  if (Arg *A = Args.getLastArg(options::OPT_fbinutils_version_EQ)) {
    StringRef V = A->getValue();
    unsigned Num;
    if (V == "none")
      A->render(Args, CmdArgs);
    else if (!V.consumeInteger(10, Num) && Num > 0 &&
             (V.empty() || (V.consume_front(".") &&
                            !V.consumeInteger(10, Num) && V.empty())))
      A->render(Args, CmdArgs);
    else
      D.Diag(diag::err_drv_invalid_argument_to_option)
          << A->getValue() << A->getOption().getName();
  }

  // If toolchain choose to use MCAsmParser for inline asm don't pass the
  // option to disable integrated-as explictly.
  if (!TC.useIntegratedAs() && !TC.parseInlineAsmUsingAsmParser())
    CmdArgs.push_back("-no-integrated-as");

  if (Args.hasArg(options::OPT_fdebug_pass_structure)) {
    CmdArgs.push_back("-mdebug-pass");
    CmdArgs.push_back("Structure");
  }
  if (Args.hasArg(options::OPT_fdebug_pass_arguments)) {
    CmdArgs.push_back("-mdebug-pass");
    CmdArgs.push_back("Arguments");
  }

  // Enable -mconstructor-aliases except on darwin, where we have to work around
  // a linker bug (see <rdar://problem/7651567>), and CUDA device code, where
  // aliases aren't supported.
  if (!RawTriple.isOSDarwin() && !RawTriple.isNVPTX())
    CmdArgs.push_back("-mconstructor-aliases");

  // Darwin's kernel doesn't support guard variables; just die if we
  // try to use them.
  if (KernelOrKext && RawTriple.isOSDarwin())
    CmdArgs.push_back("-fforbid-guard-variables");

  if (Args.hasFlag(options::OPT_mms_bitfields, options::OPT_mno_ms_bitfields,
                   Triple.isWindowsGNUEnvironment())) {
    CmdArgs.push_back("-mms-bitfields");
  }

  // Non-PIC code defaults to -fdirect-access-external-data while PIC code
  // defaults to -fno-direct-access-external-data. Pass the option if different
  // from the default.
  if (Arg *A = Args.getLastArg(options::OPT_fdirect_access_external_data,
                               options::OPT_fno_direct_access_external_data))
    if (A->getOption().matches(options::OPT_fdirect_access_external_data) !=
        (PICLevel == 0))
      A->render(Args, CmdArgs);

  if (Args.hasFlag(options::OPT_fno_plt, options::OPT_fplt, false)) {
    CmdArgs.push_back("-fno-plt");
  }

  // -fhosted is default.
  // TODO: Audit uses of KernelOrKext and see where it'd be more appropriate to
  // use Freestanding.
  bool Freestanding =
      Args.hasFlag(options::OPT_ffreestanding, options::OPT_fhosted, false) ||
      KernelOrKext;
  if (Freestanding)
    CmdArgs.push_back("-ffreestanding");

  Args.AddLastArg(CmdArgs, options::OPT_fno_knr_functions);

  // This is a coarse approximation of what llvm-gcc actually does, both
  // -fasynchronous-unwind-tables and -fnon-call-exceptions interact in more
  // complicated ways.
  auto SanitizeArgs = TC.getSanitizerArgs(Args);

  bool IsAsyncUnwindTablesDefault =
      TC.getDefaultUnwindTableLevel(Args) == ToolChain::UnwindTableLevel::Asynchronous;
  bool IsSyncUnwindTablesDefault =
      TC.getDefaultUnwindTableLevel(Args) == ToolChain::UnwindTableLevel::Synchronous;

  bool AsyncUnwindTables = Args.hasFlag(
      options::OPT_fasynchronous_unwind_tables,
      options::OPT_fno_asynchronous_unwind_tables,
      (IsAsyncUnwindTablesDefault || SanitizeArgs.needsUnwindTables()) &&
          !Freestanding);
  bool UnwindTables =
      Args.hasFlag(options::OPT_funwind_tables, options::OPT_fno_unwind_tables,
                   IsSyncUnwindTablesDefault && !Freestanding);
  if (AsyncUnwindTables)
    CmdArgs.push_back("-funwind-tables=2");
  else if (UnwindTables)
     CmdArgs.push_back("-funwind-tables=1");

  // Prepare `-aux-target-cpu` and `-aux-target-feature` unless
  // `--gpu-use-aux-triple-only` is specified.
  if (!Args.getLastArg(options::OPT_gpu_use_aux_triple_only) &&
      (IsCudaDevice || IsHIPDevice)) {
    const ArgList &HostArgs =
        C.getArgsForToolChain(nullptr, StringRef(), Action::OFK_None);
    std::string HostCPU =
        getCPUName(D, HostArgs, *TC.getAuxTriple(), /*FromAs*/ false);
    if (!HostCPU.empty()) {
      CmdArgs.push_back("-aux-target-cpu");
      CmdArgs.push_back(Args.MakeArgString(HostCPU));
    }
    getTargetFeatures(D, *TC.getAuxTriple(), HostArgs, CmdArgs,
                      /*ForAS*/ false, /*IsAux*/ true);
  }

  TC.addClangTargetOptions(Args, CmdArgs, JA.getOffloadingDeviceKind());

  if (Arg *A = Args.getLastArg(options::OPT_mcmodel_EQ)) {
    StringRef CM = A->getValue();
    if (CM == "small" || CM == "kernel" || CM == "medium" || CM == "large" ||
        CM == "tiny") {
      if (Triple.isOSAIX() && CM == "medium")
        CmdArgs.push_back("-mcmodel=large");
      else if (Triple.isAArch64() && (CM == "kernel" || CM == "medium"))
        D.Diag(diag::err_drv_invalid_argument_to_option)
            << CM << A->getOption().getName();
      else
        A->render(Args, CmdArgs);
    } else {
      D.Diag(diag::err_drv_invalid_argument_to_option)
          << CM << A->getOption().getName();
    }
  }

  if (Arg *A = Args.getLastArg(options::OPT_mtls_size_EQ)) {
    StringRef Value = A->getValue();
    unsigned TLSSize = 0;
    Value.getAsInteger(10, TLSSize);
    if (!Triple.isAArch64() || !Triple.isOSBinFormatELF())
      D.Diag(diag::err_drv_unsupported_opt_for_target)
          << A->getOption().getName() << TripleStr;
    if (TLSSize != 12 && TLSSize != 24 && TLSSize != 32 && TLSSize != 48)
      D.Diag(diag::err_drv_invalid_int_value)
          << A->getOption().getName() << Value;
    Args.AddLastArg(CmdArgs, options::OPT_mtls_size_EQ);
  }

  // Add the target cpu
  std::string CPU = getCPUName(D, Args, Triple, /*FromAs*/ false);
  if (!CPU.empty()) {
    CmdArgs.push_back("-target-cpu");
    CmdArgs.push_back(Args.MakeArgString(CPU));
  }

  RenderTargetOptions(Triple, Args, KernelOrKext, CmdArgs);

  // FIXME: For now we want to demote any errors to warnings, when they have
  // been raised for asking the wrong question of scalable vectors, such as
  // asking for the fixed number of elements. This may happen because code that
  // is not yet ported to work for scalable vectors uses the wrong interfaces,
  // whereas the behaviour is actually correct. Emitting a warning helps bring
  // up scalable vector support in an incremental way. When scalable vector
  // support is stable enough, all uses of wrong interfaces should be considered
  // as errors, but until then, we can live with a warning being emitted by the
  // compiler. This way, Clang can be used to compile code with scalable vectors
  // and identify possible issues.
  if (isa<AssembleJobAction>(JA) || isa<CompileJobAction>(JA) ||
      isa<BackendJobAction>(JA)) {
    CmdArgs.push_back("-mllvm");
    CmdArgs.push_back("-treat-scalable-fixed-error-as-warning");
  }

  // These two are potentially updated by AddClangCLArgs.
  codegenoptions::DebugInfoKind DebugInfoKind = codegenoptions::NoDebugInfo;
  bool EmitCodeView = false;

  // Add clang-cl arguments.
  types::ID InputType = Input.getType();
  if (D.IsCLMode())
    AddClangCLArgs(Args, InputType, CmdArgs, &DebugInfoKind, &EmitCodeView);

  DwarfFissionKind DwarfFission = DwarfFissionKind::None;
  renderDebugOptions(TC, D, RawTriple, Args, EmitCodeView,
                     types::isLLVMIR(InputType), CmdArgs, DebugInfoKind,
                     DwarfFission);

  // This controls whether or not we perform JustMyCode instrumentation.
  if (Args.hasFlag(options::OPT_fjmc, options::OPT_fno_jmc, false)) {
    if (TC.getTriple().isOSBinFormatELF()) {
      if (DebugInfoKind >= codegenoptions::DebugInfoConstructor)
        CmdArgs.push_back("-fjmc");
      else
        D.Diag(clang::diag::warn_drv_jmc_requires_debuginfo) << "-fjmc"
                                                             << "-g";
    } else {
      D.Diag(clang::diag::warn_drv_fjmc_for_elf_only);
    }
  }

  // Add the split debug info name to the command lines here so we
  // can propagate it to the backend.
  bool SplitDWARF = (DwarfFission != DwarfFissionKind::None) &&
                    (TC.getTriple().isOSBinFormatELF() ||
                     TC.getTriple().isOSBinFormatWasm()) &&
                    (isa<AssembleJobAction>(JA) || isa<CompileJobAction>(JA) ||
                     isa<BackendJobAction>(JA));
  if (SplitDWARF) {
    const char *SplitDWARFOut = SplitDebugName(JA, Args, Input, Output);
    CmdArgs.push_back("-split-dwarf-file");
    CmdArgs.push_back(SplitDWARFOut);
    if (DwarfFission == DwarfFissionKind::Split) {
      CmdArgs.push_back("-split-dwarf-output");
      CmdArgs.push_back(SplitDWARFOut);
    }
  }

  // Pass the linker version in use.
  if (Arg *A = Args.getLastArg(options::OPT_mlinker_version_EQ)) {
    CmdArgs.push_back("-target-linker-version");
    CmdArgs.push_back(A->getValue());
  }

  // Explicitly error on some things we know we don't support and can't just
  // ignore.
  if (!Args.hasArg(options::OPT_fallow_unsupported)) {
    Arg *Unsupported;
    if (types::isCXX(InputType) && RawTriple.isOSDarwin() &&
        TC.getArch() == llvm::Triple::x86) {
      if ((Unsupported = Args.getLastArg(options::OPT_fapple_kext)) ||
          (Unsupported = Args.getLastArg(options::OPT_mkernel)))
        D.Diag(diag::err_drv_clang_unsupported_opt_cxx_darwin_i386)
            << Unsupported->getOption().getName();
    }
    // The faltivec option has been superseded by the maltivec option.
    if ((Unsupported = Args.getLastArg(options::OPT_faltivec)))
      D.Diag(diag::err_drv_clang_unsupported_opt_faltivec)
          << Unsupported->getOption().getName()
          << "please use -maltivec and include altivec.h explicitly";
    if ((Unsupported = Args.getLastArg(options::OPT_fno_altivec)))
      D.Diag(diag::err_drv_clang_unsupported_opt_faltivec)
          << Unsupported->getOption().getName() << "please use -mno-altivec";
  }

  Args.AddAllArgs(CmdArgs, options::OPT_v);

  if (Args.getLastArg(options::OPT_H)) {
    CmdArgs.push_back("-H");
    CmdArgs.push_back("-sys-header-deps");
  }
  Args.AddAllArgs(CmdArgs, options::OPT_fshow_skipped_includes);

  if (D.CCPrintHeadersFormat && !D.CCGenDiagnostics) {
    CmdArgs.push_back("-header-include-file");
    CmdArgs.push_back(!D.CCPrintHeadersFilename.empty()
                          ? D.CCPrintHeadersFilename.c_str()
                          : "-");
    CmdArgs.push_back("-sys-header-deps");
    CmdArgs.push_back(Args.MakeArgString(
        "-header-include-format=" +
        std::string(headerIncludeFormatKindToString(D.CCPrintHeadersFormat))));
    CmdArgs.push_back(
        Args.MakeArgString("-header-include-filtering=" +
                           std::string(headerIncludeFilteringKindToString(
                               D.CCPrintHeadersFiltering))));
  }
  Args.AddLastArg(CmdArgs, options::OPT_P);
  Args.AddLastArg(CmdArgs, options::OPT_print_ivar_layout);

  if (D.CCLogDiagnostics && !D.CCGenDiagnostics) {
    CmdArgs.push_back("-diagnostic-log-file");
    CmdArgs.push_back(!D.CCLogDiagnosticsFilename.empty()
                          ? D.CCLogDiagnosticsFilename.c_str()
                          : "-");
  }

  // Give the gen diagnostics more chances to succeed, by avoiding intentional
  // crashes.
  if (D.CCGenDiagnostics)
    CmdArgs.push_back("-disable-pragma-debug-crash");

  // Allow backend to put its diagnostic files in the same place as frontend
  // crash diagnostics files.
  if (Args.hasArg(options::OPT_fcrash_diagnostics_dir)) {
    StringRef Dir = Args.getLastArgValue(options::OPT_fcrash_diagnostics_dir);
    CmdArgs.push_back("-mllvm");
    CmdArgs.push_back(Args.MakeArgString("-crash-diagnostics-dir=" + Dir));
  }

  bool UseSeparateSections = isUseSeparateSections(Triple);

  if (Args.hasFlag(options::OPT_ffunction_sections,
                   options::OPT_fno_function_sections, UseSeparateSections)) {
    CmdArgs.push_back("-ffunction-sections");
  }

  if (Arg *A = Args.getLastArg(options::OPT_fbasic_block_sections_EQ)) {
    StringRef Val = A->getValue();
    if (Triple.isX86() && Triple.isOSBinFormatELF()) {
      if (Val != "all" && Val != "labels" && Val != "none" &&
          !Val.startswith("list="))
        D.Diag(diag::err_drv_invalid_value)
            << A->getAsString(Args) << A->getValue();
      else
        A->render(Args, CmdArgs);
    } else if (Triple.isNVPTX()) {
      // Do not pass the option to the GPU compilation. We still want it enabled
      // for the host-side compilation, so seeing it here is not an error.
    } else if (Val != "none") {
      // =none is allowed everywhere. It's useful for overriding the option
      // and is the same as not specifying the option.
      D.Diag(diag::err_drv_unsupported_opt_for_target)
          << A->getAsString(Args) << TripleStr;
    }
  }

  bool HasDefaultDataSections = Triple.isOSBinFormatXCOFF();
  if (Args.hasFlag(options::OPT_fdata_sections, options::OPT_fno_data_sections,
                   UseSeparateSections || HasDefaultDataSections)) {
    CmdArgs.push_back("-fdata-sections");
  }

  Args.addOptOutFlag(CmdArgs, options::OPT_funique_section_names,
                     options::OPT_fno_unique_section_names);
  Args.addOptInFlag(CmdArgs, options::OPT_funique_internal_linkage_names,
                    options::OPT_fno_unique_internal_linkage_names);
  Args.addOptInFlag(CmdArgs, options::OPT_funique_basic_block_section_names,
                    options::OPT_fno_unique_basic_block_section_names);

  if (Arg *A = Args.getLastArg(options::OPT_fsplit_machine_functions,
                               options::OPT_fno_split_machine_functions)) {
    // This codegen pass is only available on x86-elf targets.
    if (Triple.isX86() && Triple.isOSBinFormatELF()) {
      if (A->getOption().matches(options::OPT_fsplit_machine_functions))
        A->render(Args, CmdArgs);
    } else {
      D.Diag(diag::err_drv_unsupported_opt_for_target)
          << A->getAsString(Args) << TripleStr;
    }
  }

  Args.AddLastArg(CmdArgs, options::OPT_finstrument_functions,
                  options::OPT_finstrument_functions_after_inlining,
                  options::OPT_finstrument_function_entry_bare);

  // NVPTX/AMDGCN doesn't support PGO or coverage. There's no runtime support
  // for sampling, overhead of call arc collection is way too high and there's
  // no way to collect the output.
  if (!Triple.isNVPTX() && !Triple.isAMDGCN())
    addPGOAndCoverageFlags(TC, C, D, Output, Args, SanitizeArgs, CmdArgs);

  Args.AddLastArg(CmdArgs, options::OPT_fclang_abi_compat_EQ);

  if (getLastProfileSampleUseArg(Args) &&
      Args.hasArg(options::OPT_fsample_profile_use_profi)) {
    CmdArgs.push_back("-mllvm");
    CmdArgs.push_back("-sample-profile-use-profi");
  }

  // Add runtime flag for PS4/PS5 when PGO, coverage, or sanitizers are enabled.
  if (RawTriple.isPS() &&
      !Args.hasArg(options::OPT_nostdlib, options::OPT_nodefaultlibs)) {
    PScpu::addProfileRTArgs(TC, Args, CmdArgs);
    PScpu::addSanitizerArgs(TC, Args, CmdArgs);
  }

  // Pass options for controlling the default header search paths.
  if (Args.hasArg(options::OPT_nostdinc)) {
    CmdArgs.push_back("-nostdsysteminc");
    CmdArgs.push_back("-nobuiltininc");
  } else {
    if (Args.hasArg(options::OPT_nostdlibinc))
      CmdArgs.push_back("-nostdsysteminc");
    Args.AddLastArg(CmdArgs, options::OPT_nostdincxx);
    Args.AddLastArg(CmdArgs, options::OPT_nobuiltininc);
  }

  // Pass the path to compiler resource files.
  CmdArgs.push_back("-resource-dir");
  CmdArgs.push_back(D.ResourceDir.c_str());

  Args.AddLastArg(CmdArgs, options::OPT_working_directory);

  RenderARCMigrateToolOptions(D, Args, CmdArgs);

  // Add preprocessing options like -I, -D, etc. if we are using the
  // preprocessor.
  //
  // FIXME: Support -fpreprocessed
  if (types::getPreprocessedType(InputType) != types::TY_INVALID)
    AddPreprocessingOptions(C, JA, D, Args, CmdArgs, Output, Inputs);

  // Don't warn about "clang -c -DPIC -fPIC test.i" because libtool.m4 assumes
  // that "The compiler can only warn and ignore the option if not recognized".
  // When building with ccache, it will pass -D options to clang even on
  // preprocessed inputs and configure concludes that -fPIC is not supported.
  Args.ClaimAllArgs(options::OPT_D);

  // Manually translate -O4 to -O3; let clang reject others.
  if (Arg *A = Args.getLastArg(options::OPT_O_Group)) {
    if (A->getOption().matches(options::OPT_O4)) {
      CmdArgs.push_back("-O3");
      D.Diag(diag::warn_O4_is_O3);
    } else {
      A->render(Args, CmdArgs);
    }
  }

  // Warn about ignored options to clang.
  for (const Arg *A :
       Args.filtered(options::OPT_clang_ignored_gcc_optimization_f_Group)) {
    D.Diag(diag::warn_ignored_gcc_optimization) << A->getAsString(Args);
    A->claim();
  }

  for (const Arg *A :
       Args.filtered(options::OPT_clang_ignored_legacy_options_Group)) {
    D.Diag(diag::warn_ignored_clang_option) << A->getAsString(Args);
    A->claim();
  }

  claimNoWarnArgs(Args);

  Args.AddAllArgs(CmdArgs, options::OPT_R_Group);

  for (const Arg *A :
       Args.filtered(options::OPT_W_Group, options::OPT__SLASH_wd)) {
    A->claim();
    if (A->getOption().getID() == options::OPT__SLASH_wd) {
      unsigned WarningNumber;
      if (StringRef(A->getValue()).getAsInteger(10, WarningNumber)) {
        D.Diag(diag::err_drv_invalid_int_value)
            << A->getAsString(Args) << A->getValue();
        continue;
      }

      if (auto Group = diagGroupFromCLWarningID(WarningNumber)) {
        CmdArgs.push_back(Args.MakeArgString(
            "-Wno-" + DiagnosticIDs::getWarningOptionForGroup(*Group)));
      }
      continue;
    }
    A->render(Args, CmdArgs);
  }

  if (Args.hasFlag(options::OPT_pedantic, options::OPT_no_pedantic, false))
    CmdArgs.push_back("-pedantic");
  Args.AddLastArg(CmdArgs, options::OPT_pedantic_errors);
  Args.AddLastArg(CmdArgs, options::OPT_w);

  Args.addOptInFlag(CmdArgs, options::OPT_ffixed_point,
                    options::OPT_fno_fixed_point);

  if (Arg *A = Args.getLastArg(options::OPT_fcxx_abi_EQ))
    A->render(Args, CmdArgs);

  Args.AddLastArg(CmdArgs, options::OPT_fexperimental_relative_cxx_abi_vtables,
                  options::OPT_fno_experimental_relative_cxx_abi_vtables);

  if (Arg *A = Args.getLastArg(options::OPT_ffuchsia_api_level_EQ))
    A->render(Args, CmdArgs);

  // Handle -{std, ansi, trigraphs} -- take the last of -{std, ansi}
  // (-ansi is equivalent to -std=c89 or -std=c++98).
  //
  // If a std is supplied, only add -trigraphs if it follows the
  // option.
  bool ImplyVCPPCVer = false;
  bool ImplyVCPPCXXVer = false;
  const Arg *Std = Args.getLastArg(options::OPT_std_EQ, options::OPT_ansi);
  if (Std) {
    if (Std->getOption().matches(options::OPT_ansi))
      if (types::isCXX(InputType))
        CmdArgs.push_back("-std=c++98");
      else
        CmdArgs.push_back("-std=c89");
    else
      Std->render(Args, CmdArgs);

    // If -f(no-)trigraphs appears after the language standard flag, honor it.
    if (Arg *A = Args.getLastArg(options::OPT_std_EQ, options::OPT_ansi,
                                 options::OPT_ftrigraphs,
                                 options::OPT_fno_trigraphs))
      if (A != Std)
        A->render(Args, CmdArgs);
  } else {
    // Honor -std-default.
    //
    // FIXME: Clang doesn't correctly handle -std= when the input language
    // doesn't match. For the time being just ignore this for C++ inputs;
    // eventually we want to do all the standard defaulting here instead of
    // splitting it between the driver and clang -cc1.
    if (!types::isCXX(InputType)) {
      if (!Args.hasArg(options::OPT__SLASH_std)) {
        Args.AddAllArgsTranslated(CmdArgs, options::OPT_std_default_EQ, "-std=",
                                  /*Joined=*/true);
      } else
        ImplyVCPPCVer = true;
    }
    else if (IsWindowsMSVC)
      ImplyVCPPCXXVer = true;

    Args.AddLastArg(CmdArgs, options::OPT_ftrigraphs,
                    options::OPT_fno_trigraphs);
  }

  // GCC's behavior for -Wwrite-strings is a bit strange:
  //  * In C, this "warning flag" changes the types of string literals from
  //    'char[N]' to 'const char[N]', and thus triggers an unrelated warning
  //    for the discarded qualifier.
  //  * In C++, this is just a normal warning flag.
  //
  // Implementing this warning correctly in C is hard, so we follow GCC's
  // behavior for now. FIXME: Directly diagnose uses of a string literal as
  // a non-const char* in C, rather than using this crude hack.
  if (!types::isCXX(InputType)) {
    // FIXME: This should behave just like a warning flag, and thus should also
    // respect -Weverything, -Wno-everything, -Werror=write-strings, and so on.
    Arg *WriteStrings =
        Args.getLastArg(options::OPT_Wwrite_strings,
                        options::OPT_Wno_write_strings, options::OPT_w);
    if (WriteStrings &&
        WriteStrings->getOption().matches(options::OPT_Wwrite_strings))
      CmdArgs.push_back("-fconst-strings");
  }

  // GCC provides a macro definition '__DEPRECATED' when -Wdeprecated is active
  // during C++ compilation, which it is by default. GCC keeps this define even
  // in the presence of '-w', match this behavior bug-for-bug.
  if (types::isCXX(InputType) &&
      Args.hasFlag(options::OPT_Wdeprecated, options::OPT_Wno_deprecated,
                   true)) {
    CmdArgs.push_back("-fdeprecated-macro");
  }

  // Translate GCC's misnamer '-fasm' arguments to '-fgnu-keywords'.
  if (Arg *Asm = Args.getLastArg(options::OPT_fasm, options::OPT_fno_asm)) {
    if (Asm->getOption().matches(options::OPT_fasm))
      CmdArgs.push_back("-fgnu-keywords");
    else
      CmdArgs.push_back("-fno-gnu-keywords");
  }

  if (!ShouldEnableAutolink(Args, TC, JA))
    CmdArgs.push_back("-fno-autolink");

  // Add in -fdebug-compilation-dir if necessary.
  const char *DebugCompilationDir =
      addDebugCompDirArg(Args, CmdArgs, D.getVFS());

  addDebugPrefixMapArg(D, TC, Args, CmdArgs);

  if (Arg *A = Args.getLastArg(options::OPT_ftemplate_depth_,
                               options::OPT_ftemplate_depth_EQ)) {
    CmdArgs.push_back("-ftemplate-depth");
    CmdArgs.push_back(A->getValue());
  }

  if (Arg *A = Args.getLastArg(options::OPT_foperator_arrow_depth_EQ)) {
    CmdArgs.push_back("-foperator-arrow-depth");
    CmdArgs.push_back(A->getValue());
  }

  if (Arg *A = Args.getLastArg(options::OPT_fconstexpr_depth_EQ)) {
    CmdArgs.push_back("-fconstexpr-depth");
    CmdArgs.push_back(A->getValue());
  }

  if (Arg *A = Args.getLastArg(options::OPT_fconstexpr_steps_EQ)) {
    CmdArgs.push_back("-fconstexpr-steps");
    CmdArgs.push_back(A->getValue());
  }

  Args.AddLastArg(CmdArgs, options::OPT_fexperimental_library);

  if (Args.hasArg(options::OPT_fexperimental_new_constant_interpreter))
    CmdArgs.push_back("-fexperimental-new-constant-interpreter");

  if (Arg *A = Args.getLastArg(options::OPT_fbracket_depth_EQ)) {
    CmdArgs.push_back("-fbracket-depth");
    CmdArgs.push_back(A->getValue());
  }

  if (Arg *A = Args.getLastArg(options::OPT_Wlarge_by_value_copy_EQ,
                               options::OPT_Wlarge_by_value_copy_def)) {
    if (A->getNumValues()) {
      StringRef bytes = A->getValue();
      CmdArgs.push_back(Args.MakeArgString("-Wlarge-by-value-copy=" + bytes));
    } else
      CmdArgs.push_back("-Wlarge-by-value-copy=64"); // default value
  }

  if (Args.hasArg(options::OPT_relocatable_pch))
    CmdArgs.push_back("-relocatable-pch");

  if (const Arg *A = Args.getLastArg(options::OPT_fcf_runtime_abi_EQ)) {
    static const char *kCFABIs[] = {
      "standalone", "objc", "swift", "swift-5.0", "swift-4.2", "swift-4.1",
    };

    if (!llvm::is_contained(kCFABIs, StringRef(A->getValue())))
      D.Diag(diag::err_drv_invalid_cf_runtime_abi) << A->getValue();
    else
      A->render(Args, CmdArgs);
  }

  if (Arg *A = Args.getLastArg(options::OPT_fconstant_string_class_EQ)) {
    CmdArgs.push_back("-fconstant-string-class");
    CmdArgs.push_back(A->getValue());
  }

  if (Arg *A = Args.getLastArg(options::OPT_ftabstop_EQ)) {
    CmdArgs.push_back("-ftabstop");
    CmdArgs.push_back(A->getValue());
  }

  Args.addOptInFlag(CmdArgs, options::OPT_fstack_size_section,
                    options::OPT_fno_stack_size_section);

  if (Args.hasArg(options::OPT_fstack_usage)) {
    CmdArgs.push_back("-stack-usage-file");

    if (Arg *OutputOpt = Args.getLastArg(options::OPT_o)) {
      SmallString<128> OutputFilename(OutputOpt->getValue());
      llvm::sys::path::replace_extension(OutputFilename, "su");
      CmdArgs.push_back(Args.MakeArgString(OutputFilename));
    } else
      CmdArgs.push_back(
          Args.MakeArgString(Twine(getBaseInputStem(Args, Inputs)) + ".su"));
  }

  CmdArgs.push_back("-ferror-limit");
  if (Arg *A = Args.getLastArg(options::OPT_ferror_limit_EQ))
    CmdArgs.push_back(A->getValue());
  else
    CmdArgs.push_back("19");

  if (Arg *A = Args.getLastArg(options::OPT_fmacro_backtrace_limit_EQ)) {
    CmdArgs.push_back("-fmacro-backtrace-limit");
    CmdArgs.push_back(A->getValue());
  }

  if (Arg *A = Args.getLastArg(options::OPT_ftemplate_backtrace_limit_EQ)) {
    CmdArgs.push_back("-ftemplate-backtrace-limit");
    CmdArgs.push_back(A->getValue());
  }

  if (Arg *A = Args.getLastArg(options::OPT_fconstexpr_backtrace_limit_EQ)) {
    CmdArgs.push_back("-fconstexpr-backtrace-limit");
    CmdArgs.push_back(A->getValue());
  }

  if (Arg *A = Args.getLastArg(options::OPT_fspell_checking_limit_EQ)) {
    CmdArgs.push_back("-fspell-checking-limit");
    CmdArgs.push_back(A->getValue());
  }

  // Pass -fmessage-length=.
  unsigned MessageLength = 0;
  if (Arg *A = Args.getLastArg(options::OPT_fmessage_length_EQ)) {
    StringRef V(A->getValue());
    if (V.getAsInteger(0, MessageLength))
      D.Diag(diag::err_drv_invalid_argument_to_option)
          << V << A->getOption().getName();
  } else {
    // If -fmessage-length=N was not specified, determine whether this is a
    // terminal and, if so, implicitly define -fmessage-length appropriately.
    MessageLength = llvm::sys::Process::StandardErrColumns();
  }
  if (MessageLength != 0)
    CmdArgs.push_back(
        Args.MakeArgString("-fmessage-length=" + Twine(MessageLength)));

  if (Arg *A = Args.getLastArg(options::OPT_frandomize_layout_seed_EQ))
    CmdArgs.push_back(
        Args.MakeArgString("-frandomize-layout-seed=" + Twine(A->getValue(0))));

  if (Arg *A = Args.getLastArg(options::OPT_frandomize_layout_seed_file_EQ))
    CmdArgs.push_back(Args.MakeArgString("-frandomize-layout-seed-file=" +
                                         Twine(A->getValue(0))));

  // -fvisibility= and -fvisibility-ms-compat are of a piece.
  if (const Arg *A = Args.getLastArg(options::OPT_fvisibility_EQ,
                                     options::OPT_fvisibility_ms_compat)) {
    if (A->getOption().matches(options::OPT_fvisibility_EQ)) {
      A->render(Args, CmdArgs);
    } else {
      assert(A->getOption().matches(options::OPT_fvisibility_ms_compat));
      CmdArgs.push_back("-fvisibility=hidden");
      CmdArgs.push_back("-ftype-visibility=default");
    }
  } else if (IsOpenMPDevice) {
    // When compiling for the OpenMP device we want protected visibility by
    // default. This prevents the device from accidentally preempting code on
    // the host, makes the system more robust, and improves performance.
    CmdArgs.push_back("-fvisibility=protected");
  }

  // PS4/PS5 process these options in addClangTargetOptions.
  if (!RawTriple.isPS()) {
    if (const Arg *A =
            Args.getLastArg(options::OPT_fvisibility_from_dllstorageclass,
                            options::OPT_fno_visibility_from_dllstorageclass)) {
      if (A->getOption().matches(
              options::OPT_fvisibility_from_dllstorageclass)) {
        CmdArgs.push_back("-fvisibility-from-dllstorageclass");
        Args.AddLastArg(CmdArgs, options::OPT_fvisibility_dllexport_EQ);
        Args.AddLastArg(CmdArgs, options::OPT_fvisibility_nodllstorageclass_EQ);
        Args.AddLastArg(CmdArgs, options::OPT_fvisibility_externs_dllimport_EQ);
        Args.AddLastArg(CmdArgs,
                        options::OPT_fvisibility_externs_nodllstorageclass_EQ);
      }
    }
  }

  if (const Arg *A = Args.getLastArg(options::OPT_mignore_xcoff_visibility)) {
    if (Triple.isOSAIX())
      CmdArgs.push_back("-mignore-xcoff-visibility");
    else
      D.Diag(diag::err_drv_unsupported_opt_for_target)
          << A->getAsString(Args) << TripleStr;
  }

  if (const Arg *A =
          Args.getLastArg(options::OPT_mdefault_visibility_export_mapping_EQ)) {
    if (Triple.isOSAIX())
      A->render(Args, CmdArgs);
    else
      D.Diag(diag::err_drv_unsupported_opt_for_target)
          << A->getAsString(Args) << TripleStr;
  }

  if (Args.hasFlag(options::OPT_fvisibility_inlines_hidden,
                    options::OPT_fno_visibility_inlines_hidden, false))
    CmdArgs.push_back("-fvisibility-inlines-hidden");

  Args.AddLastArg(CmdArgs, options::OPT_fvisibility_inlines_hidden_static_local_var,
                           options::OPT_fno_visibility_inlines_hidden_static_local_var);
  Args.AddLastArg(CmdArgs, options::OPT_fvisibility_global_new_delete_hidden);
  Args.AddLastArg(CmdArgs, options::OPT_ftlsmodel_EQ);

  if (Args.hasFlag(options::OPT_fnew_infallible,
                   options::OPT_fno_new_infallible, false))
    CmdArgs.push_back("-fnew-infallible");

  if (Args.hasFlag(options::OPT_fno_operator_names,
                   options::OPT_foperator_names, false))
    CmdArgs.push_back("-fno-operator-names");

  // Forward -f (flag) options which we can pass directly.
  Args.AddLastArg(CmdArgs, options::OPT_femit_all_decls);
  Args.AddLastArg(CmdArgs, options::OPT_fheinous_gnu_extensions);
  Args.AddLastArg(CmdArgs, options::OPT_fdigraphs, options::OPT_fno_digraphs);
  Args.AddLastArg(CmdArgs, options::OPT_femulated_tls,
                  options::OPT_fno_emulated_tls);
  Args.AddLastArg(CmdArgs, options::OPT_fzero_call_used_regs_EQ);

  if (Arg *A = Args.getLastArg(options::OPT_fzero_call_used_regs_EQ)) {
    // FIXME: There's no reason for this to be restricted to X86. The backend
    // code needs to be changed to include the appropriate function calls
    // automatically.
    if (!Triple.isX86() && !Triple.isAArch64())
      D.Diag(diag::err_drv_unsupported_opt_for_target)
          << A->getAsString(Args) << TripleStr;
  }

  // AltiVec-like language extensions aren't relevant for assembling.
  if (!isa<PreprocessJobAction>(JA) || Output.getType() != types::TY_PP_Asm)
    Args.AddLastArg(CmdArgs, options::OPT_fzvector);

  Args.AddLastArg(CmdArgs, options::OPT_fdiagnostics_show_template_tree);
  Args.AddLastArg(CmdArgs, options::OPT_fno_elide_type);

  // Forward flags for Cilk.
  Args.AddLastArg(CmdArgs, options::OPT_fcilkplus);
  Args.AddLastArg(CmdArgs, options::OPT_fopencilk);
  Args.AddLastArg(CmdArgs, options::OPT_ftapir_EQ);
  if (Args.hasArg(options::OPT_fcilkplus) ||
      Args.hasArg(options::OPT_fopencilk) ||
      Args.hasArg(options::OPT_ftapir_EQ)) {
    auto const &Triple = getToolChain().getTriple();

    // At least one runtime has been implemented for these operating systems.
    if (!Triple.isOSLinux() && !Triple.isOSFreeBSD() && !Triple.isMacOSX())
      D.Diag(diag::err_drv_cilk_unsupported);

    /* JFC: Is it possible to confuse with with -fno-opencilk? */
    bool OpenCilk = Args.hasArgNoClaim(options::OPT_fopencilk);
    bool Cheetah = false;
<<<<<<< HEAD
=======
    bool CustomTarget = false;
>>>>>>> 9c235e1d

    if (Arg *TapirRuntime = Args.getLastArgNoClaim(options::OPT_ftapir_EQ)) {
      Cheetah = TapirRuntime->getValue() == StringRef("cheetah");
      if (TapirRuntime->getValue() == StringRef("opencilk")) {
        OpenCilk = true;
<<<<<<< HEAD
=======
      } else {
        CustomTarget = true;
>>>>>>> 9c235e1d
      }
    }

    if (Cheetah && Triple.getArch() != llvm::Triple::x86_64) {
      D.Diag(diag::err_drv_cilk_unsupported);
    }
    if (OpenCilk) {
      switch (Triple.getArch()) {
      case llvm::Triple::x86:
      case llvm::Triple::x86_64:
      case llvm::Triple::arm:
      case llvm::Triple::armeb:
      case llvm::Triple::aarch64:
      case llvm::Triple::aarch64_be:
	break;
      default:
	D.Diag(diag::err_drv_cilk_unsupported);
	break;
      }

      // If an OpenCilk resource directory is specified, check that it is valid.
      if (Args.hasArgNoClaim(options::OPT_opencilk_resource_dir_EQ)) {
        bool ValidPathFound = false;
        for (auto Path : getToolChain().getOpenCilkRuntimePaths(Args)) {
          if (D.getVFS().exists(Path)) {
            ValidPathFound = true;
            break;
          }
        }
        if (!ValidPathFound)
          D.Diag(diag::err_drv_opencilk_resource_dir_missing_lib)
              << Args.getLastArgNoClaim(options::OPT_opencilk_resource_dir_EQ)
                     ->getAsString(Args);
      }

      // Forward flags for enabling pedigrees.
      Args.AddLastArg(CmdArgs, options::OPT_fopencilk_enable_pedigrees);

<<<<<<< HEAD
      // Add the OpenCilk ABI bitcode file.
      getToolChain().AddOpenCilkABIBitcode(Args, CmdArgs);
    }
  }
  Args.AddLastArg(CmdArgs, options::OPT_ftapir_EQ);
  Args.AddLastArg(CmdArgs, options::OPT_fkokkos);
  Args.AddLastArg(CmdArgs, options::OPT_fkitsune);
  Args.AddLastArg(CmdArgs, options::OPT_fkokkos_no_init);  
  Args.AddLastArg(CmdArgs, options::OPT_fflecsi);
=======
      if (!CustomTarget)
        // Add the OpenCilk ABI bitcode file.
        getToolChain().AddOpenCilkABIBitcode(Args, CmdArgs);
    }
  }
>>>>>>> 9c235e1d

  // Forward flags for OpenMP. We don't do this if the current action is an
  // device offloading action other than OpenMP.
  if (Args.hasFlag(options::OPT_fopenmp, options::OPT_fopenmp_EQ,
                   options::OPT_fno_openmp, false) &&
      (JA.isDeviceOffloading(Action::OFK_None) ||
       JA.isDeviceOffloading(Action::OFK_OpenMP))) {
    switch (D.getOpenMPRuntime(Args)) {
    case Driver::OMPRT_OMP:
    case Driver::OMPRT_IOMP5:
      // Clang can generate useful OpenMP code for these two runtime libraries.
      CmdArgs.push_back("-fopenmp");

      // If no option regarding the use of TLS in OpenMP codegeneration is
      // given, decide a default based on the target. Otherwise rely on the
      // options and pass the right information to the frontend.
      if (!Args.hasFlag(options::OPT_fopenmp_use_tls,
                        options::OPT_fnoopenmp_use_tls, /*Default=*/true))
        CmdArgs.push_back("-fnoopenmp-use-tls");
      Args.AddLastArg(CmdArgs, options::OPT_fopenmp_simd,
                      options::OPT_fno_openmp_simd);
      Args.AddAllArgs(CmdArgs, options::OPT_fopenmp_enable_irbuilder);
      Args.AddAllArgs(CmdArgs, options::OPT_fopenmp_version_EQ);
      if (!Args.hasFlag(options::OPT_fopenmp_extensions,
                        options::OPT_fno_openmp_extensions, /*Default=*/true))
        CmdArgs.push_back("-fno-openmp-extensions");
      Args.AddAllArgs(CmdArgs, options::OPT_fopenmp_cuda_number_of_sm_EQ);
      Args.AddAllArgs(CmdArgs, options::OPT_fopenmp_cuda_blocks_per_sm_EQ);
      Args.AddAllArgs(CmdArgs,
                      options::OPT_fopenmp_cuda_teams_reduction_recs_num_EQ);
      if (Args.hasFlag(options::OPT_fopenmp_optimistic_collapse,
                       options::OPT_fno_openmp_optimistic_collapse,
                       /*Default=*/false))
        CmdArgs.push_back("-fopenmp-optimistic-collapse");

      // When in OpenMP offloading mode with NVPTX target, forward
      // cuda-mode flag
      if (Args.hasFlag(options::OPT_fopenmp_cuda_mode,
                       options::OPT_fno_openmp_cuda_mode, /*Default=*/false))
        CmdArgs.push_back("-fopenmp-cuda-mode");

      // When in OpenMP offloading mode, enable debugging on the device.
      Args.AddAllArgs(CmdArgs, options::OPT_fopenmp_target_debug_EQ);
      if (Args.hasFlag(options::OPT_fopenmp_target_debug,
                       options::OPT_fno_openmp_target_debug, /*Default=*/false))
        CmdArgs.push_back("-fopenmp-target-debug");

      // When in OpenMP offloading mode, forward assumptions information about
      // thread and team counts in the device.
      if (Args.hasFlag(options::OPT_fopenmp_assume_teams_oversubscription,
                       options::OPT_fno_openmp_assume_teams_oversubscription,
                       /*Default=*/false))
        CmdArgs.push_back("-fopenmp-assume-teams-oversubscription");
      if (Args.hasFlag(options::OPT_fopenmp_assume_threads_oversubscription,
                       options::OPT_fno_openmp_assume_threads_oversubscription,
                       /*Default=*/false))
        CmdArgs.push_back("-fopenmp-assume-threads-oversubscription");
      if (Args.hasArg(options::OPT_fopenmp_assume_no_thread_state))
        CmdArgs.push_back("-fopenmp-assume-no-thread-state");
      if (Args.hasArg(options::OPT_fopenmp_assume_no_nested_parallelism))
        CmdArgs.push_back("-fopenmp-assume-no-nested-parallelism");
      if (Args.hasArg(options::OPT_fopenmp_offload_mandatory))
        CmdArgs.push_back("-fopenmp-offload-mandatory");
      break;
    default:
      // By default, if Clang doesn't know how to generate useful OpenMP code
      // for a specific runtime library, we just don't pass the '-fopenmp' flag
      // down to the actual compilation.
      // FIXME: It would be better to have a mode which *only* omits IR
      // generation based on the OpenMP support so that we get consistent
      // semantic analysis, etc.
      break;
    }
  } else {
    Args.AddLastArg(CmdArgs, options::OPT_fopenmp_simd,
                    options::OPT_fno_openmp_simd);
    Args.AddAllArgs(CmdArgs, options::OPT_fopenmp_version_EQ);
    Args.addOptOutFlag(CmdArgs, options::OPT_fopenmp_extensions,
                       options::OPT_fno_openmp_extensions);
  }

  // Forward the new driver to change offloading code generation.
  if (Args.hasFlag(options::OPT_offload_new_driver,
                   options::OPT_no_offload_new_driver, false))
    CmdArgs.push_back("--offload-new-driver");

  SanitizeArgs.addArgs(TC, Args, CmdArgs, InputType);

  if (Args.hasArg(options::OPT_fcsi_EQ))
    Args.AddLastArg(CmdArgs, options::OPT_fcsi_EQ);
  else if (Args.hasArg(options::OPT_fcsi))
    Args.AddLastArg(CmdArgs, options::OPT_fcsi);

  if (Args.hasArg(options::OPT_fcilktool_EQ))
    Args.AddLastArg(CmdArgs, options::OPT_fcilktool_EQ);

  const XRayArgs &XRay = TC.getXRayArgs();
  XRay.addArgs(TC, Args, CmdArgs, InputType);

  for (const auto &Filename :
       Args.getAllArgValues(options::OPT_fprofile_list_EQ)) {
    if (D.getVFS().exists(Filename))
      CmdArgs.push_back(Args.MakeArgString("-fprofile-list=" + Filename));
    else
      D.Diag(clang::diag::err_drv_no_such_file) << Filename;
  }

  if (Arg *A = Args.getLastArg(options::OPT_fpatchable_function_entry_EQ)) {
    StringRef S0 = A->getValue(), S = S0;
    unsigned Size, Offset = 0;
    if (!Triple.isAArch64() && !Triple.isRISCV() && !Triple.isX86())
      D.Diag(diag::err_drv_unsupported_opt_for_target)
          << A->getAsString(Args) << TripleStr;
    else if (S.consumeInteger(10, Size) ||
             (!S.empty() && (!S.consume_front(",") ||
                             S.consumeInteger(10, Offset) || !S.empty())))
      D.Diag(diag::err_drv_invalid_argument_to_option)
          << S0 << A->getOption().getName();
    else if (Size < Offset)
      D.Diag(diag::err_drv_unsupported_fpatchable_function_entry_argument);
    else {
      CmdArgs.push_back(Args.MakeArgString(A->getSpelling() + Twine(Size)));
      CmdArgs.push_back(Args.MakeArgString(
          "-fpatchable-function-entry-offset=" + Twine(Offset)));
    }
  }

  Args.AddLastArg(CmdArgs, options::OPT_fms_hotpatch);

  if (TC.SupportsProfiling()) {
    Args.AddLastArg(CmdArgs, options::OPT_pg);

    llvm::Triple::ArchType Arch = TC.getArch();
    if (Arg *A = Args.getLastArg(options::OPT_mfentry)) {
      if (Arch == llvm::Triple::systemz || TC.getTriple().isX86())
        A->render(Args, CmdArgs);
      else
        D.Diag(diag::err_drv_unsupported_opt_for_target)
            << A->getAsString(Args) << TripleStr;
    }
    if (Arg *A = Args.getLastArg(options::OPT_mnop_mcount)) {
      if (Arch == llvm::Triple::systemz)
        A->render(Args, CmdArgs);
      else
        D.Diag(diag::err_drv_unsupported_opt_for_target)
            << A->getAsString(Args) << TripleStr;
    }
    if (Arg *A = Args.getLastArg(options::OPT_mrecord_mcount)) {
      if (Arch == llvm::Triple::systemz)
        A->render(Args, CmdArgs);
      else
        D.Diag(diag::err_drv_unsupported_opt_for_target)
            << A->getAsString(Args) << TripleStr;
    }
  }
  if (Arg *A = Args.getLastArgNoClaim(options::OPT_p)) {
    if (!TC.getTriple().isOSAIX() && !TC.getTriple().isOSOpenBSD()) {
      D.Diag(diag::err_drv_unsupported_opt_for_target)
          << A->getAsString(Args) << TripleStr;
    }
  }

  if (Args.getLastArg(options::OPT_fapple_kext) ||
      (Args.hasArg(options::OPT_mkernel) && types::isCXX(InputType)))
    CmdArgs.push_back("-fapple-kext");

  Args.AddLastArg(CmdArgs, options::OPT_altivec_src_compat);
  Args.AddLastArg(CmdArgs, options::OPT_flax_vector_conversions_EQ);
  Args.AddLastArg(CmdArgs, options::OPT_fobjc_sender_dependent_dispatch);
  Args.AddLastArg(CmdArgs, options::OPT_fdiagnostics_print_source_range_info);
  Args.AddLastArg(CmdArgs, options::OPT_fdiagnostics_parseable_fixits);
  Args.AddLastArg(CmdArgs, options::OPT_ftime_report);
  Args.AddLastArg(CmdArgs, options::OPT_ftime_report_EQ);
  Args.AddLastArg(CmdArgs, options::OPT_ftime_trace);
  Args.AddLastArg(CmdArgs, options::OPT_ftime_trace_granularity_EQ);
  Args.AddLastArg(CmdArgs, options::OPT_ftime_trace_EQ);
  Args.AddLastArg(CmdArgs, options::OPT_ftrapv);
  Args.AddLastArg(CmdArgs, options::OPT_malign_double);
  Args.AddLastArg(CmdArgs, options::OPT_fno_temp_file);

  if (Arg *A = Args.getLastArg(options::OPT_ftrapv_handler_EQ)) {
    CmdArgs.push_back("-ftrapv-handler");
    CmdArgs.push_back(A->getValue());
  }

  Args.AddLastArg(CmdArgs, options::OPT_ftrap_function_EQ);

  // -fno-strict-overflow implies -fwrapv if it isn't disabled, but
  // -fstrict-overflow won't turn off an explicitly enabled -fwrapv.
  if (Arg *A = Args.getLastArg(options::OPT_fwrapv, options::OPT_fno_wrapv)) {
    if (A->getOption().matches(options::OPT_fwrapv))
      CmdArgs.push_back("-fwrapv");
  } else if (Arg *A = Args.getLastArg(options::OPT_fstrict_overflow,
                                      options::OPT_fno_strict_overflow)) {
    if (A->getOption().matches(options::OPT_fno_strict_overflow))
      CmdArgs.push_back("-fwrapv");
  }

  if (Arg *A = Args.getLastArg(options::OPT_freroll_loops,
                               options::OPT_fno_reroll_loops))
    if (A->getOption().matches(options::OPT_freroll_loops))
      CmdArgs.push_back("-freroll-loops");

  Args.AddLastArg(CmdArgs, options::OPT_ffinite_loops,
                  options::OPT_fno_finite_loops);

  Args.AddLastArg(CmdArgs, options::OPT_fwritable_strings);
  Args.AddLastArg(CmdArgs, options::OPT_funroll_loops,
                  options::OPT_fno_unroll_loops);

  Args.AddLastArg(CmdArgs, options::OPT_fstrict_flex_arrays_EQ);

  Args.AddLastArg(CmdArgs, options::OPT_pthread);

  Args.addOptInFlag(CmdArgs, options::OPT_mspeculative_load_hardening,
                    options::OPT_mno_speculative_load_hardening);

  RenderSSPOptions(D, TC, Args, CmdArgs, KernelOrKext);
  RenderSCPOptions(TC, Args, CmdArgs);
  RenderTrivialAutoVarInitOptions(D, TC, Args, CmdArgs);

  Args.AddLastArg(CmdArgs, options::OPT_fswift_async_fp_EQ);

  Args.addOptInFlag(CmdArgs, options::OPT_mstackrealign,
                    options::OPT_mno_stackrealign);

  if (Args.hasArg(options::OPT_mstack_alignment)) {
    StringRef alignment = Args.getLastArgValue(options::OPT_mstack_alignment);
    CmdArgs.push_back(Args.MakeArgString("-mstack-alignment=" + alignment));
  }

  if (Args.hasArg(options::OPT_mstack_probe_size)) {
    StringRef Size = Args.getLastArgValue(options::OPT_mstack_probe_size);

    if (!Size.empty())
      CmdArgs.push_back(Args.MakeArgString("-mstack-probe-size=" + Size));
    else
      CmdArgs.push_back("-mstack-probe-size=0");
  }

  Args.addOptOutFlag(CmdArgs, options::OPT_mstack_arg_probe,
                     options::OPT_mno_stack_arg_probe);

  if (Arg *A = Args.getLastArg(options::OPT_mrestrict_it,
                               options::OPT_mno_restrict_it)) {
    if (A->getOption().matches(options::OPT_mrestrict_it)) {
      CmdArgs.push_back("-mllvm");
      CmdArgs.push_back("-arm-restrict-it");
    } else {
      CmdArgs.push_back("-mllvm");
      CmdArgs.push_back("-arm-default-it");
    }
  }

  // Forward -cl options to -cc1
  RenderOpenCLOptions(Args, CmdArgs, InputType);

  // Forward hlsl options to -cc1
  RenderHLSLOptions(Args, CmdArgs, InputType);

  if (IsHIP) {
    if (Args.hasFlag(options::OPT_fhip_new_launch_api,
                     options::OPT_fno_hip_new_launch_api, true))
      CmdArgs.push_back("-fhip-new-launch-api");
    if (Args.hasFlag(options::OPT_fgpu_allow_device_init,
                     options::OPT_fno_gpu_allow_device_init, false))
      CmdArgs.push_back("-fgpu-allow-device-init");
    Args.addOptInFlag(CmdArgs, options::OPT_fhip_kernel_arg_name,
                      options::OPT_fno_hip_kernel_arg_name);
  }

  if (IsCuda || IsHIP) {
    if (IsRDCMode)
      CmdArgs.push_back("-fgpu-rdc");
    if (Args.hasFlag(options::OPT_fgpu_defer_diag,
                     options::OPT_fno_gpu_defer_diag, false))
      CmdArgs.push_back("-fgpu-defer-diag");
    if (Args.hasFlag(options::OPT_fgpu_exclude_wrong_side_overloads,
                     options::OPT_fno_gpu_exclude_wrong_side_overloads,
                     false)) {
      CmdArgs.push_back("-fgpu-exclude-wrong-side-overloads");
      CmdArgs.push_back("-fgpu-defer-diag");
    }
  }

  // Forward -nogpulib to -cc1.
  if (Args.hasArg(options::OPT_nogpulib))
    CmdArgs.push_back("-nogpulib");

  if (Arg *A = Args.getLastArg(options::OPT_fcf_protection_EQ)) {
    CmdArgs.push_back(
        Args.MakeArgString(Twine("-fcf-protection=") + A->getValue()));
  }

  if (Arg *A = Args.getLastArg(options::OPT_mfunction_return_EQ))
    CmdArgs.push_back(
        Args.MakeArgString(Twine("-mfunction-return=") + A->getValue()));

  Args.AddLastArg(CmdArgs, options::OPT_mindirect_branch_cs_prefix);

  // Forward -f options with positive and negative forms; we translate these by
  // hand.  Do not propagate PGO options to the GPU-side compilations as the
  // profile info is for the host-side compilation only.
  if (!(IsCudaDevice || IsHIPDevice)) {
    if (Arg *A = getLastProfileSampleUseArg(Args)) {
      auto *PGOArg = Args.getLastArg(
          options::OPT_fprofile_generate, options::OPT_fprofile_generate_EQ,
          options::OPT_fcs_profile_generate,
          options::OPT_fcs_profile_generate_EQ, options::OPT_fprofile_use,
          options::OPT_fprofile_use_EQ);
      if (PGOArg)
        D.Diag(diag::err_drv_argument_not_allowed_with)
            << "SampleUse with PGO options";

      StringRef fname = A->getValue();
      if (!llvm::sys::fs::exists(fname))
        D.Diag(diag::err_drv_no_such_file) << fname;
      else
        A->render(Args, CmdArgs);
    }
    Args.AddLastArg(CmdArgs, options::OPT_fprofile_remapping_file_EQ);

    if (Args.hasFlag(options::OPT_fpseudo_probe_for_profiling,
                     options::OPT_fno_pseudo_probe_for_profiling, false)) {
      CmdArgs.push_back("-fpseudo-probe-for-profiling");
      // Enforce -funique-internal-linkage-names if it's not explicitly turned
      // off.
      if (Args.hasFlag(options::OPT_funique_internal_linkage_names,
                       options::OPT_fno_unique_internal_linkage_names, true))
        CmdArgs.push_back("-funique-internal-linkage-names");
    }
  }
  RenderBuiltinOptions(TC, RawTriple, Args, CmdArgs);

  Args.addOptOutFlag(CmdArgs, options::OPT_fassume_sane_operator_new,
                     options::OPT_fno_assume_sane_operator_new);

  // -fblocks=0 is default.
  if (Args.hasFlag(options::OPT_fblocks, options::OPT_fno_blocks,
                   TC.IsBlocksDefault()) ||
      (Args.hasArg(options::OPT_fgnu_runtime) &&
       Args.hasArg(options::OPT_fobjc_nonfragile_abi) &&
       !Args.hasArg(options::OPT_fno_blocks))) {
    CmdArgs.push_back("-fblocks");

    if (!Args.hasArg(options::OPT_fgnu_runtime) && !TC.hasBlocksRuntime())
      CmdArgs.push_back("-fblocks-runtime-optional");
  }

  // -fencode-extended-block-signature=1 is default.
  if (TC.IsEncodeExtendedBlockSignatureDefault())
    CmdArgs.push_back("-fencode-extended-block-signature");

  if (Args.hasFlag(options::OPT_fcoroutines_ts, options::OPT_fno_coroutines_ts,
                   false) &&
      types::isCXX(InputType)) {
    D.Diag(diag::warn_deperecated_fcoroutines_ts_flag);
    CmdArgs.push_back("-fcoroutines-ts");
  }

  if (Args.hasFlag(options::OPT_fcoro_aligned_allocation,
                   options::OPT_fno_coro_aligned_allocation, false) &&
      types::isCXX(InputType))
    CmdArgs.push_back("-fcoro-aligned-allocation");

  Args.AddLastArg(CmdArgs, options::OPT_fdouble_square_bracket_attributes,
                  options::OPT_fno_double_square_bracket_attributes);

  Args.addOptOutFlag(CmdArgs, options::OPT_faccess_control,
                     options::OPT_fno_access_control);
  Args.addOptOutFlag(CmdArgs, options::OPT_felide_constructors,
                     options::OPT_fno_elide_constructors);

  ToolChain::RTTIMode RTTIMode = TC.getRTTIMode();

  if (KernelOrKext || (types::isCXX(InputType) &&
                       (RTTIMode == ToolChain::RM_Disabled)))
    CmdArgs.push_back("-fno-rtti");

  // -fshort-enums=0 is default for all architectures except Hexagon and z/OS.
  if (Args.hasFlag(options::OPT_fshort_enums, options::OPT_fno_short_enums,
                   TC.getArch() == llvm::Triple::hexagon || Triple.isOSzOS()))
    CmdArgs.push_back("-fshort-enums");

  RenderCharacterOptions(Args, AuxTriple ? *AuxTriple : RawTriple, CmdArgs);

  // -fuse-cxa-atexit is default.
  if (!Args.hasFlag(
          options::OPT_fuse_cxa_atexit, options::OPT_fno_use_cxa_atexit,
          !RawTriple.isOSAIX() && !RawTriple.isOSWindows() &&
              ((RawTriple.getVendor() != llvm::Triple::MipsTechnologies) ||
               RawTriple.hasEnvironment())) ||
      KernelOrKext)
    CmdArgs.push_back("-fno-use-cxa-atexit");

  if (Args.hasFlag(options::OPT_fregister_global_dtors_with_atexit,
                   options::OPT_fno_register_global_dtors_with_atexit,
                   RawTriple.isOSDarwin() && !KernelOrKext))
    CmdArgs.push_back("-fregister-global-dtors-with-atexit");

  Args.addOptInFlag(CmdArgs, options::OPT_fuse_line_directives,
                    options::OPT_fno_use_line_directives);

  // -fno-minimize-whitespace is default.
  if (Args.hasFlag(options::OPT_fminimize_whitespace,
                   options::OPT_fno_minimize_whitespace, false)) {
    types::ID InputType = Inputs[0].getType();
    if (!isDerivedFromC(InputType))
      D.Diag(diag::err_drv_minws_unsupported_input_type)
          << types::getTypeName(InputType);
    CmdArgs.push_back("-fminimize-whitespace");
  }

  // -fms-extensions=0 is default.
  if (Args.hasFlag(options::OPT_fms_extensions, options::OPT_fno_ms_extensions,
                   IsWindowsMSVC))
    CmdArgs.push_back("-fms-extensions");

  // -fms-compatibility=0 is default.
  bool IsMSVCCompat = Args.hasFlag(
      options::OPT_fms_compatibility, options::OPT_fno_ms_compatibility,
      (IsWindowsMSVC && Args.hasFlag(options::OPT_fms_extensions,
                                     options::OPT_fno_ms_extensions, true)));
  if (IsMSVCCompat)
    CmdArgs.push_back("-fms-compatibility");

  if (Triple.isWindowsMSVCEnvironment() && !D.IsCLMode() &&
      Args.hasArg(options::OPT_fms_runtime_lib_EQ))
    ProcessVSRuntimeLibrary(Args, CmdArgs);

  // Handle -fgcc-version, if present.
  VersionTuple GNUCVer;
  if (Arg *A = Args.getLastArg(options::OPT_fgnuc_version_EQ)) {
    // Check that the version has 1 to 3 components and the minor and patch
    // versions fit in two decimal digits.
    StringRef Val = A->getValue();
    Val = Val.empty() ? "0" : Val; // Treat "" as 0 or disable.
    bool Invalid = GNUCVer.tryParse(Val);
    unsigned Minor = GNUCVer.getMinor().value_or(0);
    unsigned Patch = GNUCVer.getSubminor().value_or(0);
    if (Invalid || GNUCVer.getBuild() || Minor >= 100 || Patch >= 100) {
      D.Diag(diag::err_drv_invalid_value)
          << A->getAsString(Args) << A->getValue();
    }
  } else if (!IsMSVCCompat) {
    // Imitate GCC 4.2.1 by default if -fms-compatibility is not in effect.
    GNUCVer = VersionTuple(4, 2, 1);
  }
  if (!GNUCVer.empty()) {
    CmdArgs.push_back(
        Args.MakeArgString("-fgnuc-version=" + GNUCVer.getAsString()));
  }

  VersionTuple MSVT = TC.computeMSVCVersion(&D, Args);
  if (!MSVT.empty())
    CmdArgs.push_back(
        Args.MakeArgString("-fms-compatibility-version=" + MSVT.getAsString()));

  bool IsMSVC2015Compatible = MSVT.getMajor() >= 19;
  if (ImplyVCPPCVer) {
    StringRef LanguageStandard;
    if (const Arg *StdArg = Args.getLastArg(options::OPT__SLASH_std)) {
      Std = StdArg;
      LanguageStandard = llvm::StringSwitch<StringRef>(StdArg->getValue())
                             .Case("c11", "-std=c11")
                             .Case("c17", "-std=c17")
                             .Default("");
      if (LanguageStandard.empty())
        D.Diag(clang::diag::warn_drv_unused_argument)
            << StdArg->getAsString(Args);
    }
    CmdArgs.push_back(LanguageStandard.data());
  }
  if (ImplyVCPPCXXVer) {
    StringRef LanguageStandard;
    if (const Arg *StdArg = Args.getLastArg(options::OPT__SLASH_std)) {
      Std = StdArg;
      LanguageStandard = llvm::StringSwitch<StringRef>(StdArg->getValue())
                             .Case("c++14", "-std=c++14")
                             .Case("c++17", "-std=c++17")
                             .Case("c++20", "-std=c++20")
                             .Case("c++latest", "-std=c++2b")
                             .Default("");
      if (LanguageStandard.empty())
        D.Diag(clang::diag::warn_drv_unused_argument)
            << StdArg->getAsString(Args);
    }

    if (LanguageStandard.empty()) {
      if (IsMSVC2015Compatible)
        LanguageStandard = "-std=c++14";
      else
        LanguageStandard = "-std=c++11";
    }

    CmdArgs.push_back(LanguageStandard.data());
  }

  Args.addOptInFlag(CmdArgs, options::OPT_fborland_extensions,
                    options::OPT_fno_borland_extensions);

  // -fno-declspec is default, except for PS4/PS5.
  if (Args.hasFlag(options::OPT_fdeclspec, options::OPT_fno_declspec,
                   RawTriple.isPS()))
    CmdArgs.push_back("-fdeclspec");
  else if (Args.hasArg(options::OPT_fno_declspec))
    CmdArgs.push_back("-fno-declspec"); // Explicitly disabling __declspec.

  // -fthreadsafe-static is default, except for MSVC compatibility versions less
  // than 19.
  if (!Args.hasFlag(options::OPT_fthreadsafe_statics,
                    options::OPT_fno_threadsafe_statics,
                    !types::isOpenCL(InputType) &&
                        (!IsWindowsMSVC || IsMSVC2015Compatible)))
    CmdArgs.push_back("-fno-threadsafe-statics");

  // -fno-delayed-template-parsing is default, except when targeting MSVC.
  // Many old Windows SDK versions require this to parse.
  // FIXME: MSVC introduced /Zc:twoPhase- to disable this behavior in their
  // compiler. We should be able to disable this by default at some point.
  if (Args.hasFlag(options::OPT_fdelayed_template_parsing,
                   options::OPT_fno_delayed_template_parsing, IsWindowsMSVC))
    CmdArgs.push_back("-fdelayed-template-parsing");

  // -fgnu-keywords default varies depending on language; only pass if
  // specified.
  Args.AddLastArg(CmdArgs, options::OPT_fgnu_keywords,
                  options::OPT_fno_gnu_keywords);

  Args.addOptInFlag(CmdArgs, options::OPT_fgnu89_inline,
                    options::OPT_fno_gnu89_inline);

  const Arg *InlineArg = Args.getLastArg(options::OPT_finline_functions,
                                         options::OPT_finline_hint_functions,
                                         options::OPT_fno_inline_functions);
  if (Arg *A = Args.getLastArg(options::OPT_finline, options::OPT_fno_inline)) {
    if (A->getOption().matches(options::OPT_fno_inline))
      A->render(Args, CmdArgs);
  } else if (InlineArg) {
    InlineArg->render(Args, CmdArgs);
  }

  Args.AddLastArg(CmdArgs, options::OPT_finline_max_stacksize_EQ);

  bool HaveModules =
      RenderModulesOptions(C, D, Args, Input, Output, Std, CmdArgs);

  if (Args.hasFlag(options::OPT_fpch_validate_input_files_content,
                   options::OPT_fno_pch_validate_input_files_content, false))
    CmdArgs.push_back("-fvalidate-ast-input-files-content");
  if (Args.hasFlag(options::OPT_fpch_instantiate_templates,
                   options::OPT_fno_pch_instantiate_templates, false))
    CmdArgs.push_back("-fpch-instantiate-templates");
  if (Args.hasFlag(options::OPT_fpch_codegen, options::OPT_fno_pch_codegen,
                   false))
    CmdArgs.push_back("-fmodules-codegen");
  if (Args.hasFlag(options::OPT_fpch_debuginfo, options::OPT_fno_pch_debuginfo,
                   false))
    CmdArgs.push_back("-fmodules-debuginfo");

  ObjCRuntime Runtime = AddObjCRuntimeArgs(Args, Inputs, CmdArgs, rewriteKind);
  RenderObjCOptions(TC, D, RawTriple, Args, Runtime, rewriteKind != RK_None,
                    Input, CmdArgs);

  if (types::isObjC(Input.getType()) &&
      Args.hasFlag(options::OPT_fobjc_encode_cxx_class_template_spec,
                   options::OPT_fno_objc_encode_cxx_class_template_spec,
                   !Runtime.isNeXTFamily()))
    CmdArgs.push_back("-fobjc-encode-cxx-class-template-spec");

  if (Args.hasFlag(options::OPT_fapplication_extension,
                   options::OPT_fno_application_extension, false))
    CmdArgs.push_back("-fapplication-extension");

  // Handle GCC-style exception args.
  bool EH = false;
  if (!C.getDriver().IsCLMode())
    EH = addExceptionArgs(Args, InputType, TC, KernelOrKext, Runtime, CmdArgs);

  // Handle exception personalities
  Arg *A = Args.getLastArg(
      options::OPT_fsjlj_exceptions, options::OPT_fseh_exceptions,
      options::OPT_fdwarf_exceptions, options::OPT_fwasm_exceptions);
  if (A) {
    const Option &Opt = A->getOption();
    if (Opt.matches(options::OPT_fsjlj_exceptions))
      CmdArgs.push_back("-exception-model=sjlj");
    if (Opt.matches(options::OPT_fseh_exceptions))
      CmdArgs.push_back("-exception-model=seh");
    if (Opt.matches(options::OPT_fdwarf_exceptions))
      CmdArgs.push_back("-exception-model=dwarf");
    if (Opt.matches(options::OPT_fwasm_exceptions))
      CmdArgs.push_back("-exception-model=wasm");
  } else {
    switch (TC.GetExceptionModel(Args)) {
    default:
      break;
    case llvm::ExceptionHandling::DwarfCFI:
      CmdArgs.push_back("-exception-model=dwarf");
      break;
    case llvm::ExceptionHandling::SjLj:
      CmdArgs.push_back("-exception-model=sjlj");
      break;
    case llvm::ExceptionHandling::WinEH:
      CmdArgs.push_back("-exception-model=seh");
      break;
    }
  }

  // C++ "sane" operator new.
  Args.addOptOutFlag(CmdArgs, options::OPT_fassume_sane_operator_new,
                     options::OPT_fno_assume_sane_operator_new);

  // -frelaxed-template-template-args is off by default, as it is a severe
  // breaking change until a corresponding change to template partial ordering
  // is provided.
  Args.addOptInFlag(CmdArgs, options::OPT_frelaxed_template_template_args,
                    options::OPT_fno_relaxed_template_template_args);

  // -fsized-deallocation is off by default, as it is an ABI-breaking change for
  // most platforms.
  Args.addOptInFlag(CmdArgs, options::OPT_fsized_deallocation,
                    options::OPT_fno_sized_deallocation);

  // -faligned-allocation is on by default in C++17 onwards and otherwise off
  // by default.
  if (Arg *A = Args.getLastArg(options::OPT_faligned_allocation,
                               options::OPT_fno_aligned_allocation,
                               options::OPT_faligned_new_EQ)) {
    if (A->getOption().matches(options::OPT_fno_aligned_allocation))
      CmdArgs.push_back("-fno-aligned-allocation");
    else
      CmdArgs.push_back("-faligned-allocation");
  }

  // The default new alignment can be specified using a dedicated option or via
  // a GCC-compatible option that also turns on aligned allocation.
  if (Arg *A = Args.getLastArg(options::OPT_fnew_alignment_EQ,
                               options::OPT_faligned_new_EQ))
    CmdArgs.push_back(
        Args.MakeArgString(Twine("-fnew-alignment=") + A->getValue()));

  // -fconstant-cfstrings is default, and may be subject to argument translation
  // on Darwin.
  if (!Args.hasFlag(options::OPT_fconstant_cfstrings,
                    options::OPT_fno_constant_cfstrings, true) ||
      !Args.hasFlag(options::OPT_mconstant_cfstrings,
                    options::OPT_mno_constant_cfstrings, true))
    CmdArgs.push_back("-fno-constant-cfstrings");

  Args.addOptInFlag(CmdArgs, options::OPT_fpascal_strings,
                    options::OPT_fno_pascal_strings);

  // Honor -fpack-struct= and -fpack-struct, if given. Note that
  // -fno-pack-struct doesn't apply to -fpack-struct=.
  if (Arg *A = Args.getLastArg(options::OPT_fpack_struct_EQ)) {
    std::string PackStructStr = "-fpack-struct=";
    PackStructStr += A->getValue();
    CmdArgs.push_back(Args.MakeArgString(PackStructStr));
  } else if (Args.hasFlag(options::OPT_fpack_struct,
                          options::OPT_fno_pack_struct, false)) {
    CmdArgs.push_back("-fpack-struct=1");
  }

  // Handle -fmax-type-align=N and -fno-type-align
  bool SkipMaxTypeAlign = Args.hasArg(options::OPT_fno_max_type_align);
  if (Arg *A = Args.getLastArg(options::OPT_fmax_type_align_EQ)) {
    if (!SkipMaxTypeAlign) {
      std::string MaxTypeAlignStr = "-fmax-type-align=";
      MaxTypeAlignStr += A->getValue();
      CmdArgs.push_back(Args.MakeArgString(MaxTypeAlignStr));
    }
  } else if (RawTriple.isOSDarwin()) {
    if (!SkipMaxTypeAlign) {
      std::string MaxTypeAlignStr = "-fmax-type-align=16";
      CmdArgs.push_back(Args.MakeArgString(MaxTypeAlignStr));
    }
  }

  if (!Args.hasFlag(options::OPT_Qy, options::OPT_Qn, true))
    CmdArgs.push_back("-Qn");

  // -fno-common is the default, set -fcommon only when that flag is set.
  Args.addOptInFlag(CmdArgs, options::OPT_fcommon, options::OPT_fno_common);

  // -fsigned-bitfields is default, and clang doesn't yet support
  // -funsigned-bitfields.
  if (!Args.hasFlag(options::OPT_fsigned_bitfields,
                    options::OPT_funsigned_bitfields, true))
    D.Diag(diag::warn_drv_clang_unsupported)
        << Args.getLastArg(options::OPT_funsigned_bitfields)->getAsString(Args);

  // -fsigned-bitfields is default, and clang doesn't support -fno-for-scope.
  if (!Args.hasFlag(options::OPT_ffor_scope, options::OPT_fno_for_scope, true))
    D.Diag(diag::err_drv_clang_unsupported)
        << Args.getLastArg(options::OPT_fno_for_scope)->getAsString(Args);

  // -finput_charset=UTF-8 is default. Reject others
  if (Arg *inputCharset = Args.getLastArg(options::OPT_finput_charset_EQ)) {
    StringRef value = inputCharset->getValue();
    if (!value.equals_insensitive("utf-8"))
      D.Diag(diag::err_drv_invalid_value) << inputCharset->getAsString(Args)
                                          << value;
  }

  // -fexec_charset=UTF-8 is default. Reject others
  if (Arg *execCharset = Args.getLastArg(options::OPT_fexec_charset_EQ)) {
    StringRef value = execCharset->getValue();
    if (!value.equals_insensitive("utf-8"))
      D.Diag(diag::err_drv_invalid_value) << execCharset->getAsString(Args)
                                          << value;
  }

  RenderDiagnosticsOptions(D, Args, CmdArgs);

  Args.addOptInFlag(CmdArgs, options::OPT_fasm_blocks,
                    options::OPT_fno_asm_blocks);

  Args.addOptOutFlag(CmdArgs, options::OPT_fgnu_inline_asm,
                     options::OPT_fno_gnu_inline_asm);

  // Enable vectorization per default according to the optimization level
  // selected. For optimization levels that want vectorization we use the alias
  // option to simplify the hasFlag logic.
  bool EnableVec = shouldEnableVectorizerAtOLevel(Args, false);
  OptSpecifier VectorizeAliasOption =
      EnableVec ? options::OPT_O_Group : options::OPT_fvectorize;
  if (Args.hasFlag(options::OPT_fvectorize, VectorizeAliasOption,
                   options::OPT_fno_vectorize, EnableVec))
    CmdArgs.push_back("-vectorize-loops");

  // -fslp-vectorize is enabled based on the optimization level selected.
  bool EnableSLPVec = shouldEnableVectorizerAtOLevel(Args, true);
  OptSpecifier SLPVectAliasOption =
      EnableSLPVec ? options::OPT_O_Group : options::OPT_fslp_vectorize;
  if (Args.hasFlag(options::OPT_fslp_vectorize, SLPVectAliasOption,
                   options::OPT_fno_slp_vectorize, EnableSLPVec))
    CmdArgs.push_back("-vectorize-slp");

  // -fstripmine is enabled based on the optimization level selected.  For now,
  // we enable stripmining when the optimization level enables vectorization.
  bool EnableStripmine = EnableVec;
  OptSpecifier StripmineAliasOption =
      EnableStripmine ? options::OPT_O_Group : options::OPT_fstripmine;
  if (Args.hasFlag(options::OPT_fstripmine, StripmineAliasOption,
                   options::OPT_fno_stripmine, EnableStripmine))
    CmdArgs.push_back("-stripmine-loops");

  ParseMPreferVectorWidth(D, Args, CmdArgs);

  Args.AddLastArg(CmdArgs, options::OPT_fshow_overloads_EQ);
  Args.AddLastArg(CmdArgs,
                  options::OPT_fsanitize_undefined_strip_path_components_EQ);

  // -fdollars-in-identifiers default varies depending on platform and
  // language; only pass if specified.
  if (Arg *A = Args.getLastArg(options::OPT_fdollars_in_identifiers,
                               options::OPT_fno_dollars_in_identifiers)) {
    if (A->getOption().matches(options::OPT_fdollars_in_identifiers))
      CmdArgs.push_back("-fdollars-in-identifiers");
    else
      CmdArgs.push_back("-fno-dollars-in-identifiers");
  }

  Args.addOptInFlag(CmdArgs, options::OPT_fapple_pragma_pack,
                    options::OPT_fno_apple_pragma_pack);

  if (Args.hasFlag(options::OPT_fxl_pragma_pack,
                   options::OPT_fno_xl_pragma_pack, RawTriple.isOSAIX()))
    CmdArgs.push_back("-fxl-pragma-pack");

  // Remarks can be enabled with any of the `-f.*optimization-record.*` flags.
  if (willEmitRemarks(Args) && checkRemarksOptions(D, Args, Triple))
    renderRemarksOptions(Args, CmdArgs, Triple, Input, Output, JA);

  bool RewriteImports = Args.hasFlag(options::OPT_frewrite_imports,
                                     options::OPT_fno_rewrite_imports, false);
  if (RewriteImports)
    CmdArgs.push_back("-frewrite-imports");

  Args.addOptInFlag(CmdArgs, options::OPT_fdirectives_only,
                    options::OPT_fno_directives_only);

  // Enable rewrite includes if the user's asked for it or if we're generating
  // diagnostics.
  // TODO: Once -module-dependency-dir works with -frewrite-includes it'd be
  // nice to enable this when doing a crashdump for modules as well.
  if (Args.hasFlag(options::OPT_frewrite_includes,
                   options::OPT_fno_rewrite_includes, false) ||
      (C.isForDiagnostics() && !HaveModules))
    CmdArgs.push_back("-frewrite-includes");

  // Only allow -traditional or -traditional-cpp outside in preprocessing modes.
  if (Arg *A = Args.getLastArg(options::OPT_traditional,
                               options::OPT_traditional_cpp)) {
    if (isa<PreprocessJobAction>(JA))
      CmdArgs.push_back("-traditional-cpp");
    else
      D.Diag(diag::err_drv_clang_unsupported) << A->getAsString(Args);
  }

  Args.AddLastArg(CmdArgs, options::OPT_dM);
  Args.AddLastArg(CmdArgs, options::OPT_dD);
  Args.AddLastArg(CmdArgs, options::OPT_dI);

  Args.AddLastArg(CmdArgs, options::OPT_fmax_tokens_EQ);

  // Handle serialized diagnostics.
  if (Arg *A = Args.getLastArg(options::OPT__serialize_diags)) {
    CmdArgs.push_back("-serialize-diagnostic-file");
    CmdArgs.push_back(Args.MakeArgString(A->getValue()));
  }

  if (Args.hasArg(options::OPT_fretain_comments_from_system_headers))
    CmdArgs.push_back("-fretain-comments-from-system-headers");

  // Forward -fcomment-block-commands to -cc1.
  Args.AddAllArgs(CmdArgs, options::OPT_fcomment_block_commands);
  // Forward -fparse-all-comments to -cc1.
  Args.AddAllArgs(CmdArgs, options::OPT_fparse_all_comments);

  // Turn -fplugin=name.so into -load name.so
  for (const Arg *A : Args.filtered(options::OPT_fplugin_EQ)) {
    CmdArgs.push_back("-load");
    CmdArgs.push_back(A->getValue());
    A->claim();
  }

  // Turn -fplugin-arg-pluginname-key=value into
  // -plugin-arg-pluginname key=value
  // GCC has an actual plugin_argument struct with key/value pairs that it
  // passes to its plugins, but we don't, so just pass it on as-is.
  //
  // The syntax for -fplugin-arg- is ambiguous if both plugin name and
  // argument key are allowed to contain dashes. GCC therefore only
  // allows dashes in the key. We do the same.
  for (const Arg *A : Args.filtered(options::OPT_fplugin_arg)) {
    auto ArgValue = StringRef(A->getValue());
    auto FirstDashIndex = ArgValue.find('-');
    StringRef PluginName = ArgValue.substr(0, FirstDashIndex);
    StringRef Arg = ArgValue.substr(FirstDashIndex + 1);

    A->claim();
    if (FirstDashIndex == StringRef::npos || Arg.empty()) {
      if (PluginName.empty()) {
        D.Diag(diag::warn_drv_missing_plugin_name) << A->getAsString(Args);
      } else {
        D.Diag(diag::warn_drv_missing_plugin_arg)
            << PluginName << A->getAsString(Args);
      }
      continue;
    }

    CmdArgs.push_back(Args.MakeArgString(Twine("-plugin-arg-") + PluginName));
    CmdArgs.push_back(Args.MakeArgString(Arg));
  }

  // Forward -fpass-plugin=name.so to -cc1.
  for (const Arg *A : Args.filtered(options::OPT_fpass_plugin_EQ)) {
    CmdArgs.push_back(
        Args.MakeArgString(Twine("-fpass-plugin=") + A->getValue()));
    A->claim();
  }

  // Setup statistics file output.
  SmallString<128> StatsFile = getStatsFileName(Args, Output, Input, D);
  if (!StatsFile.empty())
    CmdArgs.push_back(Args.MakeArgString(Twine("-stats-file=") + StatsFile));

  // Forward -Xclang arguments to -cc1, and -mllvm arguments to the LLVM option
  // parser.
  for (auto Arg : Args.filtered(options::OPT_Xclang)) {
    Arg->claim();
    // -finclude-default-header flag is for preprocessor,
    // do not pass it to other cc1 commands when save-temps is enabled
    if (C.getDriver().isSaveTempsEnabled() &&
        !isa<PreprocessJobAction>(JA)) {
      if (StringRef(Arg->getValue()) == "-finclude-default-header")
        continue;
    }
    CmdArgs.push_back(Arg->getValue());
  }
  for (const Arg *A : Args.filtered(options::OPT_mllvm)) {
    A->claim();

    // We translate this by hand to the -cc1 argument, since nightly test uses
    // it and developers have been trained to spell it with -mllvm. Both
    // spellings are now deprecated and should be removed.
    if (StringRef(A->getValue(0)) == "-disable-llvm-optzns") {
      CmdArgs.push_back("-disable-llvm-optzns");
    } else {
      A->render(Args, CmdArgs);
    }
  }

  // With -save-temps, we want to save the unoptimized bitcode output from the
  // CompileJobAction, use -disable-llvm-passes to get pristine IR generated
  // by the frontend.
  // When -fembed-bitcode is enabled, optimized bitcode is emitted because it
  // has slightly different breakdown between stages.
  // FIXME: -fembed-bitcode -save-temps will save optimized bitcode instead of
  // pristine IR generated by the frontend. Ideally, a new compile action should
  // be added so both IR can be captured.
  if ((C.getDriver().isSaveTempsEnabled() ||
       JA.isHostOffloading(Action::OFK_OpenMP)) &&
      !(C.getDriver().embedBitcodeInObject() && !IsUsingLTO) &&
      isa<CompileJobAction>(JA))
    CmdArgs.push_back("-disable-llvm-passes");

  Args.AddAllArgs(CmdArgs, options::OPT_undef);

  const char *Exec = D.getClangProgramPath();

  // Optionally embed the -cc1 level arguments into the debug info or a
  // section, for build analysis.
  // Also record command line arguments into the debug info if
  // -grecord-gcc-switches options is set on.
  // By default, -gno-record-gcc-switches is set on and no recording.
  auto GRecordSwitches =
      Args.hasFlag(options::OPT_grecord_command_line,
                   options::OPT_gno_record_command_line, false);
  auto FRecordSwitches =
      Args.hasFlag(options::OPT_frecord_command_line,
                   options::OPT_fno_record_command_line, false);
  if (FRecordSwitches && !Triple.isOSBinFormatELF())
    D.Diag(diag::err_drv_unsupported_opt_for_target)
        << Args.getLastArg(options::OPT_frecord_command_line)->getAsString(Args)
        << TripleStr;
  if (TC.UseDwarfDebugFlags() || GRecordSwitches || FRecordSwitches) {
    ArgStringList OriginalArgs;
    for (const auto &Arg : Args)
      Arg->render(Args, OriginalArgs);

    SmallString<256> Flags;
    EscapeSpacesAndBackslashes(Exec, Flags);
    for (const char *OriginalArg : OriginalArgs) {
      SmallString<128> EscapedArg;
      EscapeSpacesAndBackslashes(OriginalArg, EscapedArg);
      Flags += " ";
      Flags += EscapedArg;
    }
    auto FlagsArgString = Args.MakeArgString(Flags);
    if (TC.UseDwarfDebugFlags() || GRecordSwitches) {
      CmdArgs.push_back("-dwarf-debug-flags");
      CmdArgs.push_back(FlagsArgString);
    }
    if (FRecordSwitches) {
      CmdArgs.push_back("-record-command-line");
      CmdArgs.push_back(FlagsArgString);
    }
  }

  // Host-side offloading compilation receives all device-side outputs. Include
  // them in the host compilation depending on the target. If the host inputs
  // are not empty we use the new-driver scheme, otherwise use the old scheme.
  if ((IsCuda || IsHIP) && CudaDeviceInput) {
    CmdArgs.push_back("-fcuda-include-gpubinary");
    CmdArgs.push_back(CudaDeviceInput->getFilename());
  } else if (!HostOffloadingInputs.empty()) {
    if ((IsCuda || IsHIP) && !IsRDCMode) {
      assert(HostOffloadingInputs.size() == 1 && "Only one input expected");
      CmdArgs.push_back("-fcuda-include-gpubinary");
      CmdArgs.push_back(HostOffloadingInputs.front().getFilename());
    } else {
      for (const InputInfo Input : HostOffloadingInputs)
        CmdArgs.push_back(Args.MakeArgString("-fembed-offload-object=" +
                                             TC.getInputFilename(Input)));
    }
  }

  if (IsCuda) {
    if (Args.hasFlag(options::OPT_fcuda_short_ptr,
                     options::OPT_fno_cuda_short_ptr, false))
      CmdArgs.push_back("-fcuda-short-ptr");
  }

  if (IsCuda || IsHIP) {
    // Determine the original source input.
    const Action *SourceAction = &JA;
    while (SourceAction->getKind() != Action::InputClass) {
      assert(!SourceAction->getInputs().empty() && "unexpected root action!");
      SourceAction = SourceAction->getInputs()[0];
    }
    auto CUID = cast<InputAction>(SourceAction)->getId();
    if (!CUID.empty())
      CmdArgs.push_back(Args.MakeArgString(Twine("-cuid=") + Twine(CUID)));
  }

  if (IsHIP) {
    CmdArgs.push_back("-fcuda-allow-variadic-functions");
    Args.AddLastArg(CmdArgs, options::OPT_fgpu_default_stream_EQ);
  }

  if (IsCudaDevice || IsHIPDevice) {
    StringRef InlineThresh =
        Args.getLastArgValue(options::OPT_fgpu_inline_threshold_EQ);
    if (!InlineThresh.empty()) {
      std::string ArgStr =
          std::string("-inline-threshold=") + InlineThresh.str();
      CmdArgs.append({"-mllvm", Args.MakeArgStringRef(ArgStr)});
    }
  }

  // OpenMP offloading device jobs take the argument -fopenmp-host-ir-file-path
  // to specify the result of the compile phase on the host, so the meaningful
  // device declarations can be identified. Also, -fopenmp-is-device is passed
  // along to tell the frontend that it is generating code for a device, so that
  // only the relevant declarations are emitted.
  if (IsOpenMPDevice) {
    CmdArgs.push_back("-fopenmp-is-device");
    if (OpenMPDeviceInput) {
      CmdArgs.push_back("-fopenmp-host-ir-file-path");
      CmdArgs.push_back(Args.MakeArgString(OpenMPDeviceInput->getFilename()));
    }
  }

  if (Triple.isAMDGPU()) {
    handleAMDGPUCodeObjectVersionOptions(D, Args, CmdArgs);

    Args.addOptInFlag(CmdArgs, options::OPT_munsafe_fp_atomics,
                      options::OPT_mno_unsafe_fp_atomics);
  }

  // For all the host OpenMP offloading compile jobs we need to pass the targets
  // information using -fopenmp-targets= option.
  if (JA.isHostOffloading(Action::OFK_OpenMP)) {
    SmallString<128> Targets("-fopenmp-targets=");

    SmallVector<std::string, 4> Triples;
    auto TCRange = C.getOffloadToolChains<Action::OFK_OpenMP>();
    std::transform(TCRange.first, TCRange.second, std::back_inserter(Triples),
                   [](auto TC) { return TC.second->getTripleString(); });
    CmdArgs.push_back(Args.MakeArgString(Targets + llvm::join(Triples, ",")));
  }

  bool VirtualFunctionElimination =
      Args.hasFlag(options::OPT_fvirtual_function_elimination,
                   options::OPT_fno_virtual_function_elimination, false);
  if (VirtualFunctionElimination) {
    // VFE requires full LTO (currently, this might be relaxed to allow ThinLTO
    // in the future).
    if (LTOMode != LTOK_Full)
      D.Diag(diag::err_drv_argument_only_allowed_with)
          << "-fvirtual-function-elimination"
          << "-flto=full";

    CmdArgs.push_back("-fvirtual-function-elimination");
  }

  // VFE requires whole-program-vtables, and enables it by default.
  bool WholeProgramVTables = Args.hasFlag(
      options::OPT_fwhole_program_vtables,
      options::OPT_fno_whole_program_vtables, VirtualFunctionElimination);
  if (VirtualFunctionElimination && !WholeProgramVTables) {
    D.Diag(diag::err_drv_argument_not_allowed_with)
        << "-fno-whole-program-vtables"
        << "-fvirtual-function-elimination";
  }

  if (WholeProgramVTables) {
    // Propagate -fwhole-program-vtables if this is an LTO compile.
    if (IsUsingLTO)
      CmdArgs.push_back("-fwhole-program-vtables");
    // Check if we passed LTO options but they were suppressed because this is a
    // device offloading action, or we passed device offload LTO options which
    // were suppressed because this is not the device offload action.
    // Otherwise, issue an error.
    else if (!D.isUsingLTO(!IsDeviceOffloadAction))
      D.Diag(diag::err_drv_argument_only_allowed_with)
          << "-fwhole-program-vtables"
          << "-flto";
  }

  bool DefaultsSplitLTOUnit =
      (WholeProgramVTables || SanitizeArgs.needsLTO()) &&
      (LTOMode == LTOK_Full || TC.canSplitThinLTOUnit());
  bool SplitLTOUnit =
      Args.hasFlag(options::OPT_fsplit_lto_unit,
                   options::OPT_fno_split_lto_unit, DefaultsSplitLTOUnit);
  if (SanitizeArgs.needsLTO() && !SplitLTOUnit)
    D.Diag(diag::err_drv_argument_not_allowed_with) << "-fno-split-lto-unit"
                                                    << "-fsanitize=cfi";
  if (SplitLTOUnit)
    CmdArgs.push_back("-fsplit-lto-unit");

  if (Arg *A = Args.getLastArg(options::OPT_fglobal_isel,
                               options::OPT_fno_global_isel)) {
    CmdArgs.push_back("-mllvm");
    if (A->getOption().matches(options::OPT_fglobal_isel)) {
      CmdArgs.push_back("-global-isel=1");

      // GISel is on by default on AArch64 -O0, so don't bother adding
      // the fallback remarks for it. Other combinations will add a warning of
      // some kind.
      bool IsArchSupported = Triple.getArch() == llvm::Triple::aarch64;
      bool IsOptLevelSupported = false;

      Arg *A = Args.getLastArg(options::OPT_O_Group);
      if (Triple.getArch() == llvm::Triple::aarch64) {
        if (!A || A->getOption().matches(options::OPT_O0))
          IsOptLevelSupported = true;
      }
      if (!IsArchSupported || !IsOptLevelSupported) {
        CmdArgs.push_back("-mllvm");
        CmdArgs.push_back("-global-isel-abort=2");

        if (!IsArchSupported)
          D.Diag(diag::warn_drv_global_isel_incomplete) << Triple.getArchName();
        else
          D.Diag(diag::warn_drv_global_isel_incomplete_opt);
      }
    } else {
      CmdArgs.push_back("-global-isel=0");
    }
  }

  if (Args.hasArg(options::OPT_forder_file_instrumentation)) {
     CmdArgs.push_back("-forder-file-instrumentation");
     // Enable order file instrumentation when ThinLTO is not on. When ThinLTO is
     // on, we need to pass these flags as linker flags and that will be handled
     // outside of the compiler.
     if (!IsUsingLTO) {
       CmdArgs.push_back("-mllvm");
       CmdArgs.push_back("-enable-order-file-instrumentation");
     }
  }

  if (Arg *A = Args.getLastArg(options::OPT_fforce_enable_int128,
                               options::OPT_fno_force_enable_int128)) {
    if (A->getOption().matches(options::OPT_fforce_enable_int128))
      CmdArgs.push_back("-fforce-enable-int128");
  }

  Args.addOptInFlag(CmdArgs, options::OPT_fkeep_static_consts,
                    options::OPT_fno_keep_static_consts);
  Args.addOptInFlag(CmdArgs, options::OPT_fcomplete_member_pointers,
                    options::OPT_fno_complete_member_pointers);
  Args.addOptOutFlag(CmdArgs, options::OPT_fcxx_static_destructors,
                     options::OPT_fno_cxx_static_destructors);

  addMachineOutlinerArgs(D, Args, CmdArgs, Triple, /*IsLTO=*/false);

  if (Arg *A = Args.getLastArg(options::OPT_moutline_atomics,
                               options::OPT_mno_outline_atomics)) {
    // Option -moutline-atomics supported for AArch64 target only.
    if (!Triple.isAArch64()) {
      D.Diag(diag::warn_drv_moutline_atomics_unsupported_opt)
          << Triple.getArchName() << A->getOption().getName();
    } else {
      if (A->getOption().matches(options::OPT_moutline_atomics)) {
        CmdArgs.push_back("-target-feature");
        CmdArgs.push_back("+outline-atomics");
      } else {
        CmdArgs.push_back("-target-feature");
        CmdArgs.push_back("-outline-atomics");
      }
    }
  } else if (Triple.isAArch64() &&
             getToolChain().IsAArch64OutlineAtomicsDefault(Args)) {
    CmdArgs.push_back("-target-feature");
    CmdArgs.push_back("+outline-atomics");
  }

  if (Triple.isAArch64() &&
      (Args.hasArg(options::OPT_mno_fmv) ||
       getToolChain().GetRuntimeLibType(Args) != ToolChain::RLT_CompilerRT)) {
    // Disable Function Multiversioning on AArch64 target.
    CmdArgs.push_back("-target-feature");
    CmdArgs.push_back("-fmv");
  }

  if (Args.hasFlag(options::OPT_faddrsig, options::OPT_fno_addrsig,
                   (TC.getTriple().isOSBinFormatELF() ||
                    TC.getTriple().isOSBinFormatCOFF()) &&
                       !TC.getTriple().isPS4() && !TC.getTriple().isVE() &&
                       !TC.getTriple().isOSNetBSD() &&
                       !Distro(D.getVFS(), TC.getTriple()).IsGentoo() &&
                       !TC.getTriple().isAndroid() && TC.useIntegratedAs()))
    CmdArgs.push_back("-faddrsig");

  if ((Triple.isOSBinFormatELF() || Triple.isOSBinFormatMachO()) &&
      (EH || UnwindTables || AsyncUnwindTables ||
       DebugInfoKind != codegenoptions::NoDebugInfo))
    CmdArgs.push_back("-D__GCC_HAVE_DWARF2_CFI_ASM=1");

  if (Arg *A = Args.getLastArg(options::OPT_fsymbol_partition_EQ)) {
    std::string Str = A->getAsString(Args);
    if (!TC.getTriple().isOSBinFormatELF())
      D.Diag(diag::err_drv_unsupported_opt_for_target)
          << Str << TC.getTripleString();
    CmdArgs.push_back(Args.MakeArgString(Str));
  }

  // Add the output path to the object file for CodeView debug infos.
  if (EmitCodeView && Output.isFilename())
    addDebugObjectName(Args, CmdArgs, DebugCompilationDir,
                       Output.getFilename());

  // Add the "-o out -x type src.c" flags last. This is done primarily to make
  // the -cc1 command easier to edit when reproducing compiler crashes.
  if (Output.getType() == types::TY_Dependencies) {
    // Handled with other dependency code.
  } else if (Output.isFilename()) {
    if (Output.getType() == clang::driver::types::TY_IFS_CPP ||
        Output.getType() == clang::driver::types::TY_IFS) {
      SmallString<128> OutputFilename(Output.getFilename());
      llvm::sys::path::replace_extension(OutputFilename, "ifs");
      CmdArgs.push_back("-o");
      CmdArgs.push_back(Args.MakeArgString(OutputFilename));
    } else {
      CmdArgs.push_back("-o");
      CmdArgs.push_back(Output.getFilename());
    }
  } else {
    assert(Output.isNothing() && "Invalid output.");
  }

  addDashXForInput(Args, Input, CmdArgs);

  ArrayRef<InputInfo> FrontendInputs = Input;
  if (IsExtractAPI)
    FrontendInputs = ExtractAPIInputs;
  else if (Input.isNothing())
    FrontendInputs = {};

  for (const InputInfo &Input : FrontendInputs) {
    if (Input.isFilename())
      CmdArgs.push_back(Input.getFilename());
    else
      Input.getInputArg().renderAsInput(Args, CmdArgs);
  }

  if (D.CC1Main && !D.CCGenDiagnostics) {
    // Invoke the CC1 directly in this process
    C.addCommand(std::make_unique<CC1Command>(JA, *this,
                                              ResponseFileSupport::AtFileUTF8(),
                                              Exec, CmdArgs, Inputs, Output));
  } else {
    C.addCommand(std::make_unique<Command>(JA, *this,
                                           ResponseFileSupport::AtFileUTF8(),
                                           Exec, CmdArgs, Inputs, Output));
  }

  // Make the compile command echo its inputs for /showFilenames.
  if (Output.getType() == types::TY_Object &&
      Args.hasFlag(options::OPT__SLASH_showFilenames,
                   options::OPT__SLASH_showFilenames_, false)) {
    C.getJobs().getJobs().back()->PrintInputFilenames = true;
  }

  if (Arg *A = Args.getLastArg(options::OPT_pg))
    if (FPKeepKind == CodeGenOptions::FramePointerKind::None &&
        !Args.hasArg(options::OPT_mfentry))
      D.Diag(diag::err_drv_argument_not_allowed_with) << "-fomit-frame-pointer"
                                                      << A->getAsString(Args);

  // Claim some arguments which clang supports automatically.

  // -fpch-preprocess is used with gcc to add a special marker in the output to
  // include the PCH file.
  Args.ClaimAllArgs(options::OPT_fpch_preprocess);

  // Claim some arguments which clang doesn't support, but we don't
  // care to warn the user about.
  Args.ClaimAllArgs(options::OPT_clang_ignored_f_Group);
  Args.ClaimAllArgs(options::OPT_clang_ignored_m_Group);

  // Disable warnings for clang -E -emit-llvm foo.c
  Args.ClaimAllArgs(options::OPT_emit_llvm);
}

Clang::Clang(const ToolChain &TC, bool HasIntegratedBackend)
    // CAUTION! The first constructor argument ("clang") is not arbitrary,
    // as it is for other tools. Some operations on a Tool actually test
    // whether that tool is Clang based on the Tool's Name as a string.
    : Tool("clang", "clang frontend", TC), HasBackend(HasIntegratedBackend) {}

Clang::~Clang() {}

/// Add options related to the Objective-C runtime/ABI.
///
/// Returns true if the runtime is non-fragile.
ObjCRuntime Clang::AddObjCRuntimeArgs(const ArgList &args,
                                      const InputInfoList &inputs,
                                      ArgStringList &cmdArgs,
                                      RewriteKind rewriteKind) const {
  // Look for the controlling runtime option.
  Arg *runtimeArg =
      args.getLastArg(options::OPT_fnext_runtime, options::OPT_fgnu_runtime,
                      options::OPT_fobjc_runtime_EQ);

  // Just forward -fobjc-runtime= to the frontend.  This supercedes
  // options about fragility.
  if (runtimeArg &&
      runtimeArg->getOption().matches(options::OPT_fobjc_runtime_EQ)) {
    ObjCRuntime runtime;
    StringRef value = runtimeArg->getValue();
    if (runtime.tryParse(value)) {
      getToolChain().getDriver().Diag(diag::err_drv_unknown_objc_runtime)
          << value;
    }
    if ((runtime.getKind() == ObjCRuntime::GNUstep) &&
        (runtime.getVersion() >= VersionTuple(2, 0)))
      if (!getToolChain().getTriple().isOSBinFormatELF() &&
          !getToolChain().getTriple().isOSBinFormatCOFF()) {
        getToolChain().getDriver().Diag(
            diag::err_drv_gnustep_objc_runtime_incompatible_binary)
          << runtime.getVersion().getMajor();
      }

    runtimeArg->render(args, cmdArgs);
    return runtime;
  }

  // Otherwise, we'll need the ABI "version".  Version numbers are
  // slightly confusing for historical reasons:
  //   1 - Traditional "fragile" ABI
  //   2 - Non-fragile ABI, version 1
  //   3 - Non-fragile ABI, version 2
  unsigned objcABIVersion = 1;
  // If -fobjc-abi-version= is present, use that to set the version.
  if (Arg *abiArg = args.getLastArg(options::OPT_fobjc_abi_version_EQ)) {
    StringRef value = abiArg->getValue();
    if (value == "1")
      objcABIVersion = 1;
    else if (value == "2")
      objcABIVersion = 2;
    else if (value == "3")
      objcABIVersion = 3;
    else
      getToolChain().getDriver().Diag(diag::err_drv_clang_unsupported) << value;
  } else {
    // Otherwise, determine if we are using the non-fragile ABI.
    bool nonFragileABIIsDefault =
        (rewriteKind == RK_NonFragile ||
         (rewriteKind == RK_None &&
          getToolChain().IsObjCNonFragileABIDefault()));
    if (args.hasFlag(options::OPT_fobjc_nonfragile_abi,
                     options::OPT_fno_objc_nonfragile_abi,
                     nonFragileABIIsDefault)) {
// Determine the non-fragile ABI version to use.
#ifdef DISABLE_DEFAULT_NONFRAGILEABI_TWO
      unsigned nonFragileABIVersion = 1;
#else
      unsigned nonFragileABIVersion = 2;
#endif

      if (Arg *abiArg =
              args.getLastArg(options::OPT_fobjc_nonfragile_abi_version_EQ)) {
        StringRef value = abiArg->getValue();
        if (value == "1")
          nonFragileABIVersion = 1;
        else if (value == "2")
          nonFragileABIVersion = 2;
        else
          getToolChain().getDriver().Diag(diag::err_drv_clang_unsupported)
              << value;
      }

      objcABIVersion = 1 + nonFragileABIVersion;
    } else {
      objcABIVersion = 1;
    }
  }

  // We don't actually care about the ABI version other than whether
  // it's non-fragile.
  bool isNonFragile = objcABIVersion != 1;

  // If we have no runtime argument, ask the toolchain for its default runtime.
  // However, the rewriter only really supports the Mac runtime, so assume that.
  ObjCRuntime runtime;
  if (!runtimeArg) {
    switch (rewriteKind) {
    case RK_None:
      runtime = getToolChain().getDefaultObjCRuntime(isNonFragile);
      break;
    case RK_Fragile:
      runtime = ObjCRuntime(ObjCRuntime::FragileMacOSX, VersionTuple());
      break;
    case RK_NonFragile:
      runtime = ObjCRuntime(ObjCRuntime::MacOSX, VersionTuple());
      break;
    }

    // -fnext-runtime
  } else if (runtimeArg->getOption().matches(options::OPT_fnext_runtime)) {
    // On Darwin, make this use the default behavior for the toolchain.
    if (getToolChain().getTriple().isOSDarwin()) {
      runtime = getToolChain().getDefaultObjCRuntime(isNonFragile);

      // Otherwise, build for a generic macosx port.
    } else {
      runtime = ObjCRuntime(ObjCRuntime::MacOSX, VersionTuple());
    }

    // -fgnu-runtime
  } else {
    assert(runtimeArg->getOption().matches(options::OPT_fgnu_runtime));
    // Legacy behaviour is to target the gnustep runtime if we are in
    // non-fragile mode or the GCC runtime in fragile mode.
    if (isNonFragile)
      runtime = ObjCRuntime(ObjCRuntime::GNUstep, VersionTuple(2, 0));
    else
      runtime = ObjCRuntime(ObjCRuntime::GCC, VersionTuple());
  }

  if (llvm::any_of(inputs, [](const InputInfo &input) {
        return types::isObjC(input.getType());
      }))
    cmdArgs.push_back(
        args.MakeArgString("-fobjc-runtime=" + runtime.getAsString()));
  return runtime;
}

static bool maybeConsumeDash(const std::string &EH, size_t &I) {
  bool HaveDash = (I + 1 < EH.size() && EH[I + 1] == '-');
  I += HaveDash;
  return !HaveDash;
}

namespace {
struct EHFlags {
  bool Synch = false;
  bool Asynch = false;
  bool NoUnwindC = false;
};
} // end anonymous namespace

/// /EH controls whether to run destructor cleanups when exceptions are
/// thrown.  There are three modifiers:
/// - s: Cleanup after "synchronous" exceptions, aka C++ exceptions.
/// - a: Cleanup after "asynchronous" exceptions, aka structured exceptions.
///      The 'a' modifier is unimplemented and fundamentally hard in LLVM IR.
/// - c: Assume that extern "C" functions are implicitly nounwind.
/// The default is /EHs-c-, meaning cleanups are disabled.
static EHFlags parseClangCLEHFlags(const Driver &D, const ArgList &Args) {
  EHFlags EH;

  std::vector<std::string> EHArgs =
      Args.getAllArgValues(options::OPT__SLASH_EH);
  for (auto EHVal : EHArgs) {
    for (size_t I = 0, E = EHVal.size(); I != E; ++I) {
      switch (EHVal[I]) {
      case 'a':
        EH.Asynch = maybeConsumeDash(EHVal, I);
        if (EH.Asynch)
          EH.Synch = false;
        continue;
      case 'c':
        EH.NoUnwindC = maybeConsumeDash(EHVal, I);
        continue;
      case 's':
        EH.Synch = maybeConsumeDash(EHVal, I);
        if (EH.Synch)
          EH.Asynch = false;
        continue;
      default:
        break;
      }
      D.Diag(clang::diag::err_drv_invalid_value) << "/EH" << EHVal;
      break;
    }
  }
  // The /GX, /GX- flags are only processed if there are not /EH flags.
  // The default is that /GX is not specified.
  if (EHArgs.empty() &&
      Args.hasFlag(options::OPT__SLASH_GX, options::OPT__SLASH_GX_,
                   /*Default=*/false)) {
    EH.Synch = true;
    EH.NoUnwindC = true;
  }

  if (Args.hasArg(options::OPT__SLASH_kernel)) {
    EH.Synch = false;
    EH.NoUnwindC = false;
    EH.Asynch = false;
  }

  return EH;
}

void Clang::AddClangCLArgs(const ArgList &Args, types::ID InputType,
                           ArgStringList &CmdArgs,
                           codegenoptions::DebugInfoKind *DebugInfoKind,
                           bool *EmitCodeView) const {
  bool isNVPTX = getToolChain().getTriple().isNVPTX();

  ProcessVSRuntimeLibrary(Args, CmdArgs);

  if (Arg *ShowIncludes =
          Args.getLastArg(options::OPT__SLASH_showIncludes,
                          options::OPT__SLASH_showIncludes_user)) {
    CmdArgs.push_back("--show-includes");
    if (ShowIncludes->getOption().matches(options::OPT__SLASH_showIncludes))
      CmdArgs.push_back("-sys-header-deps");
  }

  // This controls whether or not we emit RTTI data for polymorphic types.
  if (Args.hasFlag(options::OPT__SLASH_GR_, options::OPT__SLASH_GR,
                   /*Default=*/false))
    CmdArgs.push_back("-fno-rtti-data");

  // This controls whether or not we emit stack-protector instrumentation.
  // In MSVC, Buffer Security Check (/GS) is on by default.
  if (!isNVPTX && Args.hasFlag(options::OPT__SLASH_GS, options::OPT__SLASH_GS_,
                               /*Default=*/true)) {
    CmdArgs.push_back("-stack-protector");
    CmdArgs.push_back(Args.MakeArgString(Twine(LangOptions::SSPStrong)));
  }

  // Emit CodeView if -Z7 or -gline-tables-only are present.
  if (Arg *DebugInfoArg = Args.getLastArg(options::OPT__SLASH_Z7,
                                          options::OPT_gline_tables_only)) {
    *EmitCodeView = true;
    if (DebugInfoArg->getOption().matches(options::OPT__SLASH_Z7))
      *DebugInfoKind = codegenoptions::DebugInfoConstructor;
    else
      *DebugInfoKind = codegenoptions::DebugLineTablesOnly;
  } else {
    *EmitCodeView = false;
  }

  const Driver &D = getToolChain().getDriver();

  // This controls whether or not we perform JustMyCode instrumentation.
  if (Args.hasFlag(options::OPT__SLASH_JMC, options::OPT__SLASH_JMC_,
                   /*Default=*/false)) {
    if (*EmitCodeView && *DebugInfoKind >= codegenoptions::DebugInfoConstructor)
      CmdArgs.push_back("-fjmc");
    else
      D.Diag(clang::diag::warn_drv_jmc_requires_debuginfo) << "/JMC"
                                                           << "'/Zi', '/Z7'";
  }

  EHFlags EH = parseClangCLEHFlags(D, Args);
  if (!isNVPTX && (EH.Synch || EH.Asynch)) {
    if (types::isCXX(InputType))
      CmdArgs.push_back("-fcxx-exceptions");
    CmdArgs.push_back("-fexceptions");
  }
  if (types::isCXX(InputType) && EH.Synch && EH.NoUnwindC)
    CmdArgs.push_back("-fexternc-nounwind");

  // /EP should expand to -E -P.
  if (Args.hasArg(options::OPT__SLASH_EP)) {
    CmdArgs.push_back("-E");
    CmdArgs.push_back("-P");
  }

  unsigned VolatileOptionID;
  if (getToolChain().getTriple().isX86())
    VolatileOptionID = options::OPT__SLASH_volatile_ms;
  else
    VolatileOptionID = options::OPT__SLASH_volatile_iso;

  if (Arg *A = Args.getLastArg(options::OPT__SLASH_volatile_Group))
    VolatileOptionID = A->getOption().getID();

  if (VolatileOptionID == options::OPT__SLASH_volatile_ms)
    CmdArgs.push_back("-fms-volatile");

 if (Args.hasFlag(options::OPT__SLASH_Zc_dllexportInlines_,
                  options::OPT__SLASH_Zc_dllexportInlines,
                  false)) {
  CmdArgs.push_back("-fno-dllexport-inlines");
 }

 if (Args.hasFlag(options::OPT__SLASH_Zc_wchar_t_,
                  options::OPT__SLASH_Zc_wchar_t, false)) {
   CmdArgs.push_back("-fno-wchar");
 }

 if (Args.hasArg(options::OPT__SLASH_kernel)) {
   llvm::Triple::ArchType Arch = getToolChain().getArch();
   std::vector<std::string> Values =
       Args.getAllArgValues(options::OPT__SLASH_arch);
   if (!Values.empty()) {
     llvm::SmallSet<std::string, 4> SupportedArches;
     if (Arch == llvm::Triple::x86)
       SupportedArches.insert("IA32");

     for (auto &V : Values)
       if (!SupportedArches.contains(V))
         D.Diag(diag::err_drv_argument_not_allowed_with)
             << std::string("/arch:").append(V) << "/kernel";
   }

   CmdArgs.push_back("-fno-rtti");
   if (Args.hasFlag(options::OPT__SLASH_GR, options::OPT__SLASH_GR_, false))
     D.Diag(diag::err_drv_argument_not_allowed_with) << "/GR"
                                                     << "/kernel";
 }

  Arg *MostGeneralArg = Args.getLastArg(options::OPT__SLASH_vmg);
  Arg *BestCaseArg = Args.getLastArg(options::OPT__SLASH_vmb);
  if (MostGeneralArg && BestCaseArg)
    D.Diag(clang::diag::err_drv_argument_not_allowed_with)
        << MostGeneralArg->getAsString(Args) << BestCaseArg->getAsString(Args);

  if (MostGeneralArg) {
    Arg *SingleArg = Args.getLastArg(options::OPT__SLASH_vms);
    Arg *MultipleArg = Args.getLastArg(options::OPT__SLASH_vmm);
    Arg *VirtualArg = Args.getLastArg(options::OPT__SLASH_vmv);

    Arg *FirstConflict = SingleArg ? SingleArg : MultipleArg;
    Arg *SecondConflict = VirtualArg ? VirtualArg : MultipleArg;
    if (FirstConflict && SecondConflict && FirstConflict != SecondConflict)
      D.Diag(clang::diag::err_drv_argument_not_allowed_with)
          << FirstConflict->getAsString(Args)
          << SecondConflict->getAsString(Args);

    if (SingleArg)
      CmdArgs.push_back("-fms-memptr-rep=single");
    else if (MultipleArg)
      CmdArgs.push_back("-fms-memptr-rep=multiple");
    else
      CmdArgs.push_back("-fms-memptr-rep=virtual");
  }

  // Parse the default calling convention options.
  if (Arg *CCArg =
          Args.getLastArg(options::OPT__SLASH_Gd, options::OPT__SLASH_Gr,
                          options::OPT__SLASH_Gz, options::OPT__SLASH_Gv,
                          options::OPT__SLASH_Gregcall)) {
    unsigned DCCOptId = CCArg->getOption().getID();
    const char *DCCFlag = nullptr;
    bool ArchSupported = !isNVPTX;
    llvm::Triple::ArchType Arch = getToolChain().getArch();
    switch (DCCOptId) {
    case options::OPT__SLASH_Gd:
      DCCFlag = "-fdefault-calling-conv=cdecl";
      break;
    case options::OPT__SLASH_Gr:
      ArchSupported = Arch == llvm::Triple::x86;
      DCCFlag = "-fdefault-calling-conv=fastcall";
      break;
    case options::OPT__SLASH_Gz:
      ArchSupported = Arch == llvm::Triple::x86;
      DCCFlag = "-fdefault-calling-conv=stdcall";
      break;
    case options::OPT__SLASH_Gv:
      ArchSupported = Arch == llvm::Triple::x86 || Arch == llvm::Triple::x86_64;
      DCCFlag = "-fdefault-calling-conv=vectorcall";
      break;
    case options::OPT__SLASH_Gregcall:
      ArchSupported = Arch == llvm::Triple::x86 || Arch == llvm::Triple::x86_64;
      DCCFlag = "-fdefault-calling-conv=regcall";
      break;
    }

    // MSVC doesn't warn if /Gr or /Gz is used on x64, so we don't either.
    if (ArchSupported && DCCFlag)
      CmdArgs.push_back(DCCFlag);
  }

  Args.AddLastArg(CmdArgs, options::OPT_vtordisp_mode_EQ);

  if (!Args.hasArg(options::OPT_fdiagnostics_format_EQ)) {
    CmdArgs.push_back("-fdiagnostics-format");
    CmdArgs.push_back("msvc");
  }

  if (Args.hasArg(options::OPT__SLASH_kernel))
    CmdArgs.push_back("-fms-kernel");

  for (const Arg *A : Args.filtered(options::OPT__SLASH_guard)) {
    StringRef GuardArgs = A->getValue();
    // The only valid options are "cf", "cf,nochecks", "cf-", "ehcont" and
    // "ehcont-".
    if (GuardArgs.equals_insensitive("cf")) {
      // Emit CFG instrumentation and the table of address-taken functions.
      CmdArgs.push_back("-cfguard");
    } else if (GuardArgs.equals_insensitive("cf,nochecks")) {
      // Emit only the table of address-taken functions.
      CmdArgs.push_back("-cfguard-no-checks");
    } else if (GuardArgs.equals_insensitive("ehcont")) {
      // Emit EH continuation table.
      CmdArgs.push_back("-ehcontguard");
    } else if (GuardArgs.equals_insensitive("cf-") ||
               GuardArgs.equals_insensitive("ehcont-")) {
      // Do nothing, but we might want to emit a security warning in future.
    } else {
      D.Diag(diag::err_drv_invalid_value) << A->getSpelling() << GuardArgs;
    }
    A->claim();
  }
}

const char *Clang::getBaseInputName(const ArgList &Args,
                                    const InputInfo &Input) {
  return Args.MakeArgString(llvm::sys::path::filename(Input.getBaseInput()));
}

const char *Clang::getBaseInputStem(const ArgList &Args,
                                    const InputInfoList &Inputs) {
  const char *Str = getBaseInputName(Args, Inputs[0]);

  if (const char *End = strrchr(Str, '.'))
    return Args.MakeArgString(std::string(Str, End));

  return Str;
}

const char *Clang::getDependencyFileName(const ArgList &Args,
                                         const InputInfoList &Inputs) {
  // FIXME: Think about this more.

  if (Arg *OutputOpt = Args.getLastArg(options::OPT_o)) {
    SmallString<128> OutputFilename(OutputOpt->getValue());
    llvm::sys::path::replace_extension(OutputFilename, llvm::Twine('d'));
    return Args.MakeArgString(OutputFilename);
  }

  return Args.MakeArgString(Twine(getBaseInputStem(Args, Inputs)) + ".d");
}

// Begin ClangAs

void ClangAs::AddMIPSTargetArgs(const ArgList &Args,
                                ArgStringList &CmdArgs) const {
  StringRef CPUName;
  StringRef ABIName;
  const llvm::Triple &Triple = getToolChain().getTriple();
  mips::getMipsCPUAndABI(Args, Triple, CPUName, ABIName);

  CmdArgs.push_back("-target-abi");
  CmdArgs.push_back(ABIName.data());
}

void ClangAs::AddX86TargetArgs(const ArgList &Args,
                               ArgStringList &CmdArgs) const {
  addX86AlignBranchArgs(getToolChain().getDriver(), Args, CmdArgs,
                        /*IsLTO=*/false);

  if (Arg *A = Args.getLastArg(options::OPT_masm_EQ)) {
    StringRef Value = A->getValue();
    if (Value == "intel" || Value == "att") {
      CmdArgs.push_back("-mllvm");
      CmdArgs.push_back(Args.MakeArgString("-x86-asm-syntax=" + Value));
    } else {
      getToolChain().getDriver().Diag(diag::err_drv_unsupported_option_argument)
          << A->getSpelling() << Value;
    }
  }
}

void ClangAs::AddRISCVTargetArgs(const ArgList &Args,
                               ArgStringList &CmdArgs) const {
  const llvm::Triple &Triple = getToolChain().getTriple();
  StringRef ABIName = riscv::getRISCVABI(Args, Triple);

  CmdArgs.push_back("-target-abi");
  CmdArgs.push_back(ABIName.data());
}

void ClangAs::ConstructJob(Compilation &C, const JobAction &JA,
                           const InputInfo &Output, const InputInfoList &Inputs,
                           const ArgList &Args,
                           const char *LinkingOutput) const {
  ArgStringList CmdArgs;

  assert(Inputs.size() == 1 && "Unexpected number of inputs.");
  const InputInfo &Input = Inputs[0];

  const llvm::Triple &Triple = getToolChain().getEffectiveTriple();
  const std::string &TripleStr = Triple.getTriple();
  const auto &D = getToolChain().getDriver();

  // Don't warn about "clang -w -c foo.s"
  Args.ClaimAllArgs(options::OPT_w);
  // and "clang -emit-llvm -c foo.s"
  Args.ClaimAllArgs(options::OPT_emit_llvm);

  claimNoWarnArgs(Args);

  // Invoke ourselves in -cc1as mode.
  //
  // FIXME: Implement custom jobs for internal actions.
  CmdArgs.push_back("-cc1as");

  // Add the "effective" target triple.
  CmdArgs.push_back("-triple");
  CmdArgs.push_back(Args.MakeArgString(TripleStr));

  getToolChain().addClangCC1ASTargetOptions(Args, CmdArgs);

  // Set the output mode, we currently only expect to be used as a real
  // assembler.
  CmdArgs.push_back("-filetype");
  CmdArgs.push_back("obj");

  // Set the main file name, so that debug info works even with
  // -save-temps or preprocessed assembly.
  CmdArgs.push_back("-main-file-name");
  CmdArgs.push_back(Clang::getBaseInputName(Args, Input));

  // Add the target cpu
  std::string CPU = getCPUName(D, Args, Triple, /*FromAs*/ true);
  if (!CPU.empty()) {
    CmdArgs.push_back("-target-cpu");
    CmdArgs.push_back(Args.MakeArgString(CPU));
  }

  // Add the target features
  getTargetFeatures(D, Triple, Args, CmdArgs, true);

  // Ignore explicit -force_cpusubtype_ALL option.
  (void)Args.hasArg(options::OPT_force__cpusubtype__ALL);

  // Pass along any -I options so we get proper .include search paths.
  Args.AddAllArgs(CmdArgs, options::OPT_I_Group);

  // Determine the original source input.
  auto FindSource = [](const Action *S) -> const Action * {
    while (S->getKind() != Action::InputClass) {
      assert(!S->getInputs().empty() && "unexpected root action!");
      S = S->getInputs()[0];
    }
    return S;
  };
  const Action *SourceAction = FindSource(&JA);

  // Forward -g and handle debug info related flags, assuming we are dealing
  // with an actual assembly file.
  bool WantDebug = false;
  Args.ClaimAllArgs(options::OPT_g_Group);
  if (Arg *A = Args.getLastArg(options::OPT_g_Group))
    WantDebug = !A->getOption().matches(options::OPT_g0) &&
                !A->getOption().matches(options::OPT_ggdb0);

  codegenoptions::DebugInfoKind DebugInfoKind = codegenoptions::NoDebugInfo;

  // Add the -fdebug-compilation-dir flag if needed.
  const char *DebugCompilationDir =
      addDebugCompDirArg(Args, CmdArgs, C.getDriver().getVFS());

  if (SourceAction->getType() == types::TY_Asm ||
      SourceAction->getType() == types::TY_PP_Asm) {
    // You might think that it would be ok to set DebugInfoKind outside of
    // the guard for source type, however there is a test which asserts
    // that some assembler invocation receives no -debug-info-kind,
    // and it's not clear whether that test is just overly restrictive.
    DebugInfoKind = (WantDebug ? codegenoptions::DebugInfoConstructor
                               : codegenoptions::NoDebugInfo);

    addDebugPrefixMapArg(getToolChain().getDriver(), getToolChain(), Args,
                         CmdArgs);

    // Set the AT_producer to the clang version when using the integrated
    // assembler on assembly source files.
    CmdArgs.push_back("-dwarf-debug-producer");
    CmdArgs.push_back(Args.MakeArgString(getClangFullVersion()));

    // And pass along -I options
    Args.AddAllArgs(CmdArgs, options::OPT_I);
  }
  const unsigned DwarfVersion = getDwarfVersion(getToolChain(), Args);
  RenderDebugEnablingArgs(Args, CmdArgs, DebugInfoKind, DwarfVersion,
                          llvm::DebuggerKind::Default);
  renderDwarfFormat(D, Triple, Args, CmdArgs, DwarfVersion);
  RenderDebugInfoCompressionArgs(Args, CmdArgs, D, getToolChain());

  // Handle -fPIC et al -- the relocation-model affects the assembler
  // for some targets.
  llvm::Reloc::Model RelocationModel;
  unsigned PICLevel;
  bool IsPIE;
  std::tie(RelocationModel, PICLevel, IsPIE) =
      ParsePICArgs(getToolChain(), Args);

  const char *RMName = RelocationModelName(RelocationModel);
  if (RMName) {
    CmdArgs.push_back("-mrelocation-model");
    CmdArgs.push_back(RMName);
  }

  // Optionally embed the -cc1as level arguments into the debug info, for build
  // analysis.
  if (getToolChain().UseDwarfDebugFlags()) {
    ArgStringList OriginalArgs;
    for (const auto &Arg : Args)
      Arg->render(Args, OriginalArgs);

    SmallString<256> Flags;
    const char *Exec = getToolChain().getDriver().getClangProgramPath();
    EscapeSpacesAndBackslashes(Exec, Flags);
    for (const char *OriginalArg : OriginalArgs) {
      SmallString<128> EscapedArg;
      EscapeSpacesAndBackslashes(OriginalArg, EscapedArg);
      Flags += " ";
      Flags += EscapedArg;
    }
    CmdArgs.push_back("-dwarf-debug-flags");
    CmdArgs.push_back(Args.MakeArgString(Flags));
  }

  // FIXME: Add -static support, once we have it.

  // Add target specific flags.
  switch (getToolChain().getArch()) {
  default:
    break;

  case llvm::Triple::mips:
  case llvm::Triple::mipsel:
  case llvm::Triple::mips64:
  case llvm::Triple::mips64el:
    AddMIPSTargetArgs(Args, CmdArgs);
    break;

  case llvm::Triple::x86:
  case llvm::Triple::x86_64:
    AddX86TargetArgs(Args, CmdArgs);
    break;

  case llvm::Triple::arm:
  case llvm::Triple::armeb:
  case llvm::Triple::thumb:
  case llvm::Triple::thumbeb:
    // This isn't in AddARMTargetArgs because we want to do this for assembly
    // only, not C/C++.
    if (Args.hasFlag(options::OPT_mdefault_build_attributes,
                     options::OPT_mno_default_build_attributes, true)) {
        CmdArgs.push_back("-mllvm");
        CmdArgs.push_back("-arm-add-build-attributes");
    }
    break;

  case llvm::Triple::aarch64:
  case llvm::Triple::aarch64_32:
  case llvm::Triple::aarch64_be:
    if (Args.hasArg(options::OPT_mmark_bti_property)) {
      CmdArgs.push_back("-mllvm");
      CmdArgs.push_back("-aarch64-mark-bti-property");
    }
    break;

  case llvm::Triple::riscv32:
  case llvm::Triple::riscv64:
    AddRISCVTargetArgs(Args, CmdArgs);
    break;
  }

  // Consume all the warning flags. Usually this would be handled more
  // gracefully by -cc1 (warning about unknown warning flags, etc) but -cc1as
  // doesn't handle that so rather than warning about unused flags that are
  // actually used, we'll lie by omission instead.
  // FIXME: Stop lying and consume only the appropriate driver flags
  Args.ClaimAllArgs(options::OPT_W_Group);

  CollectArgsForIntegratedAssembler(C, Args, CmdArgs,
                                    getToolChain().getDriver());

  Args.AddAllArgs(CmdArgs, options::OPT_mllvm);

  if (DebugInfoKind > codegenoptions::NoDebugInfo && Output.isFilename())
    addDebugObjectName(Args, CmdArgs, DebugCompilationDir,
                       Output.getFilename());

  // Fixup any previous commands that use -object-file-name because when we
  // generated them, the final .obj name wasn't yet known.
  for (Command &J : C.getJobs()) {
    if (SourceAction != FindSource(&J.getSource()))
      continue;
    auto &JArgs = J.getArguments();
    for (unsigned I = 0; I < JArgs.size(); ++I) {
      if (StringRef(JArgs[I]).startswith("-object-file-name=") &&
          Output.isFilename()) {
        ArgStringList NewArgs(JArgs.begin(), JArgs.begin() + I);
        addDebugObjectName(Args, NewArgs, DebugCompilationDir,
                           Output.getFilename());
        NewArgs.append(JArgs.begin() + I + 1, JArgs.end());
        J.replaceArguments(NewArgs);
        break;
      }
    }
  }

  assert(Output.isFilename() && "Unexpected lipo output.");
  CmdArgs.push_back("-o");
  CmdArgs.push_back(Output.getFilename());

  const llvm::Triple &T = getToolChain().getTriple();
  Arg *A;
  if (getDebugFissionKind(D, Args, A) == DwarfFissionKind::Split &&
      T.isOSBinFormatELF()) {
    CmdArgs.push_back("-split-dwarf-output");
    CmdArgs.push_back(SplitDebugName(JA, Args, Input, Output));
  }

  if (Triple.isAMDGPU())
    handleAMDGPUCodeObjectVersionOptions(D, Args, CmdArgs, /*IsCC1As=*/true);

  assert(Input.isFilename() && "Invalid input.");
  CmdArgs.push_back(Input.getFilename());

  const char *Exec = getToolChain().getDriver().getClangProgramPath();
  if (D.CC1Main && !D.CCGenDiagnostics) {
    // Invoke cc1as directly in this process.
    C.addCommand(std::make_unique<CC1Command>(JA, *this,
                                              ResponseFileSupport::AtFileUTF8(),
                                              Exec, CmdArgs, Inputs, Output));
  } else {
    C.addCommand(std::make_unique<Command>(JA, *this,
                                           ResponseFileSupport::AtFileUTF8(),
                                           Exec, CmdArgs, Inputs, Output));
  }
}

// Begin OffloadBundler

void OffloadBundler::ConstructJob(Compilation &C, const JobAction &JA,
                                  const InputInfo &Output,
                                  const InputInfoList &Inputs,
                                  const llvm::opt::ArgList &TCArgs,
                                  const char *LinkingOutput) const {
  // The version with only one output is expected to refer to a bundling job.
  assert(isa<OffloadBundlingJobAction>(JA) && "Expecting bundling job!");

  // The bundling command looks like this:
  // clang-offload-bundler -type=bc
  //   -targets=host-triple,openmp-triple1,openmp-triple2
  //   -output=output_file
  //   -input=unbundle_file_host
  //   -input=unbundle_file_tgt1
  //   -input=unbundle_file_tgt2

  ArgStringList CmdArgs;

  // Get the type.
  CmdArgs.push_back(TCArgs.MakeArgString(
      Twine("-type=") + types::getTypeTempSuffix(Output.getType())));

  assert(JA.getInputs().size() == Inputs.size() &&
         "Not have inputs for all dependence actions??");

  // Get the targets.
  SmallString<128> Triples;
  Triples += "-targets=";
  for (unsigned I = 0; I < Inputs.size(); ++I) {
    if (I)
      Triples += ',';

    // Find ToolChain for this input.
    Action::OffloadKind CurKind = Action::OFK_Host;
    const ToolChain *CurTC = &getToolChain();
    const Action *CurDep = JA.getInputs()[I];

    if (const auto *OA = dyn_cast<OffloadAction>(CurDep)) {
      CurTC = nullptr;
      OA->doOnEachDependence([&](Action *A, const ToolChain *TC, const char *) {
        assert(CurTC == nullptr && "Expected one dependence!");
        CurKind = A->getOffloadingDeviceKind();
        CurTC = TC;
      });
    }
    Triples += Action::GetOffloadKindName(CurKind);
    Triples += '-';
    Triples += CurTC->getTriple().normalize();
    if ((CurKind == Action::OFK_HIP || CurKind == Action::OFK_Cuda) &&
        !StringRef(CurDep->getOffloadingArch()).empty()) {
      Triples += '-';
      Triples += CurDep->getOffloadingArch();
    }

    // TODO: Replace parsing of -march flag. Can be done by storing GPUArch
    //       with each toolchain.
    StringRef GPUArchName;
    if (CurKind == Action::OFK_OpenMP) {
      // Extract GPUArch from -march argument in TC argument list.
      for (unsigned ArgIndex = 0; ArgIndex < TCArgs.size(); ArgIndex++) {
        auto ArchStr = StringRef(TCArgs.getArgString(ArgIndex));
        auto Arch = ArchStr.startswith_insensitive("-march=");
        if (Arch) {
          GPUArchName = ArchStr.substr(7);
          Triples += "-";
          break;
        }
      }
      Triples += GPUArchName.str();
    }
  }
  CmdArgs.push_back(TCArgs.MakeArgString(Triples));

  // Get bundled file command.
  CmdArgs.push_back(
      TCArgs.MakeArgString(Twine("-output=") + Output.getFilename()));

  // Get unbundled files command.
  for (unsigned I = 0; I < Inputs.size(); ++I) {
    SmallString<128> UB;
    UB += "-input=";

    // Find ToolChain for this input.
    const ToolChain *CurTC = &getToolChain();
    if (const auto *OA = dyn_cast<OffloadAction>(JA.getInputs()[I])) {
      CurTC = nullptr;
      OA->doOnEachDependence([&](Action *, const ToolChain *TC, const char *) {
        assert(CurTC == nullptr && "Expected one dependence!");
        CurTC = TC;
      });
      UB += C.addTempFile(
          C.getArgs().MakeArgString(CurTC->getInputFilename(Inputs[I])));
    } else {
      UB += CurTC->getInputFilename(Inputs[I]);
    }
    CmdArgs.push_back(TCArgs.MakeArgString(UB));
  }
  // All the inputs are encoded as commands.
  C.addCommand(std::make_unique<Command>(
      JA, *this, ResponseFileSupport::None(),
      TCArgs.MakeArgString(getToolChain().GetProgramPath(getShortName())),
      CmdArgs, std::nullopt, Output));
}

void OffloadBundler::ConstructJobMultipleOutputs(
    Compilation &C, const JobAction &JA, const InputInfoList &Outputs,
    const InputInfoList &Inputs, const llvm::opt::ArgList &TCArgs,
    const char *LinkingOutput) const {
  // The version with multiple outputs is expected to refer to a unbundling job.
  auto &UA = cast<OffloadUnbundlingJobAction>(JA);

  // The unbundling command looks like this:
  // clang-offload-bundler -type=bc
  //   -targets=host-triple,openmp-triple1,openmp-triple2
  //   -input=input_file
  //   -output=unbundle_file_host
  //   -output=unbundle_file_tgt1
  //   -output=unbundle_file_tgt2
  //   -unbundle

  ArgStringList CmdArgs;

  assert(Inputs.size() == 1 && "Expecting to unbundle a single file!");
  InputInfo Input = Inputs.front();

  // Get the type.
  CmdArgs.push_back(TCArgs.MakeArgString(
      Twine("-type=") + types::getTypeTempSuffix(Input.getType())));

  // Get the targets.
  SmallString<128> Triples;
  Triples += "-targets=";
  auto DepInfo = UA.getDependentActionsInfo();
  for (unsigned I = 0; I < DepInfo.size(); ++I) {
    if (I)
      Triples += ',';

    auto &Dep = DepInfo[I];
    Triples += Action::GetOffloadKindName(Dep.DependentOffloadKind);
    Triples += '-';
    Triples += Dep.DependentToolChain->getTriple().normalize();
    if ((Dep.DependentOffloadKind == Action::OFK_HIP ||
         Dep.DependentOffloadKind == Action::OFK_Cuda) &&
        !Dep.DependentBoundArch.empty()) {
      Triples += '-';
      Triples += Dep.DependentBoundArch;
    }
    // TODO: Replace parsing of -march flag. Can be done by storing GPUArch
    //       with each toolchain.
    StringRef GPUArchName;
    if (Dep.DependentOffloadKind == Action::OFK_OpenMP) {
      // Extract GPUArch from -march argument in TC argument list.
      for (unsigned ArgIndex = 0; ArgIndex < TCArgs.size(); ArgIndex++) {
        StringRef ArchStr = StringRef(TCArgs.getArgString(ArgIndex));
        auto Arch = ArchStr.startswith_insensitive("-march=");
        if (Arch) {
          GPUArchName = ArchStr.substr(7);
          Triples += "-";
          break;
        }
      }
      Triples += GPUArchName.str();
    }
  }

  CmdArgs.push_back(TCArgs.MakeArgString(Triples));

  // Get bundled file command.
  CmdArgs.push_back(
      TCArgs.MakeArgString(Twine("-input=") + Input.getFilename()));

  // Get unbundled files command.
  for (unsigned I = 0; I < Outputs.size(); ++I) {
    SmallString<128> UB;
    UB += "-output=";
    UB += DepInfo[I].DependentToolChain->getInputFilename(Outputs[I]);
    CmdArgs.push_back(TCArgs.MakeArgString(UB));
  }
  CmdArgs.push_back("-unbundle");
  CmdArgs.push_back("-allow-missing-bundles");

  // All the inputs are encoded as commands.
  C.addCommand(std::make_unique<Command>(
      JA, *this, ResponseFileSupport::None(),
      TCArgs.MakeArgString(getToolChain().GetProgramPath(getShortName())),
      CmdArgs, std::nullopt, Outputs));
}

void OffloadPackager::ConstructJob(Compilation &C, const JobAction &JA,
                                   const InputInfo &Output,
                                   const InputInfoList &Inputs,
                                   const llvm::opt::ArgList &Args,
                                   const char *LinkingOutput) const {
  ArgStringList CmdArgs;

  // Add the output file name.
  assert(Output.isFilename() && "Invalid output.");
  CmdArgs.push_back("-o");
  CmdArgs.push_back(Output.getFilename());

  // Create the inputs to bundle the needed metadata.
  for (const InputInfo &Input : Inputs) {
    const Action *OffloadAction = Input.getAction();
    const ToolChain *TC = OffloadAction->getOffloadingToolChain();
    const ArgList &TCArgs =
        C.getArgsForToolChain(TC, OffloadAction->getOffloadingArch(),
                              OffloadAction->getOffloadingDeviceKind());
    StringRef File = C.getArgs().MakeArgString(TC->getInputFilename(Input));
    StringRef Arch = (OffloadAction->getOffloadingArch())
                         ? OffloadAction->getOffloadingArch()
                         : TCArgs.getLastArgValue(options::OPT_march_EQ);
    StringRef Kind =
      Action::GetOffloadKindName(OffloadAction->getOffloadingDeviceKind());

    ArgStringList Features;
    SmallVector<StringRef> FeatureArgs;
    getTargetFeatures(TC->getDriver(), TC->getTriple(), TCArgs, Features,
                      false);
    llvm::copy_if(Features, std::back_inserter(FeatureArgs),
                  [](StringRef Arg) { return !Arg.startswith("-target"); });

    SmallVector<std::string> Parts{
        "file=" + File.str(),
        "triple=" + TC->getTripleString(),
        "arch=" + Arch.str(),
        "kind=" + Kind.str(),
    };

    if (TC->getDriver().isUsingLTO(/* IsOffload */ true))
      for (StringRef Feature : FeatureArgs)
        Parts.emplace_back("feature=" + Feature.str());

    CmdArgs.push_back(Args.MakeArgString("--image=" + llvm::join(Parts, ",")));
  }

  C.addCommand(std::make_unique<Command>(
      JA, *this, ResponseFileSupport::None(),
      Args.MakeArgString(getToolChain().GetProgramPath(getShortName())),
      CmdArgs, Inputs, Output));
}

void LinkerWrapper::ConstructJob(Compilation &C, const JobAction &JA,
                                 const InputInfo &Output,
                                 const InputInfoList &Inputs,
                                 const ArgList &Args,
                                 const char *LinkingOutput) const {
  const Driver &D = getToolChain().getDriver();
  const llvm::Triple TheTriple = getToolChain().getTriple();
  ArgStringList CmdArgs;

  // Pass the CUDA path to the linker wrapper tool.
  for (Action::OffloadKind Kind : {Action::OFK_Cuda, Action::OFK_OpenMP}) {
    auto TCRange = C.getOffloadToolChains(Kind);
    for (auto &I : llvm::make_range(TCRange.first, TCRange.second)) {
      const ToolChain *TC = I.second;
      if (TC->getTriple().isNVPTX()) {
        CudaInstallationDetector CudaInstallation(D, TheTriple, Args);
        if (CudaInstallation.isValid())
          CmdArgs.push_back(Args.MakeArgString(
              "--cuda-path=" + CudaInstallation.getInstallPath()));
        break;
      }
    }
  }

  if (D.isUsingLTO(/* IsOffload */ true)) {
    // Pass in the optimization level to use for LTO.
    if (const Arg *A = Args.getLastArg(options::OPT_O_Group)) {
      StringRef OOpt;
      if (A->getOption().matches(options::OPT_O4) ||
          A->getOption().matches(options::OPT_Ofast))
        OOpt = "3";
      else if (A->getOption().matches(options::OPT_O)) {
        OOpt = A->getValue();
        if (OOpt == "g")
          OOpt = "1";
        else if (OOpt == "s" || OOpt == "z")
          OOpt = "2";
      } else if (A->getOption().matches(options::OPT_O0))
        OOpt = "0";
      if (!OOpt.empty())
        CmdArgs.push_back(Args.MakeArgString(Twine("--opt-level=O") + OOpt));
    }
  }

  CmdArgs.push_back(
      Args.MakeArgString("--host-triple=" + TheTriple.getTriple()));
  if (Args.hasArg(options::OPT_v))
    CmdArgs.push_back("--wrapper-verbose");

  if (const Arg *A = Args.getLastArg(options::OPT_g_Group)) {
    if (!A->getOption().matches(options::OPT_g0))
      CmdArgs.push_back("--device-debug");
  }

  for (const auto &A : Args.getAllArgValues(options::OPT_Xcuda_ptxas))
    CmdArgs.push_back(Args.MakeArgString("--ptxas-arg=" + A));

  // Forward remarks passes to the LLVM backend in the wrapper.
  if (const Arg *A = Args.getLastArg(options::OPT_Rpass_EQ))
    CmdArgs.push_back(Args.MakeArgString(Twine("--offload-opt=-pass-remarks=") +
                                         A->getValue()));
  if (const Arg *A = Args.getLastArg(options::OPT_Rpass_missed_EQ))
    CmdArgs.push_back(Args.MakeArgString(
        Twine("--offload-opt=-pass-remarks-missed=") + A->getValue()));
  if (const Arg *A = Args.getLastArg(options::OPT_Rpass_analysis_EQ))
    CmdArgs.push_back(Args.MakeArgString(
        Twine("--offload-opt=-pass-remarks-analysis=") + A->getValue()));
  if (Args.getLastArg(options::OPT_save_temps_EQ))
    CmdArgs.push_back("--save-temps");

  // Construct the link job so we can wrap around it.
  Linker->ConstructJob(C, JA, Output, Inputs, Args, LinkingOutput);
  const auto &LinkCommand = C.getJobs().getJobs().back();

  // Forward -Xoffload-linker<-triple> arguments to the device link job.
  for (Arg *A : Args.filtered(options::OPT_Xoffload_linker)) {
    StringRef Val = A->getValue(0);
    if (Val.empty())
      CmdArgs.push_back(
          Args.MakeArgString(Twine("--device-linker=") + A->getValue(1)));
    else
      CmdArgs.push_back(Args.MakeArgString(
          "--device-linker=" +
          ToolChain::getOpenMPTriple(Val.drop_front()).getTriple() + "=" +
          A->getValue(1)));
  }
  Args.ClaimAllArgs(options::OPT_Xoffload_linker);

  // Embed bitcode instead of an object in JIT mode.
  if (Args.hasFlag(options::OPT_fopenmp_target_jit,
                   options::OPT_fno_openmp_target_jit, false))
    CmdArgs.push_back("--embed-bitcode");

  // Forward `-mllvm` arguments to the LLVM invocations if present.
  for (Arg *A : Args.filtered(options::OPT_mllvm)) {
    CmdArgs.push_back("-mllvm");
    CmdArgs.push_back(A->getValue());
    A->claim();
  }

  // Add the linker arguments to be forwarded by the wrapper.
  CmdArgs.push_back(Args.MakeArgString(Twine("--linker-path=") +
                                       LinkCommand->getExecutable()));
  CmdArgs.push_back("--");
  for (const char *LinkArg : LinkCommand->getArguments())
    CmdArgs.push_back(LinkArg);

  const char *Exec =
      Args.MakeArgString(getToolChain().GetProgramPath("clang-linker-wrapper"));

  // Replace the executable and arguments of the link job with the
  // wrapper.
  LinkCommand->replaceExecutable(Exec);
  LinkCommand->replaceArguments(CmdArgs);
}<|MERGE_RESOLUTION|>--- conflicted
+++ resolved
@@ -6156,20 +6156,11 @@
     /* JFC: Is it possible to confuse with with -fno-opencilk? */
     bool OpenCilk = Args.hasArgNoClaim(options::OPT_fopencilk);
     bool Cheetah = false;
-<<<<<<< HEAD
-=======
-    bool CustomTarget = false;
->>>>>>> 9c235e1d
 
     if (Arg *TapirRuntime = Args.getLastArgNoClaim(options::OPT_ftapir_EQ)) {
       Cheetah = TapirRuntime->getValue() == StringRef("cheetah");
       if (TapirRuntime->getValue() == StringRef("opencilk")) {
         OpenCilk = true;
-<<<<<<< HEAD
-=======
-      } else {
-        CustomTarget = true;
->>>>>>> 9c235e1d
       }
     }
 
@@ -6208,9 +6199,9 @@
       // Forward flags for enabling pedigrees.
       Args.AddLastArg(CmdArgs, options::OPT_fopencilk_enable_pedigrees);
 
-<<<<<<< HEAD
-      // Add the OpenCilk ABI bitcode file.
-      getToolChain().AddOpenCilkABIBitcode(Args, CmdArgs);
+      if (!CustomTarget)
+        // Add the OpenCilk ABI bitcode file.
+        getToolChain().AddOpenCilkABIBitcode(Args, CmdArgs);
     }
   }
   Args.AddLastArg(CmdArgs, options::OPT_ftapir_EQ);
@@ -6218,13 +6209,6 @@
   Args.AddLastArg(CmdArgs, options::OPT_fkitsune);
   Args.AddLastArg(CmdArgs, options::OPT_fkokkos_no_init);  
   Args.AddLastArg(CmdArgs, options::OPT_fflecsi);
-=======
-      if (!CustomTarget)
-        // Add the OpenCilk ABI bitcode file.
-        getToolChain().AddOpenCilkABIBitcode(Args, CmdArgs);
-    }
-  }
->>>>>>> 9c235e1d
 
   // Forward flags for OpenMP. We don't do this if the current action is an
   // device offloading action other than OpenMP.
