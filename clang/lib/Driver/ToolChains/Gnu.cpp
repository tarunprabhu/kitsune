--- conflicted
+++ resolved
@@ -578,11 +578,7 @@
   addCilktoolRuntime(ToolChain, Args, CmdArgs);
 
   ToolChain.AddTapirRuntimeLibArgs(Args, CmdArgs);
-<<<<<<< HEAD
-  
-=======
-
->>>>>>> 9c235e1d
+
   if (D.CCCIsCXX() &&
       !Args.hasArg(options::OPT_nostdlib, options::OPT_nodefaultlibs,
                    options::OPT_r)) {
