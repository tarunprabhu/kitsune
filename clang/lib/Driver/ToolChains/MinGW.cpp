//===--- MinGW.cpp - MinGWToolChain Implementation ------------------------===//
//
// Part of the LLVM Project, under the Apache License v2.0 with LLVM Exceptions.
// See https://llvm.org/LICENSE.txt for license information.
// SPDX-License-Identifier: Apache-2.0 WITH LLVM-exception
//
//===----------------------------------------------------------------------===//

#include "MinGW.h"
#include "CommonArgs.h"
#include "clang/Config/config.h"
#include "clang/Driver/Compilation.h"
#include "clang/Driver/Driver.h"
#include "clang/Driver/DriverDiagnostic.h"
#include "clang/Driver/InputInfo.h"
#include "clang/Driver/Options.h"
#include "clang/Driver/SanitizerArgs.h"
#include "llvm/Option/ArgList.h"
#include "llvm/Support/FileSystem.h"
#include "llvm/Support/Path.h"
#include "llvm/Support/VirtualFileSystem.h"
#include <system_error>

using namespace clang::diag;
using namespace clang::driver;
using namespace clang;
using namespace llvm::opt;

/// MinGW Tools
void tools::MinGW::Assembler::ConstructJob(Compilation &C, const JobAction &JA,
                                           const InputInfo &Output,
                                           const InputInfoList &Inputs,
                                           const ArgList &Args,
                                           const char *LinkingOutput) const {
  claimNoWarnArgs(Args);
  ArgStringList CmdArgs;

  if (getToolChain().getArch() == llvm::Triple::x86) {
    CmdArgs.push_back("--32");
  } else if (getToolChain().getArch() == llvm::Triple::x86_64) {
    CmdArgs.push_back("--64");
  }

  Args.AddAllArgValues(CmdArgs, options::OPT_Wa_COMMA, options::OPT_Xassembler);

  CmdArgs.push_back("-o");
  CmdArgs.push_back(Output.getFilename());

  for (const auto &II : Inputs)
    CmdArgs.push_back(II.getFilename());

  const char *Exec = Args.MakeArgString(getToolChain().GetProgramPath("as"));
  C.addCommand(std::make_unique<Command>(JA, *this, ResponseFileSupport::None(),
                                         Exec, CmdArgs, Inputs, Output));

  if (Args.hasArg(options::OPT_gsplit_dwarf))
    SplitDebugInfo(getToolChain(), C, *this, JA, Args, Output,
                   SplitDebugName(JA, Args, Inputs[0], Output));
}

void tools::MinGW::Linker::AddLibGCC(const ArgList &Args,
                                     ArgStringList &CmdArgs) const {
  if (Args.hasArg(options::OPT_mthreads))
    CmdArgs.push_back("-lmingwthrd");
  CmdArgs.push_back("-lmingw32");

  // Make use of compiler-rt if --rtlib option is used
  ToolChain::RuntimeLibType RLT = getToolChain().GetRuntimeLibType(Args);
  if (RLT == ToolChain::RLT_Libgcc) {
    bool Static = Args.hasArg(options::OPT_static_libgcc) ||
                  Args.hasArg(options::OPT_static);
    bool Shared = Args.hasArg(options::OPT_shared);
    bool CXX = getToolChain().getDriver().CCCIsCXX();

    if (Static || (!CXX && !Shared)) {
      CmdArgs.push_back("-lgcc");
      CmdArgs.push_back("-lgcc_eh");
    } else {
      CmdArgs.push_back("-lgcc_s");
      CmdArgs.push_back("-lgcc");
    }
  } else {
    AddRunTimeLibs(getToolChain(), getToolChain().getDriver(), CmdArgs, Args);
  }

  CmdArgs.push_back("-lmoldname");
  CmdArgs.push_back("-lmingwex");
  for (auto Lib : Args.getAllArgValues(options::OPT_l))
    if (StringRef(Lib).startswith("msvcr") ||
        StringRef(Lib).startswith("ucrt") ||
        StringRef(Lib).startswith("crtdll"))
      return;
  CmdArgs.push_back("-lmsvcrt");
}

void tools::MinGW::Linker::ConstructJob(Compilation &C, const JobAction &JA,
                                        const InputInfo &Output,
                                        const InputInfoList &Inputs,
                                        const ArgList &Args,
                                        const char *LinkingOutput) const {
  const ToolChain &TC = getToolChain();
  const Driver &D = TC.getDriver();
  const SanitizerArgs &Sanitize = TC.getSanitizerArgs(Args);

  ArgStringList CmdArgs;

  // Silence warning for "clang -g foo.o -o foo"
  Args.ClaimAllArgs(options::OPT_g_Group);
  // and "clang -emit-llvm foo.o -o foo"
  Args.ClaimAllArgs(options::OPT_emit_llvm);
  // and for "clang -w foo.o -o foo". Other warning options are already
  // handled somewhere else.
  Args.ClaimAllArgs(options::OPT_w);

  if (!D.SysRoot.empty())
    CmdArgs.push_back(Args.MakeArgString("--sysroot=" + D.SysRoot));

  if (Args.hasArg(options::OPT_s))
    CmdArgs.push_back("-s");

  CmdArgs.push_back("-m");
  switch (TC.getArch()) {
  case llvm::Triple::x86:
    CmdArgs.push_back("i386pe");
    break;
  case llvm::Triple::x86_64:
    CmdArgs.push_back("i386pep");
    break;
  case llvm::Triple::arm:
  case llvm::Triple::thumb:
    // FIXME: this is incorrect for WinCE
    CmdArgs.push_back("thumb2pe");
    break;
  case llvm::Triple::aarch64:
    CmdArgs.push_back("arm64pe");
    break;
  default:
    llvm_unreachable("Unsupported target architecture.");
  }

  Arg *SubsysArg =
      Args.getLastArg(options::OPT_mwindows, options::OPT_mconsole);
  if (SubsysArg && SubsysArg->getOption().matches(options::OPT_mwindows)) {
    CmdArgs.push_back("--subsystem");
    CmdArgs.push_back("windows");
  } else if (SubsysArg &&
             SubsysArg->getOption().matches(options::OPT_mconsole)) {
    CmdArgs.push_back("--subsystem");
    CmdArgs.push_back("console");
  }

  if (Args.hasArg(options::OPT_mdll))
    CmdArgs.push_back("--dll");
  else if (Args.hasArg(options::OPT_shared))
    CmdArgs.push_back("--shared");
  if (Args.hasArg(options::OPT_static))
    CmdArgs.push_back("-Bstatic");
  else
    CmdArgs.push_back("-Bdynamic");
  if (Args.hasArg(options::OPT_mdll) || Args.hasArg(options::OPT_shared)) {
    CmdArgs.push_back("-e");
    if (TC.getArch() == llvm::Triple::x86)
      CmdArgs.push_back("_DllMainCRTStartup@12");
    else
      CmdArgs.push_back("DllMainCRTStartup");
    CmdArgs.push_back("--enable-auto-image-base");
  }

  if (Args.hasArg(options::OPT_Z_Xlinker__no_demangle))
    CmdArgs.push_back("--no-demangle");

  if (Arg *A = Args.getLastArg(options::OPT_mguard_EQ)) {
    StringRef GuardArgs = A->getValue();
    if (GuardArgs == "none")
      CmdArgs.push_back("--no-guard-cf");
    else if (GuardArgs == "cf" || GuardArgs == "cf-nochecks")
      CmdArgs.push_back("--guard-cf");
    else
      D.Diag(diag::err_drv_unsupported_option_argument)
          << A->getSpelling() << GuardArgs;
  }

  CmdArgs.push_back("-o");
  const char *OutputFile = Output.getFilename();
  // GCC implicitly adds an .exe extension if it is given an output file name
  // that lacks an extension.
  // GCC used to do this only when the compiler itself runs on windows, but
  // since GCC 8 it does the same when cross compiling as well.
  if (!llvm::sys::path::has_extension(OutputFile)) {
    CmdArgs.push_back(Args.MakeArgString(Twine(OutputFile) + ".exe"));
    OutputFile = CmdArgs.back();
  } else
    CmdArgs.push_back(OutputFile);

  Args.AddAllArgs(CmdArgs, options::OPT_e);
  // FIXME: add -N, -n flags
  Args.AddLastArg(CmdArgs, options::OPT_r);
  Args.AddLastArg(CmdArgs, options::OPT_s);
  Args.AddLastArg(CmdArgs, options::OPT_t);
  Args.AddAllArgs(CmdArgs, options::OPT_u_Group);
  Args.AddLastArg(CmdArgs, options::OPT_Z_Flag);

  // Add asan_dynamic as the first import lib before other libs. This allows
  // asan to be initialized as early as possible to increase its instrumentation
  // coverage to include other user DLLs which has not been built with asan.
  if (Sanitize.needsAsanRt() && !Args.hasArg(options::OPT_nostdlib) &&
      !Args.hasArg(options::OPT_nodefaultlibs)) {
    // MinGW always links against a shared MSVCRT.
    CmdArgs.push_back(
        TC.getCompilerRTArgString(Args, "asan_dynamic", ToolChain::FT_Shared));
  }

  if (!Args.hasArg(options::OPT_nostdlib, options::OPT_nostartfiles)) {
    if (Args.hasArg(options::OPT_shared) || Args.hasArg(options::OPT_mdll)) {
      CmdArgs.push_back(Args.MakeArgString(TC.GetFilePath("dllcrt2.o")));
    } else {
      if (Args.hasArg(options::OPT_municode))
        CmdArgs.push_back(Args.MakeArgString(TC.GetFilePath("crt2u.o")));
      else
        CmdArgs.push_back(Args.MakeArgString(TC.GetFilePath("crt2.o")));
    }
    if (Args.hasArg(options::OPT_pg))
      CmdArgs.push_back(Args.MakeArgString(TC.GetFilePath("gcrt2.o")));
    CmdArgs.push_back(Args.MakeArgString(TC.GetFilePath("crtbegin.o")));
  }

  Args.AddAllArgs(CmdArgs, options::OPT_L);
  TC.AddFilePathLibArgs(Args, CmdArgs);

  // Add the compiler-rt library directories if they exist to help
  // the linker find the various sanitizer, builtin, and profiling runtimes.
  for (const auto &LibPath : TC.getLibraryPaths()) {
    if (TC.getVFS().exists(LibPath))
      CmdArgs.push_back(Args.MakeArgString("-L" + LibPath));
  }
  auto CRTPath = TC.getCompilerRTPath();
  if (TC.getVFS().exists(CRTPath))
    CmdArgs.push_back(Args.MakeArgString("-L" + CRTPath));

  AddLinkerInputs(TC, Inputs, Args, CmdArgs, JA);

  if (C.getDriver().IsFlangMode()) {
    addFortranRuntimeLibraryPath(TC, Args, CmdArgs);
    addFortranRuntimeLibs(TC, CmdArgs);
  }

  TC.AddTapirRuntimeLibArgs(Args, CmdArgs);
<<<<<<< HEAD
=======

>>>>>>> 9c235e1d
  // TODO: Add profile stuff here

  if (TC.ShouldLinkCXXStdlib(Args)) {
    bool OnlyLibstdcxxStatic = Args.hasArg(options::OPT_static_libstdcxx) &&
                               !Args.hasArg(options::OPT_static);
    if (OnlyLibstdcxxStatic)
      CmdArgs.push_back("-Bstatic");
    TC.AddCXXStdlibLibArgs(Args, CmdArgs);
    if (OnlyLibstdcxxStatic)
      CmdArgs.push_back("-Bdynamic");
  }

  bool HasWindowsApp = false;
  for (auto Lib : Args.getAllArgValues(options::OPT_l)) {
    if (Lib == "windowsapp") {
      HasWindowsApp = true;
      break;
    }
  }

  if (!Args.hasArg(options::OPT_nostdlib)) {
    if (!Args.hasArg(options::OPT_nodefaultlibs)) {
      if (Args.hasArg(options::OPT_static))
        CmdArgs.push_back("--start-group");

      if (Args.hasArg(options::OPT_fstack_protector) ||
          Args.hasArg(options::OPT_fstack_protector_strong) ||
          Args.hasArg(options::OPT_fstack_protector_all)) {
        CmdArgs.push_back("-lssp_nonshared");
        CmdArgs.push_back("-lssp");
      }

      if (Args.hasFlag(options::OPT_fopenmp, options::OPT_fopenmp_EQ,
                       options::OPT_fno_openmp, false)) {
        switch (TC.getDriver().getOpenMPRuntime(Args)) {
        case Driver::OMPRT_OMP:
          CmdArgs.push_back("-lomp");
          break;
        case Driver::OMPRT_IOMP5:
          CmdArgs.push_back("-liomp5md");
          break;
        case Driver::OMPRT_GOMP:
          CmdArgs.push_back("-lgomp");
          break;
        case Driver::OMPRT_Unknown:
          // Already diagnosed.
          break;
        }
      }

      AddLibGCC(Args, CmdArgs);

      if (Args.hasArg(options::OPT_pg))
        CmdArgs.push_back("-lgmon");

      if (Args.hasArg(options::OPT_pthread))
        CmdArgs.push_back("-lpthread");

      if (Sanitize.needsAsanRt()) {
        // MinGW always links against a shared MSVCRT.
        CmdArgs.push_back(TC.getCompilerRTArgString(Args, "asan_dynamic",
                                                    ToolChain::FT_Shared));
        CmdArgs.push_back(
            TC.getCompilerRTArgString(Args, "asan_dynamic_runtime_thunk"));
        CmdArgs.push_back("--require-defined");
        CmdArgs.push_back(TC.getArch() == llvm::Triple::x86
                              ? "___asan_seh_interceptor"
                              : "__asan_seh_interceptor");
        // Make sure the linker consider all object files from the dynamic
        // runtime thunk.
        CmdArgs.push_back("--whole-archive");
        CmdArgs.push_back(
            TC.getCompilerRTArgString(Args, "asan_dynamic_runtime_thunk"));
        CmdArgs.push_back("--no-whole-archive");
      }

      TC.addProfileRTLibs(Args, CmdArgs);

      if (!HasWindowsApp) {
        // Add system libraries. If linking to libwindowsapp.a, that import
        // library replaces all these and we shouldn't accidentally try to
        // link to the normal desktop mode dlls.
        if (Args.hasArg(options::OPT_mwindows)) {
          CmdArgs.push_back("-lgdi32");
          CmdArgs.push_back("-lcomdlg32");
        }
        CmdArgs.push_back("-ladvapi32");
        CmdArgs.push_back("-lshell32");
        CmdArgs.push_back("-luser32");
        CmdArgs.push_back("-lkernel32");
      }

      if (Args.hasArg(options::OPT_static)) {
        CmdArgs.push_back("--end-group");
      } else {
        AddLibGCC(Args, CmdArgs);
        if (!HasWindowsApp)
          CmdArgs.push_back("-lkernel32");
      }
    }

    if (!Args.hasArg(options::OPT_nostartfiles)) {
      // Add crtfastmath.o if available and fast math is enabled.
      TC.addFastMathRuntimeIfAvailable(Args, CmdArgs);

      CmdArgs.push_back(Args.MakeArgString(TC.GetFilePath("crtend.o")));
    }
  }
  const char *Exec = Args.MakeArgString(TC.GetLinkerPath());
  C.addCommand(std::make_unique<Command>(JA, *this,
                                         ResponseFileSupport::AtFileUTF8(),
                                         Exec, CmdArgs, Inputs, Output));
}

static bool isCrossCompiling(const llvm::Triple &T, bool RequireArchMatch) {
  llvm::Triple HostTriple(llvm::Triple::normalize(LLVM_HOST_TRIPLE));
  if (HostTriple.getOS() != llvm::Triple::Win32)
    return true;
  if (RequireArchMatch && HostTriple.getArch() != T.getArch())
    return true;
  return false;
}

// Simplified from Generic_GCC::GCCInstallationDetector::ScanLibDirForGCCTriple.
static bool findGccVersion(StringRef LibDir, std::string &GccLibDir,
                           std::string &Ver,
                           toolchains::Generic_GCC::GCCVersion &Version) {
  Version = toolchains::Generic_GCC::GCCVersion::Parse("0.0.0");
  std::error_code EC;
  for (llvm::sys::fs::directory_iterator LI(LibDir, EC), LE; !EC && LI != LE;
       LI = LI.increment(EC)) {
    StringRef VersionText = llvm::sys::path::filename(LI->path());
    auto CandidateVersion =
        toolchains::Generic_GCC::GCCVersion::Parse(VersionText);
    if (CandidateVersion.Major == -1)
      continue;
    if (CandidateVersion <= Version)
      continue;
    Version = CandidateVersion;
    Ver = std::string(VersionText);
    GccLibDir = LI->path();
  }
  return Ver.size();
}

static llvm::Triple getLiteralTriple(const Driver &D, const llvm::Triple &T) {
  llvm::Triple LiteralTriple(D.getTargetTriple());
  // The arch portion of the triple may be overridden by -m32/-m64.
  LiteralTriple.setArchName(T.getArchName());
  return LiteralTriple;
}

void toolchains::MinGW::findGccLibDir(const llvm::Triple &LiteralTriple) {
  llvm::SmallVector<llvm::SmallString<32>, 5> SubdirNames;
  SubdirNames.emplace_back(LiteralTriple.str());
  SubdirNames.emplace_back(getTriple().str());
  SubdirNames.emplace_back(getTriple().getArchName());
  SubdirNames.back() += "-w64-mingw32";
  SubdirNames.emplace_back(getTriple().getArchName());
  SubdirNames.back() += "-w64-mingw32ucrt";
  SubdirNames.emplace_back("mingw32");
  if (SubdirName.empty()) {
    SubdirName = getTriple().getArchName();
    SubdirName += "-w64-mingw32";
  }
  // lib: Arch Linux, Ubuntu, Windows
  // lib64: openSUSE Linux
  for (StringRef CandidateLib : {"lib", "lib64"}) {
    for (StringRef CandidateSysroot : SubdirNames) {
      llvm::SmallString<1024> LibDir(Base);
      llvm::sys::path::append(LibDir, CandidateLib, "gcc", CandidateSysroot);
      if (findGccVersion(LibDir, GccLibDir, Ver, GccVer)) {
        SubdirName = std::string(CandidateSysroot);
        return;
      }
    }
  }
}

static llvm::ErrorOr<std::string> findGcc(const llvm::Triple &LiteralTriple,
                                          const llvm::Triple &T) {
  llvm::SmallVector<llvm::SmallString<32>, 5> Gccs;
  Gccs.emplace_back(LiteralTriple.str());
  Gccs.back() += "-gcc";
  Gccs.emplace_back(T.str());
  Gccs.back() += "-gcc";
  Gccs.emplace_back(T.getArchName());
  Gccs.back() += "-w64-mingw32-gcc";
  Gccs.emplace_back(T.getArchName());
  Gccs.back() += "-w64-mingw32ucrt-gcc";
  Gccs.emplace_back("mingw32-gcc");
  // Please do not add "gcc" here
  for (StringRef CandidateGcc : Gccs)
    if (llvm::ErrorOr<std::string> GPPName = llvm::sys::findProgramByName(CandidateGcc))
      return GPPName;
  return make_error_code(std::errc::no_such_file_or_directory);
}

static llvm::ErrorOr<std::string>
findClangRelativeSysroot(const Driver &D, const llvm::Triple &LiteralTriple,
                         const llvm::Triple &T, std::string &SubdirName) {
  llvm::SmallVector<llvm::SmallString<32>, 4> Subdirs;
  Subdirs.emplace_back(LiteralTriple.str());
  Subdirs.emplace_back(T.str());
  Subdirs.emplace_back(T.getArchName());
  Subdirs.back() += "-w64-mingw32";
  Subdirs.emplace_back(T.getArchName());
  Subdirs.back() += "-w64-mingw32ucrt";
  StringRef ClangRoot = llvm::sys::path::parent_path(D.getInstalledDir());
  StringRef Sep = llvm::sys::path::get_separator();
  for (StringRef CandidateSubdir : Subdirs) {
    if (llvm::sys::fs::is_directory(ClangRoot + Sep + CandidateSubdir)) {
      SubdirName = std::string(CandidateSubdir);
      return (ClangRoot + Sep + CandidateSubdir).str();
    }
  }
  return make_error_code(std::errc::no_such_file_or_directory);
}

toolchains::MinGW::MinGW(const Driver &D, const llvm::Triple &Triple,
                         const ArgList &Args)
    : ToolChain(D, Triple, Args), CudaInstallation(D, Triple, Args),
      RocmInstallation(D, Triple, Args) {
  getProgramPaths().push_back(getDriver().getInstalledDir());

  // The sequence for detecting a sysroot here should be kept in sync with
  // the testTriple function below.
  llvm::Triple LiteralTriple = getLiteralTriple(D, getTriple());
  if (getDriver().SysRoot.size())
    Base = getDriver().SysRoot;
  // Look for <clang-bin>/../<triplet>; if found, use <clang-bin>/.. as the
  // base as it could still be a base for a gcc setup with libgcc.
  else if (llvm::ErrorOr<std::string> TargetSubdir = findClangRelativeSysroot(
               getDriver(), LiteralTriple, getTriple(), SubdirName))
    Base = std::string(llvm::sys::path::parent_path(TargetSubdir.get()));
  else if (llvm::ErrorOr<std::string> GPPName =
               findGcc(LiteralTriple, getTriple()))
    Base = std::string(llvm::sys::path::parent_path(
        llvm::sys::path::parent_path(GPPName.get())));
  else
    Base = std::string(
        llvm::sys::path::parent_path(getDriver().getInstalledDir()));

  Base += llvm::sys::path::get_separator();
  findGccLibDir(LiteralTriple);
  TripleDirName = SubdirName;
  // GccLibDir must precede Base/lib so that the
  // correct crtbegin.o ,cetend.o would be found.
  getFilePaths().push_back(GccLibDir);

  // openSUSE/Fedora
  std::string CandidateSubdir = SubdirName + "/sys-root/mingw";
  if (getDriver().getVFS().exists(Base + CandidateSubdir))
    SubdirName = CandidateSubdir;

  getFilePaths().push_back(
      (Base + SubdirName + llvm::sys::path::get_separator() + "lib").str());

  // Gentoo
  getFilePaths().push_back(
      (Base + SubdirName + llvm::sys::path::get_separator() + "mingw/lib").str());

  // Only include <base>/lib if we're not cross compiling (not even for
  // windows->windows to a different arch), or if the sysroot has been set
  // (where we presume the user has pointed it at an arch specific
  // subdirectory).
  if (!::isCrossCompiling(getTriple(), /*RequireArchMatch=*/true) ||
      getDriver().SysRoot.size())
    getFilePaths().push_back(Base + "lib");

  NativeLLVMSupport =
      Args.getLastArgValue(options::OPT_fuse_ld_EQ, CLANG_DEFAULT_LINKER)
          .equals_insensitive("lld");
}

bool toolchains::MinGW::IsIntegratedAssemblerDefault() const { return true; }

Tool *toolchains::MinGW::getTool(Action::ActionClass AC) const {
  switch (AC) {
  case Action::PreprocessJobClass:
    if (!Preprocessor)
      Preprocessor.reset(new tools::gcc::Preprocessor(*this));
    return Preprocessor.get();
  case Action::CompileJobClass:
    if (!Compiler)
      Compiler.reset(new tools::gcc::Compiler(*this));
    return Compiler.get();
  default:
    return ToolChain::getTool(AC);
  }
}

Tool *toolchains::MinGW::buildAssembler() const {
  return new tools::MinGW::Assembler(*this);
}

Tool *toolchains::MinGW::buildLinker() const {
  return new tools::MinGW::Linker(*this);
}

bool toolchains::MinGW::HasNativeLLVMSupport() const {
  return NativeLLVMSupport;
}

ToolChain::UnwindTableLevel
toolchains::MinGW::getDefaultUnwindTableLevel(const ArgList &Args) const {
  Arg *ExceptionArg = Args.getLastArg(options::OPT_fsjlj_exceptions,
                                      options::OPT_fseh_exceptions,
                                      options::OPT_fdwarf_exceptions);
  if (ExceptionArg &&
      ExceptionArg->getOption().matches(options::OPT_fseh_exceptions))
    return UnwindTableLevel::Asynchronous;

  if (getArch() == llvm::Triple::x86_64 || getArch() == llvm::Triple::arm ||
      getArch() == llvm::Triple::thumb || getArch() == llvm::Triple::aarch64)
    return UnwindTableLevel::Asynchronous;
  return UnwindTableLevel::None;
}

bool toolchains::MinGW::isPICDefault() const {
  return getArch() == llvm::Triple::x86_64 ||
         getArch() == llvm::Triple::aarch64;
}

bool toolchains::MinGW::isPIEDefault(const llvm::opt::ArgList &Args) const {
  return false;
}

bool toolchains::MinGW::isPICDefaultForced() const { return true; }

llvm::ExceptionHandling
toolchains::MinGW::GetExceptionModel(const ArgList &Args) const {
  if (getArch() == llvm::Triple::x86_64 || getArch() == llvm::Triple::aarch64 ||
      getArch() == llvm::Triple::arm || getArch() == llvm::Triple::thumb)
    return llvm::ExceptionHandling::WinEH;
  return llvm::ExceptionHandling::DwarfCFI;
}

SanitizerMask toolchains::MinGW::getSupportedSanitizers() const {
  SanitizerMask Res = ToolChain::getSupportedSanitizers();
  Res |= SanitizerKind::Address;
  Res |= SanitizerKind::PointerCompare;
  Res |= SanitizerKind::PointerSubtract;
  Res |= SanitizerKind::Vptr;
  return Res;
}

void toolchains::MinGW::AddCudaIncludeArgs(const ArgList &DriverArgs,
                                           ArgStringList &CC1Args) const {
  CudaInstallation.AddCudaIncludeArgs(DriverArgs, CC1Args);
}

void toolchains::MinGW::AddHIPIncludeArgs(const ArgList &DriverArgs,
                                          ArgStringList &CC1Args) const {
  RocmInstallation.AddHIPIncludeArgs(DriverArgs, CC1Args);
}

void toolchains::MinGW::printVerboseInfo(raw_ostream &OS) const {
  CudaInstallation.print(OS);
  RocmInstallation.print(OS);
}

// Include directories for various hosts:

// Windows, mingw.org
// c:\mingw\lib\gcc\mingw32\4.8.1\include\c++
// c:\mingw\lib\gcc\mingw32\4.8.1\include\c++\mingw32
// c:\mingw\lib\gcc\mingw32\4.8.1\include\c++\backward
// c:\mingw\include
// c:\mingw\mingw32\include

// Windows, mingw-w64 mingw-builds
// c:\mingw32\i686-w64-mingw32\include
// c:\mingw32\i686-w64-mingw32\include\c++
// c:\mingw32\i686-w64-mingw32\include\c++\i686-w64-mingw32
// c:\mingw32\i686-w64-mingw32\include\c++\backward

// Windows, mingw-w64 msys2
// c:\msys64\mingw32\include
// c:\msys64\mingw32\i686-w64-mingw32\include
// c:\msys64\mingw32\include\c++\4.9.2
// c:\msys64\mingw32\include\c++\4.9.2\i686-w64-mingw32
// c:\msys64\mingw32\include\c++\4.9.2\backward

// openSUSE
// /usr/lib64/gcc/x86_64-w64-mingw32/5.1.0/include/c++
// /usr/lib64/gcc/x86_64-w64-mingw32/5.1.0/include/c++/x86_64-w64-mingw32
// /usr/lib64/gcc/x86_64-w64-mingw32/5.1.0/include/c++/backward
// /usr/x86_64-w64-mingw32/sys-root/mingw/include

// Arch Linux
// /usr/i686-w64-mingw32/include/c++/5.1.0
// /usr/i686-w64-mingw32/include/c++/5.1.0/i686-w64-mingw32
// /usr/i686-w64-mingw32/include/c++/5.1.0/backward
// /usr/i686-w64-mingw32/include

// Ubuntu
// /usr/include/c++/4.8
// /usr/include/c++/4.8/x86_64-w64-mingw32
// /usr/include/c++/4.8/backward
// /usr/x86_64-w64-mingw32/include

// Fedora
// /usr/x86_64-w64-mingw32ucrt/sys-root/mingw/include/c++/x86_64-w64-mingw32ucrt
// /usr/x86_64-w64-mingw32ucrt/sys-root/mingw/include/c++/backward
// /usr/x86_64-w64-mingw32ucrt/sys-root/mingw/include
// /usr/lib/gcc/x86_64-w64-mingw32ucrt/12.2.1/include-fixed

void toolchains::MinGW::AddClangSystemIncludeArgs(const ArgList &DriverArgs,
                                                  ArgStringList &CC1Args) const {
  if (DriverArgs.hasArg(options::OPT_nostdinc))
    return;

  if (!DriverArgs.hasArg(options::OPT_nobuiltininc)) {
    SmallString<1024> P(getDriver().ResourceDir);
    llvm::sys::path::append(P, "include");
    addSystemInclude(DriverArgs, CC1Args, P.str());
  }

  if (DriverArgs.hasArg(options::OPT_nostdlibinc))
    return;

  addSystemInclude(DriverArgs, CC1Args,
                   Base + SubdirName + llvm::sys::path::get_separator() +
                       "include");

  // Gentoo
  addSystemInclude(DriverArgs, CC1Args,
                   Base + SubdirName + llvm::sys::path::get_separator() + "usr/include");

  // Only include <base>/include if we're not cross compiling (but do allow it
  // if we're on Windows and building for Windows on another architecture),
  // or if the sysroot has been set (where we presume the user has pointed it
  // at an arch specific subdirectory).
  if (!::isCrossCompiling(getTriple(), /*RequireArchMatch=*/false) ||
      getDriver().SysRoot.size())
    addSystemInclude(DriverArgs, CC1Args, Base + "include");
}

void toolchains::MinGW::addClangTargetOptions(
    const llvm::opt::ArgList &DriverArgs, llvm::opt::ArgStringList &CC1Args,
    Action::OffloadKind DeviceOffloadKind) const {
  if (Arg *A = DriverArgs.getLastArg(options::OPT_mguard_EQ)) {
    StringRef GuardArgs = A->getValue();
    if (GuardArgs == "none") {
      // Do nothing.
    } else if (GuardArgs == "cf") {
      // Emit CFG instrumentation and the table of address-taken functions.
      CC1Args.push_back("-cfguard");
    } else if (GuardArgs == "cf-nochecks") {
      // Emit only the table of address-taken functions.
      CC1Args.push_back("-cfguard-no-checks");
    } else {
      getDriver().Diag(diag::err_drv_unsupported_option_argument)
          << A->getSpelling() << GuardArgs;
    }
  }
}

void toolchains::MinGW::AddClangCXXStdlibIncludeArgs(
    const ArgList &DriverArgs, ArgStringList &CC1Args) const {
  if (DriverArgs.hasArg(options::OPT_nostdinc, options::OPT_nostdlibinc,
                        options::OPT_nostdincxx))
    return;

  StringRef Slash = llvm::sys::path::get_separator();

  switch (GetCXXStdlibType(DriverArgs)) {
  case ToolChain::CST_Libcxx: {
    std::string TargetDir = (Base + "include" + Slash + getTripleString() +
                             Slash + "c++" + Slash + "v1")
                                .str();
    if (getDriver().getVFS().exists(TargetDir))
      addSystemInclude(DriverArgs, CC1Args, TargetDir);
    addSystemInclude(DriverArgs, CC1Args,
                     Base + SubdirName + Slash + "include" + Slash + "c++" +
                         Slash + "v1");
    addSystemInclude(DriverArgs, CC1Args,
                     Base + "include" + Slash + "c++" + Slash + "v1");
    break;
  }

  case ToolChain::CST_Libstdcxx:
    llvm::SmallVector<llvm::SmallString<1024>, 7> CppIncludeBases;
    CppIncludeBases.emplace_back(Base);
    llvm::sys::path::append(CppIncludeBases[0], SubdirName, "include", "c++");
    CppIncludeBases.emplace_back(Base);
    llvm::sys::path::append(CppIncludeBases[1], SubdirName, "include", "c++",
                            Ver);
    CppIncludeBases.emplace_back(Base);
    llvm::sys::path::append(CppIncludeBases[2], "include", "c++", Ver);
    CppIncludeBases.emplace_back(GccLibDir);
    llvm::sys::path::append(CppIncludeBases[3], "include", "c++");
    CppIncludeBases.emplace_back(GccLibDir);
    llvm::sys::path::append(CppIncludeBases[4], "include",
                            "g++-v" + GccVer.Text);
    CppIncludeBases.emplace_back(GccLibDir);
    llvm::sys::path::append(CppIncludeBases[5], "include",
                            "g++-v" + GccVer.MajorStr + "." + GccVer.MinorStr);
    CppIncludeBases.emplace_back(GccLibDir);
    llvm::sys::path::append(CppIncludeBases[6], "include",
                            "g++-v" + GccVer.MajorStr);
    for (auto &CppIncludeBase : CppIncludeBases) {
      addSystemInclude(DriverArgs, CC1Args, CppIncludeBase);
      CppIncludeBase += Slash;
      addSystemInclude(DriverArgs, CC1Args, CppIncludeBase + TripleDirName);
      addSystemInclude(DriverArgs, CC1Args, CppIncludeBase + "backward");
    }
    break;
  }
}

static bool testTriple(const Driver &D, const llvm::Triple &Triple,
                       const ArgList &Args) {
  // If an explicit sysroot is set, that will be used and we shouldn't try to
  // detect anything else.
  std::string SubdirName;
  if (D.SysRoot.size())
    return true;
  llvm::Triple LiteralTriple = getLiteralTriple(D, Triple);
  if (llvm::ErrorOr<std::string> TargetSubdir =
          findClangRelativeSysroot(D, LiteralTriple, Triple, SubdirName))
    return true;
  if (llvm::ErrorOr<std::string> GPPName = findGcc(LiteralTriple, Triple))
    return true;
  // If we neither found a colocated sysroot or a matching gcc executable,
  // conclude that we can't know if this is the correct spelling of the triple.
  return false;
}

static llvm::Triple adjustTriple(const Driver &D, const llvm::Triple &Triple,
                                 const ArgList &Args) {
  // First test if the original triple can find a sysroot with the triple
  // name.
  if (testTriple(D, Triple, Args))
    return Triple;
  llvm::SmallVector<llvm::StringRef, 3> Archs;
  // If not, test a couple other possible arch names that might be what was
  // intended.
  if (Triple.getArch() == llvm::Triple::x86) {
    Archs.emplace_back("i386");
    Archs.emplace_back("i586");
    Archs.emplace_back("i686");
  } else if (Triple.getArch() == llvm::Triple::arm ||
             Triple.getArch() == llvm::Triple::thumb) {
    Archs.emplace_back("armv7");
  }
  for (auto A : Archs) {
    llvm::Triple TestTriple(Triple);
    TestTriple.setArchName(A);
    if (testTriple(D, TestTriple, Args))
      return TestTriple;
  }
  // If none was found, just proceed with the original value.
  return Triple;
}

void toolchains::MinGW::fixTripleArch(const Driver &D, llvm::Triple &Triple,
                                      const ArgList &Args) {
  if (Triple.getArch() == llvm::Triple::x86 ||
      Triple.getArch() == llvm::Triple::arm ||
      Triple.getArch() == llvm::Triple::thumb)
    Triple = adjustTriple(D, Triple, Args);
}<|MERGE_RESOLUTION|>--- conflicted
+++ resolved
@@ -245,10 +245,7 @@
   }
 
   TC.AddTapirRuntimeLibArgs(Args, CmdArgs);
-<<<<<<< HEAD
-=======
-
->>>>>>> 9c235e1d
+
   // TODO: Add profile stuff here
 
   if (TC.ShouldLinkCXXStdlib(Args)) {
