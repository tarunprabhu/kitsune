--- conflicted
+++ resolved
@@ -3753,17 +3753,11 @@
   //                                 >
                         // > DeclMapByValueTy;
   typedef llvm::DenseMap<const VarDecl *, 
-<<<<<<< HEAD
-                        std::pair<Address,llvm::SmallVector<llvm::Value*,6>>> DeclMapByValueTy;
-  void EmitIVLoad(const VarDecl* LoopVar, 
-                          DeclMapByValueTy & IVDeclMap);
-  void EmitThreadSafeIV(const VarDecl* IV, const llvm::SmallVector<llvm::Value*,6>& Values);
-=======
+
                         std::pair<Address,llvm::SmallVector<llvm::Value*,4>>> DeclMapByValueTy;
   void EmitIVLoad(const VarDecl* LoopVar, 
                           DeclMapByValueTy & IVDeclMap);
   void EmitThreadSafeIV(const VarDecl* IV, const llvm::SmallVector<llvm::Value*,4>& Values);
->>>>>>> 33ca8776
   void RestoreDeclMap(const VarDecl* IV, const Address);
 
   void EmitSpawnStmt(const SpawnStmt &S);
