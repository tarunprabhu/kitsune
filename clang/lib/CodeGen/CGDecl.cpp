--- conflicted
+++ resolved
@@ -1848,19 +1848,6 @@
   RValue Reduce = EmitAnyExpr(C.Reduce);
 
   llvm::Type *SizeType = ConvertType(getContext().getSizeType());
-<<<<<<< HEAD
-  unsigned SizeBits = SizeType->getIntegerBitWidth();
-  llvm::Value *Size = nullptr;
-  QualType Type = D->getType();
-  if (uint64_t Bits = getContext().getTypeSize(Type)) {
-    Size = llvm::Constant::getIntegerValue(SizeType,
-                                           llvm::APInt(SizeBits, Bits / 8));
-  } else {
-    auto V = getVLASize(Type);
-    llvm::Value *Size1 = llvm::Constant::getIntegerValue(
-        SizeType, llvm::APInt(64, getContext().getTypeSize(V.Type) / 8));
-    Size = Builder.CreateNUWMul(V.NumElts, Size1);
-=======
   llvm::Value *Size = nullptr;
   QualType Type = D->getType();
   if (const VariableArrayType *VLA =
@@ -1870,7 +1857,6 @@
     Size = Builder.CreateNUWMul(V.NumElts, Size1);
   } else {
     Size = CGM.getSize(getContext().getTypeSizeInChars(Type));
->>>>>>> 9c235e1d
   }
   // TODO: mark this call as registering a local
   // TODO: add better handling of attribute arguments that evaluate to null
@@ -2013,18 +1999,9 @@
     return;
   }
 
-<<<<<<< HEAD
-  llvm::Type *BP = CGM.Int8Ty->getPointerTo(Loc.getAddressSpace());
-  emitStoresForConstant(
-      CGM, D,
-      (Loc.getType() == BP) ? Loc
-                            : Builder.CreateElementBitCast(Loc, CGM.Int8Ty),
-      type.isVolatileQualified(), Builder, constant, /*IsAutoInit=*/false);
-=======
   emitStoresForConstant(CGM, D, Builder.CreateElementBitCast(Loc, CGM.Int8Ty),
                         type.isVolatileQualified(), Builder, constant,
                         /*IsAutoInit=*/false);
->>>>>>> 9c235e1d
 
   if (Reducer)
     EmitReducerInit(&D, RCB,
@@ -2053,7 +2030,6 @@
     EmitStoreThroughLValue(rvalue, lvalue, true);
     return;
   }
-
   switch (getEvaluationKind(type)) {
   case TEK_Scalar:
     EmitScalarInit(init, D, lvalue, capturedByInit);
