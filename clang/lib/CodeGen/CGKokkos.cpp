--- conflicted
+++ resolved
@@ -308,10 +308,7 @@
   //    2. We ignore the details of what is captured by the lambda.
   // 
   // TODO: Do we need to "relax" these assumptions to support broader code coverage?
-<<<<<<< HEAD
-=======
-  
->>>>>>> 12d6e9da
+  
   // This is 'equivalent' to the Init statement in a traditional for loop (e.g. int i = 0). 
   const ParmVarDecl *InductionVarDecl; 
   InductionVarDecl = EmitKokkosParallelForInductionVar(Lambda).at(0);
@@ -493,26 +490,6 @@
   // Extract a conveince block and setup the lexical scope based on 
   // the lambda's source range. 
   llvm::BasicBlock *ConditionBlock = Condition.getBlock();
-<<<<<<< HEAD
-
-  const SourceRange &R = CE->getSourceRange();
-  LexicalScope PForScope(*this, R);
-
-  // Now we can start the dirty work of transforming the lambda into a
-  // for loop.
-
-
-  // The first step is to extract the argument to the lambda and transform it into
-  // the loop induction variable.  As part of this we assume the following are true
-  // about the parallel_for:
-  //    1. The iterator can be assigned a value of zero.
-  //    2. We ignore the details of what is captured by the lambda.
-  //
-  // TODO: Do we need to "relax" these assumptions to support broader code coverage?
-  // This is 'equivalent' to the Init statement in a traditional for loop (e.g. int i = 0). 
-
-   // Create the sync region.
-=======
   
   const SourceRange &R = CE->getSourceRange();
   LexicalScope PForScope(*this, R);
@@ -531,7 +508,6 @@
   // This is 'equivalent' to the Init statement in a traditional for loop (e.g. int i = 0). 
 
    // Create the sync region. 
->>>>>>> 12d6e9da
   PushSyncRegion();
   llvm::Instruction *SRStart = EmitSyncRegionStart();
   CurSyncRegion->setSyncRegionStart(SRStart);
@@ -542,34 +518,19 @@
   llvm::Value *LoopStart = EmitScalarExpr(SE);
   Builder.CreateStore(LoopStart, GetAddrOfLocalVar(InductionVarDecl));
 
-<<<<<<< HEAD
-  // TODO: Need to check attributes for spawning strategy.
-  LoopStack.setSpawnStrategy(LoopAttributes::DAC);
-
-  EmitBlock(ConditionBlock);
-
-=======
   // TODO: Need to check attributes for spawning strategy. 
   LoopStack.setSpawnStrategy(LoopAttributes::DAC);
   
   EmitBlock(ConditionBlock);
   
->>>>>>> 12d6e9da
   LoopStack.push(ConditionBlock, CGM.getContext(), ForallAttrs,
                  SourceLocToDebugLoc(R.getBegin()),
                  SourceLocToDebugLoc(R.getEnd()));
 
-<<<<<<< HEAD
-  // Store the blocks to use for break and continue.
-  BreakContinueStack.push_back(BreakContinue(Reattach, Reattach));
-
-  // Create a scope for the condition variable cleanup.
-=======
   // Store the blocks to use for break and continue. 
   BreakContinueStack.push_back(BreakContinue(Reattach, Reattach));
 
   // Create a scope for the condition variable cleanup. 
->>>>>>> 12d6e9da
   LexicalScope ConditionScope(*this, R);
 
   // Create the conditional.
@@ -591,13 +552,8 @@
   llvm::Value *GInductionVal = Builder.CreateLoad(GetAddrOfLocalVar(InductionVarDecl));
 
   QualType RefType = InductionVarDecl->getType();
-<<<<<<< HEAD
-
-  // Create the detach terminator
-=======
   
   // Create the detach terminator 
->>>>>>> 12d6e9da
   Builder.CreateDetach(PForBody, Increment, SRStart);
 
   EmitBlock(PForBody);
