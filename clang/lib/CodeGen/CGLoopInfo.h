//===---- CGLoopInfo.h - LLVM CodeGen for loop metadata -*- C++ -*---------===//
//
// Part of the LLVM Project, under the Apache License v2.0 with LLVM Exceptions.
// See https://llvm.org/LICENSE.txt for license information.
// SPDX-License-Identifier: Apache-2.0 WITH LLVM-exception
//
//===----------------------------------------------------------------------===//
//
// This is the internal state used for llvm translation for loop statement
// metadata.
//
//===----------------------------------------------------------------------===//

#ifndef LLVM_CLANG_LIB_CODEGEN_CGLOOPINFO_H
#define LLVM_CLANG_LIB_CODEGEN_CGLOOPINFO_H

#include "llvm/ADT/ArrayRef.h"
#include "llvm/ADT/SmallVector.h"
#include "llvm/IR/DebugLoc.h"
#include "llvm/IR/Value.h"
#include "llvm/Support/Compiler.h"

namespace llvm {
class BasicBlock;
class Instruction;
class MDNode;
} // end namespace llvm

namespace clang {
class Attr;
class ASTContext;
class CodeGenOptions;
namespace CodeGen {

/// Attributes that may be specified on loops.
struct LoopAttributes {
  explicit LoopAttributes(bool IsParallel = false);
  void clear();

  /// Generate llvm.loop.parallel metadata for loads and stores.
  bool IsParallel;

  /// State of loop vectorization or unrolling.
  enum LVEnableState { Unspecified, Enable, Disable, Full };

  /// Value for llvm.loop.vectorize.enable metadata.
  LVEnableState VectorizeEnable;

  /// Value for llvm.loop.unroll.* metadata (enable, disable, or full).
  LVEnableState UnrollEnable;

  /// Value for llvm.loop.unroll_and_jam.* metadata (enable, disable, or full).
  LVEnableState UnrollAndJamEnable;

  /// Value for llvm.loop.vectorize.predicate metadata
  LVEnableState VectorizePredicateEnable;

  /// Value for llvm.loop.vectorize.width metadata.
  unsigned VectorizeWidth;

  // Value for llvm.loop.vectorize.scalable.enable
  LVEnableState VectorizeScalable;

  /// Value for llvm.loop.interleave.count metadata.
  unsigned InterleaveCount;

  /// llvm.unroll.
  unsigned UnrollCount;

  /// llvm.unroll.
  unsigned UnrollAndJamCount;

  /// tapir.loop.grainsize.
  unsigned TapirGrainsize;

  /// Value for llvm.loop.distribute.enable metadata.
  LVEnableState DistributeEnable;

  /// Value for llvm.loop.pipeline.disable metadata.
  bool PipelineDisabled;

  /// Value for llvm.loop.pipeline.iicount metadata.
  unsigned PipelineInitiationInterval;

  /// Value for whether the loop is required to make progress.
  bool MustProgress;

  /// Tapir-loop spawning strategy.
<<<<<<< HEAD
  enum LSStrategy { SEQ, DAC, GPU };

  /// Value for tapir.loop.spawn.strategy metadata.
  LSStrategy SpawnStrategy;

  /// Kitsune/Tapir loop target strategy.
  enum LTarget { CheetahRT,  CilkRT,  CudaRT,     HipRT,
                 OmpRT,      NoneRT,  QthreadsRT, RealmRT,
                 RocmRT,     SequentialRT, ZeroRT
               };

  /// Value for tapir.loop.target metadata.
  LTarget LoopTarget;
=======
  enum LSStrategy { Sequential, DAC };

  /// Value for tapir.loop.spawn.strategy metadata.
  LSStrategy SpawnStrategy;
>>>>>>> 9c235e1d
};

/// Information used when generating a structured loop.
class LoopInfo {
public:
  /// Construct a new LoopInfo for the loop with entry Header.
  LoopInfo(llvm::BasicBlock *Header, const LoopAttributes &Attrs,
           const llvm::DebugLoc &StartLoc, const llvm::DebugLoc &EndLoc,
           LoopInfo *Parent);

  /// Get the loop id metadata for this loop.
  llvm::MDNode *getLoopID() const { return TempLoopID.get(); }

  /// Get the header block of this loop.
  llvm::BasicBlock *getHeader() const { return Header; }

  /// Get the set of attributes active for this loop.
  const LoopAttributes &getAttributes() const { return Attrs; }

  /// Return this loop's access group or nullptr if it does not have one.
  llvm::MDNode *getAccessGroup() const { return AccGroup; }

  /// Create the loop's metadata. Must be called after its nested loops have
  /// been processed.
  void finish();

private:
  /// Loop ID metadata.
  llvm::TempMDTuple TempLoopID;
  /// Header block of this loop.
  llvm::BasicBlock *Header;
  /// The attributes for this loop.
  LoopAttributes Attrs;
  /// The access group for memory accesses parallel to this loop.
  llvm::MDNode *AccGroup = nullptr;
  /// Start location of this loop.
  llvm::DebugLoc StartLoc;
  /// End location of this loop.
  llvm::DebugLoc EndLoc;
  /// The next outer loop, or nullptr if this is the outermost loop.
  LoopInfo *Parent;
  /// If this loop has unroll-and-jam metadata, this can be set by the inner
  /// loop's LoopInfo to set the llvm.loop.unroll_and_jam.followup_inner
  /// metadata.
  llvm::MDNode *UnrollAndJamInnerFollowup = nullptr;

  /// Create a LoopID without any transformations.
  llvm::MDNode *
  createLoopPropertiesMetadata(llvm::ArrayRef<llvm::Metadata *> LoopProperties);

  /// Create a LoopID for transformations.
  ///
  /// The methods call each other in case multiple transformations are applied
  /// to a loop. The transformation first to be applied will use LoopID of the
  /// next transformation in its followup attribute.
  ///
  /// @param Attrs             The loop's transformations.
  /// @param LoopProperties    Non-transformation properties such as debug
  ///                          location, parallel accesses and disabled
  ///                          transformations. These are added to the returned
  ///                          LoopID.
  /// @param HasUserTransforms [out] Set to true if the returned MDNode encodes
  ///                          at least one transformation.
  ///
  /// @return A LoopID (metadata node) that can be used for the llvm.loop
  ///         annotation or followup-attribute.
  /// @{
  llvm::MDNode *
  createPipeliningMetadata(const LoopAttributes &Attrs,
                           llvm::ArrayRef<llvm::Metadata *> LoopProperties,
                           bool &HasUserTransforms);
  llvm::MDNode *
  createPartialUnrollMetadata(const LoopAttributes &Attrs,
                              llvm::ArrayRef<llvm::Metadata *> LoopProperties,
                              bool &HasUserTransforms);
  llvm::MDNode *
  createUnrollAndJamMetadata(const LoopAttributes &Attrs,
                             llvm::ArrayRef<llvm::Metadata *> LoopProperties,
                             bool &HasUserTransforms);
  llvm::MDNode *
  createLoopVectorizeMetadata(const LoopAttributes &Attrs,
                              llvm::ArrayRef<llvm::Metadata *> LoopProperties,
                              bool &HasUserTransforms);
  llvm::MDNode *
  createLoopDistributeMetadata(const LoopAttributes &Attrs,
                               llvm::ArrayRef<llvm::Metadata *> LoopProperties,
                               bool &HasUserTransforms);
  llvm::MDNode *
  createFullUnrollMetadata(const LoopAttributes &Attrs,
                           llvm::ArrayRef<llvm::Metadata *> LoopProperties,
                           bool &HasUserTransforms);
<<<<<<< HEAD
  llvm::MDNode *
  createTapirLoopMetadata(const LoopAttributes &Attrs,
                          llvm::ArrayRef<llvm::Metadata *> LoopProperties,
                          bool &HasUserTransforms);
=======
>>>>>>> 9c235e1d
  void getTapirLoopProperties(
      const LoopAttributes &Attrs,
      llvm::SmallVectorImpl<llvm::Metadata *> &LoopProperties);
  /// @}

  /// Create a LoopID for this loop, including transformation-unspecific
  /// metadata such as debug location.
  ///
  /// @param Attrs             This loop's attributes and transformations.
  /// @param LoopProperties    Additional non-transformation properties to add
  ///                          to the LoopID, such as transformation-specific
  ///                          metadata that are not covered by @p Attrs.
  /// @param HasUserTransforms [out] Set to true if the returned MDNode encodes
  ///                          at least one transformation.
  ///
  /// @return A LoopID (metadata node) that can be used for the llvm.loop
  ///         annotation.
  llvm::MDNode *createMetadata(const LoopAttributes &Attrs,
                               llvm::ArrayRef<llvm::Metadata *> LoopProperties,
                               bool &HasUserTransforms);
};

/// A stack of loop information corresponding to loop nesting levels.
/// This stack can be used to prepare attributes which are applied when a loop
/// is emitted.
class LoopInfoStack {
  LoopInfoStack(const LoopInfoStack &) = delete;
  void operator=(const LoopInfoStack &) = delete;

public:
  LoopInfoStack() {}

  /// Begin a new structured loop. The set of staged attributes will be
  /// applied to the loop and then cleared.
  void push(llvm::BasicBlock *Header, const llvm::DebugLoc &StartLoc,
            const llvm::DebugLoc &EndLoc);

  /// Begin a new structured loop. Stage attributes from the Attrs list.
  /// The staged attributes are applied to the loop and then cleared.
  void push(llvm::BasicBlock *Header, clang::ASTContext &Ctx,
            const clang::CodeGenOptions &CGOpts,
            llvm::ArrayRef<const Attr *> Attrs, const llvm::DebugLoc &StartLoc,
            const llvm::DebugLoc &EndLoc, bool MustProgress = false);

  /// End the current loop.
  void pop();

  /// Return the top loop id metadata.
  llvm::MDNode *getCurLoopID() const { return getInfo().getLoopID(); }

  /// Return true if the top loop is parallel.
  bool getCurLoopParallel() const {
    return hasInfo() ? getInfo().getAttributes().IsParallel : false;
  }

  /// Function called by the CodeGenFunction when an instruction is
  /// created.
  void InsertHelper(llvm::Instruction *I) const;

  /// Set the next pushed loop as parallel.
  void setParallel(bool Enable = true) { StagedAttrs.IsParallel = Enable; }

  /// Set the next pushed loop 'vectorize.enable'
  void setVectorizeEnable(bool Enable = true) {
    StagedAttrs.VectorizeEnable =
        Enable ? LoopAttributes::Enable : LoopAttributes::Disable;
  }

  /// Set the next pushed loop as a distribution candidate.
  void setDistributeState(bool Enable = true) {
    StagedAttrs.DistributeEnable =
        Enable ? LoopAttributes::Enable : LoopAttributes::Disable;
  }

  /// Set the next pushed loop unroll state.
  void setUnrollState(const LoopAttributes::LVEnableState &State) {
    StagedAttrs.UnrollEnable = State;
  }

  /// Set the next pushed vectorize predicate state.
  void setVectorizePredicateState(const LoopAttributes::LVEnableState &State) {
    StagedAttrs.VectorizePredicateEnable = State;
  }

  /// Set the next pushed loop unroll_and_jam state.
  void setUnrollAndJamState(const LoopAttributes::LVEnableState &State) {
    StagedAttrs.UnrollAndJamEnable = State;
  }

  /// Set the vectorize width for the next loop pushed.
  void setVectorizeWidth(unsigned W) { StagedAttrs.VectorizeWidth = W; }

  void setVectorizeScalable(const LoopAttributes::LVEnableState &State) {
    StagedAttrs.VectorizeScalable = State;
  }

  /// Set the interleave count for the next loop pushed.
  void setInterleaveCount(unsigned C) { StagedAttrs.InterleaveCount = C; }

  /// Set the unroll count for the next loop pushed.
  void setUnrollCount(unsigned C) { StagedAttrs.UnrollCount = C; }

  /// \brief Set the unroll count for the next loop pushed.
  void setUnrollAndJamCount(unsigned C) { StagedAttrs.UnrollAndJamCount = C; }

  /// Set the pipeline disabled state.
  void setPipelineDisabled(bool S) { StagedAttrs.PipelineDisabled = S; }

  /// Set the pipeline initiation interval.
  void setPipelineInitiationInterval(unsigned C) {
    StagedAttrs.PipelineInitiationInterval = C;
  }

  /// Set no progress for the next loop pushed.
  void setMustProgress(bool P) { StagedAttrs.MustProgress = P; }

  /// Set the Tapir-loop spawning strategy for the next loop pushed.
  void setSpawnStrategy(const LoopAttributes::LSStrategy &Strat) {
    StagedAttrs.SpawnStrategy = Strat;
  }

  /// Set the Tapir-loop grainsize for the next loop pushed.
  void setTapirGrainsize(unsigned C) { StagedAttrs.TapirGrainsize = C; }

private:
  /// Returns true if there is LoopInfo on the stack.
  bool hasInfo() const { return !Active.empty(); }
  /// Return the LoopInfo for the current loop. HasInfo should be called
  /// first to ensure LoopInfo is present.
  const LoopInfo &getInfo() const { return *Active.back(); }
  /// The set of attributes that will be applied to the next pushed loop.
  LoopAttributes StagedAttrs;
  /// Stack of active loops.
  llvm::SmallVector<std::unique_ptr<LoopInfo>, 4> Active;
};

} // end namespace CodeGen
} // end namespace clang

#endif<|MERGE_RESOLUTION|>--- conflicted
+++ resolved
@@ -86,8 +86,7 @@
   bool MustProgress;
 
   /// Tapir-loop spawning strategy.
-<<<<<<< HEAD
-  enum LSStrategy { SEQ, DAC, GPU };
+  enum LSStrategy { Sequential, DAC };
 
   /// Value for tapir.loop.spawn.strategy metadata.
   LSStrategy SpawnStrategy;
@@ -100,12 +99,6 @@
 
   /// Value for tapir.loop.target metadata.
   LTarget LoopTarget;
-=======
-  enum LSStrategy { Sequential, DAC };
-
-  /// Value for tapir.loop.spawn.strategy metadata.
-  LSStrategy SpawnStrategy;
->>>>>>> 9c235e1d
 };
 
 /// Information used when generating a structured loop.
@@ -197,13 +190,10 @@
   createFullUnrollMetadata(const LoopAttributes &Attrs,
                            llvm::ArrayRef<llvm::Metadata *> LoopProperties,
                            bool &HasUserTransforms);
-<<<<<<< HEAD
   llvm::MDNode *
   createTapirLoopMetadata(const LoopAttributes &Attrs,
                           llvm::ArrayRef<llvm::Metadata *> LoopProperties,
                           bool &HasUserTransforms);
-=======
->>>>>>> 9c235e1d
   void getTapirLoopProperties(
       const LoopAttributes &Attrs,
       llvm::SmallVectorImpl<llvm::Metadata *> &LoopProperties);
