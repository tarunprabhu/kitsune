//===--- BackendUtil.cpp - LLVM Backend Utilities -------------------------===//
//
//                     The LLVM Compiler Infrastructure
//
// This file is distributed under the University of Illinois Open Source
// License. See LICENSE.TXT for details.
//
//===----------------------------------------------------------------------===//

#include "clang/CodeGen/BackendUtil.h"
#include "clang/Basic/CodeGenOptions.h"
#include "clang/Basic/Diagnostic.h"
#include "clang/Basic/LangOptions.h"
#include "clang/Basic/TargetOptions.h"
#include "clang/Frontend/FrontendDiagnostic.h"
#include "clang/Frontend/Utils.h"
#include "clang/Lex/HeaderSearchOptions.h"
#include "llvm/ADT/SmallSet.h"
#include "llvm/ADT/StringExtras.h"
#include "llvm/ADT/StringSwitch.h"
#include "llvm/ADT/Triple.h"
#include "llvm/Analysis/TargetLibraryInfo.h"
#include "llvm/Analysis/TargetTransformInfo.h"
#include "llvm/Bitcode/BitcodeReader.h"
#include "llvm/Bitcode/BitcodeWriter.h"
#include "llvm/Bitcode/BitcodeWriterPass.h"
#include "llvm/CodeGen/RegAllocRegistry.h"
#include "llvm/CodeGen/SchedulerRegistry.h"
#include "llvm/CodeGen/TargetSubtargetInfo.h"
#include "llvm/IR/DataLayout.h"
#include "llvm/IR/IRPrintingPasses.h"
#include "llvm/IR/LegacyPassManager.h"
#include "llvm/IR/Module.h"
#include "llvm/IR/ModuleSummaryIndex.h"
#include "llvm/IR/Verifier.h"
#include "llvm/LTO/LTOBackend.h"
#include "llvm/MC/MCAsmInfo.h"
#include "llvm/MC/SubtargetFeature.h"
#include "llvm/Passes/PassBuilder.h"
#include "llvm/Support/BuryPointer.h"
#include "llvm/Support/CommandLine.h"
#include "llvm/Support/MemoryBuffer.h"
#include "llvm/Support/PrettyStackTrace.h"
#include "llvm/Support/TargetRegistry.h"
#include "llvm/Support/Timer.h"
#include "llvm/Support/raw_ostream.h"
#include "llvm/Target/TargetMachine.h"
#include "llvm/Target/TargetOptions.h"
#include "llvm/Transforms/Coroutines.h"
#include "llvm/Transforms/IPO.h"
#include "llvm/Transforms/IPO/AlwaysInliner.h"
#include "llvm/Transforms/IPO/PassManagerBuilder.h"
#include "llvm/Transforms/IPO/ThinLTOBitcodeWriter.h"
#include "llvm/Transforms/InstCombine/InstCombine.h"
#include "llvm/Transforms/Instrumentation.h"
#include "llvm/Transforms/Instrumentation/BoundsChecking.h"
#include "llvm/Transforms/Instrumentation/GCOVProfiler.h"
#include "llvm/Transforms/Instrumentation/MemorySanitizer.h"
#include "llvm/Transforms/Instrumentation/ThreadSanitizer.h"
#include "llvm/Transforms/ObjCARC.h"
#include "llvm/Transforms/Scalar.h"
#include "llvm/Transforms/Scalar/GVN.h"
#include "llvm/Transforms/Tapir/TapirTypes.h"
#include "llvm/Transforms/Tapir/LoweringUtils.h"
#include "llvm/Transforms/Tapir/CilkABI.h"
#include "llvm/Transforms/Tapir/OpenMPABI.h"
#include "llvm/Transforms/Tapir/QthreadsABI.h"
#include "llvm/Transforms/Tapir/RealmABI.h"
#include "llvm/Transforms/Utils.h"
#include "llvm/Transforms/Utils/CanonicalizeAliases.h"
#include "llvm/Transforms/Utils/NameAnonGlobals.h"
#include "llvm/Transforms/Utils/SymbolRewriter.h"
#include <memory>
using namespace clang;
using namespace llvm;

namespace {

// Default filename used for profile generation.
static constexpr StringLiteral DefaultProfileGenName = "default_%m.profraw";

class EmitAssemblyHelper {
  DiagnosticsEngine &Diags;
  const HeaderSearchOptions &HSOpts;
  const CodeGenOptions &CodeGenOpts;
  const clang::TargetOptions &TargetOpts;
  const LangOptions &LangOpts;
  Module *TheModule;

  Timer CodeGenerationTime;

  std::unique_ptr<raw_pwrite_stream> OS;

  TargetIRAnalysis getTargetIRAnalysis() const {
    if (TM)
      return TM->getTargetIRAnalysis();

    return TargetIRAnalysis();
  }

  void CreatePasses(legacy::PassManager &MPM, legacy::FunctionPassManager &FPM);

  /// Generates the TargetMachine.
  /// Leaves TM unchanged if it is unable to create the target machine.
  /// Some of our clang tests specify triples which are not built
  /// into clang. This is okay because these tests check the generated
  /// IR, and they require DataLayout which depends on the triple.
  /// In this case, we allow this method to fail and not report an error.
  /// When MustCreateTM is used, we print an error if we are unable to load
  /// the requested target.
  void CreateTargetMachine(bool MustCreateTM);

  /// Add passes necessary to emit assembly or LLVM IR.
  ///
  /// \return True on success.
  bool AddEmitPasses(legacy::PassManager &CodeGenPasses, BackendAction Action,
                     raw_pwrite_stream &OS, raw_pwrite_stream *DwoOS);

  std::unique_ptr<llvm::ToolOutputFile> openOutputFile(StringRef Path) {
    std::error_code EC;
    auto F = llvm::make_unique<llvm::ToolOutputFile>(Path, EC,
                                                     llvm::sys::fs::F_None);
    if (EC) {
      Diags.Report(diag::err_fe_unable_to_open_output) << Path << EC.message();
      F.reset();
    }
    return F;
  }

public:
  EmitAssemblyHelper(DiagnosticsEngine &_Diags,
                     const HeaderSearchOptions &HeaderSearchOpts,
                     const CodeGenOptions &CGOpts,
                     const clang::TargetOptions &TOpts,
                     const LangOptions &LOpts, Module *M)
      : Diags(_Diags), HSOpts(HeaderSearchOpts), CodeGenOpts(CGOpts),
        TargetOpts(TOpts), LangOpts(LOpts), TheModule(M),
        CodeGenerationTime("codegen", "Code Generation Time") {}

  ~EmitAssemblyHelper() {
    if (CodeGenOpts.DisableFree)
      BuryPointer(std::move(TM));
  }

  std::unique_ptr<TargetMachine> TM;

  void EmitAssembly(BackendAction Action,
                    std::unique_ptr<raw_pwrite_stream> OS);

  void EmitAssemblyWithNewPassManager(BackendAction Action,
                                      std::unique_ptr<raw_pwrite_stream> OS);
};

// We need this wrapper to access LangOpts and CGOpts from extension functions
// that we add to the PassManagerBuilder.
class PassManagerBuilderWrapper : public PassManagerBuilder {
public:
  PassManagerBuilderWrapper(const Triple &TargetTriple,
                            const CodeGenOptions &CGOpts,
                            const LangOptions &LangOpts)
      : PassManagerBuilder(), TargetTriple(TargetTriple), CGOpts(CGOpts),
        LangOpts(LangOpts) {}
  const Triple &getTargetTriple() const { return TargetTriple; }
  const CodeGenOptions &getCGOpts() const { return CGOpts; }
  const LangOptions &getLangOpts() const { return LangOpts; }

private:
  const Triple &TargetTriple;
  const CodeGenOptions &CGOpts;
  const LangOptions &LangOpts;
};
}

static void addObjCARCAPElimPass(const PassManagerBuilder &Builder, PassManagerBase &PM) {
  if (Builder.OptLevel > 0)
    PM.add(createObjCARCAPElimPass());
}

static void addObjCARCExpandPass(const PassManagerBuilder &Builder, PassManagerBase &PM) {
  if (Builder.OptLevel > 0)
    PM.add(createObjCARCExpandPass());
}

static void addObjCARCOptPass(const PassManagerBuilder &Builder, PassManagerBase &PM) {
  if (Builder.OptLevel > 0)
    PM.add(createObjCARCOptPass());
}

static void addAddDiscriminatorsPass(const PassManagerBuilder &Builder,
                                     legacy::PassManagerBase &PM) {
  PM.add(createAddDiscriminatorsPass());
}

static void addBoundsCheckingPass(const PassManagerBuilder &Builder,
                                  legacy::PassManagerBase &PM) {
  PM.add(createBoundsCheckingLegacyPass());
}

static void addSanitizerCoveragePass(const PassManagerBuilder &Builder,
                                     legacy::PassManagerBase &PM) {
  const PassManagerBuilderWrapper &BuilderWrapper =
      static_cast<const PassManagerBuilderWrapper&>(Builder);
  const CodeGenOptions &CGOpts = BuilderWrapper.getCGOpts();
  SanitizerCoverageOptions Opts;
  Opts.CoverageType =
      static_cast<SanitizerCoverageOptions::Type>(CGOpts.SanitizeCoverageType);
  Opts.IndirectCalls = CGOpts.SanitizeCoverageIndirectCalls;
  Opts.TraceBB = CGOpts.SanitizeCoverageTraceBB;
  Opts.TraceCmp = CGOpts.SanitizeCoverageTraceCmp;
  Opts.TraceDiv = CGOpts.SanitizeCoverageTraceDiv;
  Opts.TraceGep = CGOpts.SanitizeCoverageTraceGep;
  Opts.Use8bitCounters = CGOpts.SanitizeCoverage8bitCounters;
  Opts.TracePC = CGOpts.SanitizeCoverageTracePC;
  Opts.TracePCGuard = CGOpts.SanitizeCoverageTracePCGuard;
  Opts.NoPrune = CGOpts.SanitizeCoverageNoPrune;
  Opts.Inline8bitCounters = CGOpts.SanitizeCoverageInline8bitCounters;
  Opts.PCTable = CGOpts.SanitizeCoveragePCTable;
  Opts.StackDepth = CGOpts.SanitizeCoverageStackDepth;
  PM.add(createSanitizerCoverageModulePass(Opts));
}

// Check if ASan should use GC-friendly instrumentation for globals.
// First of all, there is no point if -fdata-sections is off (expect for MachO,
// where this is not a factor). Also, on ELF this feature requires an assembler
// extension that only works with -integrated-as at the moment.
static bool asanUseGlobalsGC(const Triple &T, const CodeGenOptions &CGOpts) {
  if (!CGOpts.SanitizeAddressGlobalsDeadStripping)
    return false;
  switch (T.getObjectFormat()) {
  case Triple::MachO:
  case Triple::COFF:
    return true;
  case Triple::ELF:
    return CGOpts.DataSections && !CGOpts.DisableIntegratedAS;
  default:
    return false;
  }
}

static void addAddressSanitizerPasses(const PassManagerBuilder &Builder,
                                      legacy::PassManagerBase &PM) {
  const PassManagerBuilderWrapper &BuilderWrapper =
      static_cast<const PassManagerBuilderWrapper&>(Builder);
  const Triple &T = BuilderWrapper.getTargetTriple();
  const CodeGenOptions &CGOpts = BuilderWrapper.getCGOpts();
  bool Recover = CGOpts.SanitizeRecover.has(SanitizerKind::Address);
  bool UseAfterScope = CGOpts.SanitizeAddressUseAfterScope;
  bool UseOdrIndicator = CGOpts.SanitizeAddressUseOdrIndicator;
  bool UseGlobalsGC = asanUseGlobalsGC(T, CGOpts);
  PM.add(createAddressSanitizerFunctionPass(/*CompileKernel*/ false, Recover,
                                            UseAfterScope));
  PM.add(createAddressSanitizerModulePass(/*CompileKernel*/ false, Recover,
                                          UseGlobalsGC, UseOdrIndicator));
}

static void addKernelAddressSanitizerPasses(const PassManagerBuilder &Builder,
                                            legacy::PassManagerBase &PM) {
  PM.add(createAddressSanitizerFunctionPass(
      /*CompileKernel*/ true, /*Recover*/ true, /*UseAfterScope*/ false));
  PM.add(createAddressSanitizerModulePass(
      /*CompileKernel*/ true, /*Recover*/ true, /*UseGlobalsGC*/ true,
      /*UseOdrIndicator*/ false));
}

static void addHWAddressSanitizerPasses(const PassManagerBuilder &Builder,
                                            legacy::PassManagerBase &PM) {
  const PassManagerBuilderWrapper &BuilderWrapper =
      static_cast<const PassManagerBuilderWrapper &>(Builder);
  const CodeGenOptions &CGOpts = BuilderWrapper.getCGOpts();
  bool Recover = CGOpts.SanitizeRecover.has(SanitizerKind::HWAddress);
  PM.add(createHWAddressSanitizerPass(/*CompileKernel*/ false, Recover));
}

static void addKernelHWAddressSanitizerPasses(const PassManagerBuilder &Builder,
                                            legacy::PassManagerBase &PM) {
  PM.add(createHWAddressSanitizerPass(
      /*CompileKernel*/ true, /*Recover*/ true));
}

static void addGeneralOptsForMemorySanitizer(const PassManagerBuilder &Builder,
                                             legacy::PassManagerBase &PM,
                                             bool CompileKernel) {
  const PassManagerBuilderWrapper &BuilderWrapper =
      static_cast<const PassManagerBuilderWrapper&>(Builder);
  const CodeGenOptions &CGOpts = BuilderWrapper.getCGOpts();
  int TrackOrigins = CGOpts.SanitizeMemoryTrackOrigins;
  bool Recover = CGOpts.SanitizeRecover.has(SanitizerKind::Memory);
  PM.add(createMemorySanitizerLegacyPassPass(TrackOrigins, Recover, CompileKernel));

  // MemorySanitizer inserts complex instrumentation that mostly follows
  // the logic of the original code, but operates on "shadow" values.
  // It can benefit from re-running some general purpose optimization passes.
  if (Builder.OptLevel > 0) {
    PM.add(createEarlyCSEPass());
    PM.add(createReassociatePass());
    PM.add(createLICMPass());
    PM.add(createGVNPass());
    PM.add(createInstructionCombiningPass());
    PM.add(createDeadStoreEliminationPass());
  }
}

static void addMemorySanitizerPass(const PassManagerBuilder &Builder,
                                   legacy::PassManagerBase &PM) {
  addGeneralOptsForMemorySanitizer(Builder, PM, /*CompileKernel*/ false);
}

static void addKernelMemorySanitizerPass(const PassManagerBuilder &Builder,
                                         legacy::PassManagerBase &PM) {
  addGeneralOptsForMemorySanitizer(Builder, PM, /*CompileKernel*/ true);
}

static void addThreadSanitizerPass(const PassManagerBuilder &Builder,
                                   legacy::PassManagerBase &PM) {
  PM.add(createThreadSanitizerLegacyPassPass());
}

static void addDataFlowSanitizerPass(const PassManagerBuilder &Builder,
                                     legacy::PassManagerBase &PM) {
  const PassManagerBuilderWrapper &BuilderWrapper =
      static_cast<const PassManagerBuilderWrapper&>(Builder);
  const LangOptions &LangOpts = BuilderWrapper.getLangOpts();
  PM.add(createDataFlowSanitizerPass(LangOpts.SanitizerBlacklistFiles));
}

static void addEfficiencySanitizerPass(const PassManagerBuilder &Builder,
                                       legacy::PassManagerBase &PM) {
  const PassManagerBuilderWrapper &BuilderWrapper =
      static_cast<const PassManagerBuilderWrapper&>(Builder);
  const LangOptions &LangOpts = BuilderWrapper.getLangOpts();
  EfficiencySanitizerOptions Opts;
  if (LangOpts.Sanitize.has(SanitizerKind::EfficiencyCacheFrag))
    Opts.ToolType = EfficiencySanitizerOptions::ESAN_CacheFrag;
  else if (LangOpts.Sanitize.has(SanitizerKind::EfficiencyWorkingSet))
    Opts.ToolType = EfficiencySanitizerOptions::ESAN_WorkingSet;
  PM.add(createEfficiencySanitizerPass(Opts));
}

static TargetLibraryInfoImpl *createTLII(llvm::Triple &TargetTriple,
                                         const CodeGenOptions &CodeGenOpts) {
  TargetLibraryInfoImpl *TLII = new TargetLibraryInfoImpl(TargetTriple);
  if (!CodeGenOpts.SimplifyLibCalls)
    TLII->disableAllFunctions();
  else {
    // Disable individual libc/libm calls in TargetLibraryInfo.
    LibFunc F;
    for (auto &FuncName : CodeGenOpts.getNoBuiltinFuncs())
      if (TLII->getLibFunc(FuncName, F))
        TLII->setUnavailable(F);
  }

  switch (CodeGenOpts.getVecLib()) {
  case CodeGenOptions::Accelerate:
    TLII->addVectorizableFunctionsFromVecLib(TargetLibraryInfoImpl::Accelerate);
    break;
  case CodeGenOptions::SVML:
    TLII->addVectorizableFunctionsFromVecLib(TargetLibraryInfoImpl::SVML);
    break;
  default:
    break;
  }
  return TLII;
}

static void addSymbolRewriterPass(const CodeGenOptions &Opts,
                                  legacy::PassManager *MPM) {
  llvm::SymbolRewriter::RewriteDescriptorList DL;

  llvm::SymbolRewriter::RewriteMapParser MapParser;
  for (const auto &MapFile : Opts.RewriteMapFiles)
    MapParser.parse(MapFile, &DL);

  MPM->add(createRewriteSymbolsPass(DL));
}

static CodeGenOpt::Level getCGOptLevel(const CodeGenOptions &CodeGenOpts) {
  switch (CodeGenOpts.OptimizationLevel) {
  default:
    llvm_unreachable("Invalid optimization level!");
  case 0:
    return CodeGenOpt::None;
  case 1:
    return CodeGenOpt::Less;
  case 2:
    return CodeGenOpt::Default; // O2/Os/Oz
  case 3:
    return CodeGenOpt::Aggressive;
  }
}

static Optional<llvm::CodeModel::Model>
getCodeModel(const CodeGenOptions &CodeGenOpts) {
  unsigned CodeModel = llvm::StringSwitch<unsigned>(CodeGenOpts.CodeModel)
                           .Case("tiny", llvm::CodeModel::Tiny)
                           .Case("small", llvm::CodeModel::Small)
                           .Case("kernel", llvm::CodeModel::Kernel)
                           .Case("medium", llvm::CodeModel::Medium)
                           .Case("large", llvm::CodeModel::Large)
                           .Case("default", ~1u)
                           .Default(~0u);
  assert(CodeModel != ~0u && "invalid code model!");
  if (CodeModel == ~1u)
    return None;
  return static_cast<llvm::CodeModel::Model>(CodeModel);
}

static TargetMachine::CodeGenFileType getCodeGenFileType(BackendAction Action) {
  if (Action == Backend_EmitObj)
    return TargetMachine::CGFT_ObjectFile;
  else if (Action == Backend_EmitMCNull)
    return TargetMachine::CGFT_Null;
  else {
    assert(Action == Backend_EmitAssembly && "Invalid action!");
    return TargetMachine::CGFT_AssemblyFile;
  }
}

static void initTargetOptions(llvm::TargetOptions &Options,
                              const CodeGenOptions &CodeGenOpts,
                              const clang::TargetOptions &TargetOpts,
                              const LangOptions &LangOpts,
                              const HeaderSearchOptions &HSOpts) {
  Options.ThreadModel =
      llvm::StringSwitch<llvm::ThreadModel::Model>(CodeGenOpts.ThreadModel)
          .Case("posix", llvm::ThreadModel::POSIX)
          .Case("single", llvm::ThreadModel::Single);

  // Set float ABI type.
  assert((CodeGenOpts.FloatABI == "soft" || CodeGenOpts.FloatABI == "softfp" ||
          CodeGenOpts.FloatABI == "hard" || CodeGenOpts.FloatABI.empty()) &&
         "Invalid Floating Point ABI!");
  Options.FloatABIType =
      llvm::StringSwitch<llvm::FloatABI::ABIType>(CodeGenOpts.FloatABI)
          .Case("soft", llvm::FloatABI::Soft)
          .Case("softfp", llvm::FloatABI::Soft)
          .Case("hard", llvm::FloatABI::Hard)
          .Default(llvm::FloatABI::Default);

  // Set FP fusion mode.
  switch (LangOpts.getDefaultFPContractMode()) {
  case LangOptions::FPC_Off:
    // Preserve any contraction performed by the front-end.  (Strict performs
    // splitting of the muladd intrinsic in the backend.)
    Options.AllowFPOpFusion = llvm::FPOpFusion::Standard;
    break;
  case LangOptions::FPC_On:
    Options.AllowFPOpFusion = llvm::FPOpFusion::Standard;
    break;
  case LangOptions::FPC_Fast:
    Options.AllowFPOpFusion = llvm::FPOpFusion::Fast;
    break;
  }

  Options.UseInitArray = CodeGenOpts.UseInitArray;
  Options.DisableIntegratedAS = CodeGenOpts.DisableIntegratedAS;
  Options.CompressDebugSections = CodeGenOpts.getCompressDebugSections();
  Options.RelaxELFRelocations = CodeGenOpts.RelaxELFRelocations;

  // Set EABI version.
  Options.EABIVersion = TargetOpts.EABIVersion;

  if (LangOpts.SjLjExceptions)
    Options.ExceptionModel = llvm::ExceptionHandling::SjLj;
  if (LangOpts.SEHExceptions)
    Options.ExceptionModel = llvm::ExceptionHandling::WinEH;
  if (LangOpts.DWARFExceptions)
    Options.ExceptionModel = llvm::ExceptionHandling::DwarfCFI;

  Options.NoInfsFPMath = CodeGenOpts.NoInfsFPMath;
  Options.NoNaNsFPMath = CodeGenOpts.NoNaNsFPMath;
  Options.NoZerosInBSS = CodeGenOpts.NoZeroInitializedInBSS;
  Options.UnsafeFPMath = CodeGenOpts.UnsafeFPMath;
  Options.StackAlignmentOverride = CodeGenOpts.StackAlignment;
  Options.FunctionSections = CodeGenOpts.FunctionSections;
  Options.DataSections = CodeGenOpts.DataSections;
  Options.UniqueSectionNames = CodeGenOpts.UniqueSectionNames;
  Options.EmulatedTLS = CodeGenOpts.EmulatedTLS;
  Options.ExplicitEmulatedTLS = CodeGenOpts.ExplicitEmulatedTLS;
  Options.DebuggerTuning = CodeGenOpts.getDebuggerTuning();
  Options.EmitStackSizeSection = CodeGenOpts.StackSizeSection;
  Options.EmitAddrsig = CodeGenOpts.Addrsig;

  if (CodeGenOpts.getSplitDwarfMode() != CodeGenOptions::NoFission)
    Options.MCOptions.SplitDwarfFile = CodeGenOpts.SplitDwarfFile;
  Options.MCOptions.MCRelaxAll = CodeGenOpts.RelaxAll;
  Options.MCOptions.MCSaveTempLabels = CodeGenOpts.SaveTempLabels;
  Options.MCOptions.MCUseDwarfDirectory = !CodeGenOpts.NoDwarfDirectoryAsm;
  Options.MCOptions.MCNoExecStack = CodeGenOpts.NoExecStack;
  Options.MCOptions.MCIncrementalLinkerCompatible =
      CodeGenOpts.IncrementalLinkerCompatible;
  Options.MCOptions.MCPIECopyRelocations = CodeGenOpts.PIECopyRelocations;
  Options.MCOptions.MCFatalWarnings = CodeGenOpts.FatalWarnings;
  Options.MCOptions.AsmVerbose = CodeGenOpts.AsmVerbose;
  Options.MCOptions.PreserveAsmComments = CodeGenOpts.PreserveAsmComments;
  Options.MCOptions.ABIName = TargetOpts.ABI;
  for (const auto &Entry : HSOpts.UserEntries)
    if (!Entry.IsFramework &&
        (Entry.Group == frontend::IncludeDirGroup::Quoted ||
         Entry.Group == frontend::IncludeDirGroup::Angled ||
         Entry.Group == frontend::IncludeDirGroup::System))
      Options.MCOptions.IASSearchPaths.push_back(
          Entry.IgnoreSysRoot ? Entry.Path : HSOpts.Sysroot + Entry.Path);
}
static Optional<GCOVOptions> getGCOVOptions(const CodeGenOptions &CodeGenOpts) {
  if (CodeGenOpts.DisableGCov)
    return None;
  if (!CodeGenOpts.EmitGcovArcs && !CodeGenOpts.EmitGcovNotes)
    return None;
  // Not using 'GCOVOptions::getDefault' allows us to avoid exiting if
  // LLVM's -default-gcov-version flag is set to something invalid.
  GCOVOptions Options;
  Options.EmitNotes = CodeGenOpts.EmitGcovNotes;
  Options.EmitData = CodeGenOpts.EmitGcovArcs;
  llvm::copy(CodeGenOpts.CoverageVersion, std::begin(Options.Version));
  Options.UseCfgChecksum = CodeGenOpts.CoverageExtraChecksum;
  Options.NoRedZone = CodeGenOpts.DisableRedZone;
  Options.FunctionNamesInData = !CodeGenOpts.CoverageNoFunctionNamesInData;
  Options.Filter = CodeGenOpts.ProfileFilterFiles;
  Options.Exclude = CodeGenOpts.ProfileExcludeFiles;
  Options.ExitBlockBeforeBody = CodeGenOpts.CoverageExitBlockBeforeBody;
  return Options;
}

void EmitAssemblyHelper::CreatePasses(legacy::PassManager &MPM,
                                      legacy::FunctionPassManager &FPM) {
  // Handle disabling of all LLVM passes, where we want to preserve the
  // internal module before any optimization.
  if (CodeGenOpts.DisableLLVMPasses)
    return;

  // Figure out TargetLibraryInfo.  This needs to be added to MPM and FPM
  // manually (and not via PMBuilder), since some passes (eg. InstrProfiling)
  // are inserted before PMBuilder ones - they'd get the default-constructed
  // TLI with an unknown target otherwise.
  Triple TargetTriple(TheModule->getTargetTriple());
  std::unique_ptr<TargetLibraryInfoImpl> TLII(
      createTLII(TargetTriple, CodeGenOpts));

  PassManagerBuilderWrapper PMBuilder(TargetTriple, CodeGenOpts, LangOpts);

  // At O0 and O1 we only run the always inliner which is more efficient. At
  // higher optimization levels we run the normal inliner.
  if (CodeGenOpts.OptimizationLevel <= 1) {
    bool InsertLifetimeIntrinsics = (CodeGenOpts.OptimizationLevel != 0 &&
                                     !CodeGenOpts.DisableLifetimeMarkers);
    PMBuilder.Inliner = createAlwaysInlinerLegacyPass(InsertLifetimeIntrinsics);
  } else {
    // We do not want to inline hot callsites for SamplePGO module-summary build
    // because profile annotation will happen again in ThinLTO backend, and we
    // want the IR of the hot path to match the profile.
    PMBuilder.Inliner = createFunctionInliningPass(
        CodeGenOpts.OptimizationLevel, CodeGenOpts.OptimizeSize,
        (!CodeGenOpts.SampleProfileFile.empty() &&
         CodeGenOpts.PrepareForThinLTO));
  }

  PMBuilder.OptLevel = CodeGenOpts.OptimizationLevel;

  switch(LangOpts.Tapir){
    case TapirTargetType::Cilk:      
      PMBuilder.tapirTarget = new llvm::CilkABI();
      break;
    case TapirTargetType::OpenMP:
      PMBuilder.tapirTarget = new llvm::OpenMPABI();
      break;
    case TapirTargetType::Qthreads:
      PMBuilder.tapirTarget = new llvm::QthreadsABI();
      break;
<<<<<<< HEAD
    case TapirTargetType::Realm:
      PMBuilder.tapirTarget = new llvm::RealmABI();
=======
    case TapirTargetType::Cuda:
      llvm_unreachable("need to implement cuda abi");
      //PMBuilder.tapirTarget = new llvm::CudaABI();
>>>>>>> 958b1d3c
      break;
    case TapirTargetType::Serial:
      assert(0 && "TODO MAKE OTHER TAPIR OPTS");
    case TapirTargetType::None:
      PMBuilder.tapirTarget = nullptr;
      break;
  }

  PMBuilder.SizeLevel = CodeGenOpts.OptimizeSize;
  PMBuilder.SLPVectorize = CodeGenOpts.VectorizeSLP;
  PMBuilder.LoopVectorize = CodeGenOpts.VectorizeLoop;

  PMBuilder.DisableUnrollLoops = !CodeGenOpts.UnrollLoops;
  PMBuilder.MergeFunctions = CodeGenOpts.MergeFunctions;
  PMBuilder.PrepareForThinLTO = CodeGenOpts.PrepareForThinLTO;
  PMBuilder.PrepareForLTO = CodeGenOpts.PrepareForLTO;
  PMBuilder.RerollLoops = CodeGenOpts.RerollLoops;

  MPM.add(new TargetLibraryInfoWrapperPass(*TLII));

  if (TM)
    TM->adjustPassManager(PMBuilder);

  if (CodeGenOpts.DebugInfoForProfiling ||
      !CodeGenOpts.SampleProfileFile.empty())
    PMBuilder.addExtension(PassManagerBuilder::EP_EarlyAsPossible,
                           addAddDiscriminatorsPass);

  // In ObjC ARC mode, add the main ARC optimization passes.
  if (LangOpts.ObjCAutoRefCount) {
    PMBuilder.addExtension(PassManagerBuilder::EP_EarlyAsPossible,
                           addObjCARCExpandPass);
    PMBuilder.addExtension(PassManagerBuilder::EP_ModuleOptimizerEarly,
                           addObjCARCAPElimPass);
    PMBuilder.addExtension(PassManagerBuilder::EP_ScalarOptimizerLate,
                           addObjCARCOptPass);
  }

  if (LangOpts.CoroutinesTS)
    addCoroutinePassesToExtensionPoints(PMBuilder);

  if (LangOpts.Sanitize.has(SanitizerKind::LocalBounds)) {
    PMBuilder.addExtension(PassManagerBuilder::EP_ScalarOptimizerLate,
                           addBoundsCheckingPass);
    PMBuilder.addExtension(PassManagerBuilder::EP_EnabledOnOptLevel0,
                           addBoundsCheckingPass);
  }

  if (CodeGenOpts.SanitizeCoverageType ||
      CodeGenOpts.SanitizeCoverageIndirectCalls ||
      CodeGenOpts.SanitizeCoverageTraceCmp) {
    PMBuilder.addExtension(PassManagerBuilder::EP_OptimizerLast,
                           addSanitizerCoveragePass);
    PMBuilder.addExtension(PassManagerBuilder::EP_EnabledOnOptLevel0,
                           addSanitizerCoveragePass);
  }

  if (LangOpts.Sanitize.has(SanitizerKind::Address)) {
    PMBuilder.addExtension(PassManagerBuilder::EP_OptimizerLast,
                           addAddressSanitizerPasses);
    PMBuilder.addExtension(PassManagerBuilder::EP_EnabledOnOptLevel0,
                           addAddressSanitizerPasses);
  }

  if (LangOpts.Sanitize.has(SanitizerKind::KernelAddress)) {
    PMBuilder.addExtension(PassManagerBuilder::EP_OptimizerLast,
                           addKernelAddressSanitizerPasses);
    PMBuilder.addExtension(PassManagerBuilder::EP_EnabledOnOptLevel0,
                           addKernelAddressSanitizerPasses);
  }

  if (LangOpts.Sanitize.has(SanitizerKind::HWAddress)) {
    PMBuilder.addExtension(PassManagerBuilder::EP_OptimizerLast,
                           addHWAddressSanitizerPasses);
    PMBuilder.addExtension(PassManagerBuilder::EP_EnabledOnOptLevel0,
                           addHWAddressSanitizerPasses);
  }

  if (LangOpts.Sanitize.has(SanitizerKind::KernelHWAddress)) {
    PMBuilder.addExtension(PassManagerBuilder::EP_OptimizerLast,
                           addKernelHWAddressSanitizerPasses);
    PMBuilder.addExtension(PassManagerBuilder::EP_EnabledOnOptLevel0,
                           addKernelHWAddressSanitizerPasses);
  }

  if (LangOpts.Sanitize.has(SanitizerKind::Memory)) {
    PMBuilder.addExtension(PassManagerBuilder::EP_OptimizerLast,
                           addMemorySanitizerPass);
    PMBuilder.addExtension(PassManagerBuilder::EP_EnabledOnOptLevel0,
                           addMemorySanitizerPass);
  }

  if (LangOpts.Sanitize.has(SanitizerKind::KernelMemory)) {
    PMBuilder.addExtension(PassManagerBuilder::EP_OptimizerLast,
                           addKernelMemorySanitizerPass);
    PMBuilder.addExtension(PassManagerBuilder::EP_EnabledOnOptLevel0,
                           addKernelMemorySanitizerPass);
  }

  if (LangOpts.Sanitize.has(SanitizerKind::Thread)) {
    PMBuilder.addExtension(PassManagerBuilder::EP_OptimizerLast,
                           addThreadSanitizerPass);
    PMBuilder.addExtension(PassManagerBuilder::EP_EnabledOnOptLevel0,
                           addThreadSanitizerPass);
  }

  if (LangOpts.Sanitize.has(SanitizerKind::DataFlow)) {
    PMBuilder.addExtension(PassManagerBuilder::EP_OptimizerLast,
                           addDataFlowSanitizerPass);
    PMBuilder.addExtension(PassManagerBuilder::EP_EnabledOnOptLevel0,
                           addDataFlowSanitizerPass);
  }

  if (LangOpts.Sanitize.hasOneOf(SanitizerKind::Efficiency)) {
    PMBuilder.addExtension(PassManagerBuilder::EP_OptimizerLast,
                           addEfficiencySanitizerPass);
    PMBuilder.addExtension(PassManagerBuilder::EP_EnabledOnOptLevel0,
                           addEfficiencySanitizerPass);
  }

  // Set up the per-function pass manager.
  FPM.add(new TargetLibraryInfoWrapperPass(*TLII));
  if (CodeGenOpts.VerifyModule)
    FPM.add(createVerifierPass());

  // Set up the per-module pass manager.
  if (!CodeGenOpts.RewriteMapFiles.empty())
    addSymbolRewriterPass(CodeGenOpts, &MPM);

  if (Optional<GCOVOptions> Options = getGCOVOptions(CodeGenOpts)) {
    MPM.add(createGCOVProfilerPass(*Options));
    if (CodeGenOpts.getDebugInfo() == codegenoptions::NoDebugInfo)
      MPM.add(createStripSymbolsPass(true));
  }

  if (CodeGenOpts.hasProfileClangInstr()) {
    InstrProfOptions Options;
    Options.NoRedZone = CodeGenOpts.DisableRedZone;
    Options.InstrProfileOutput = CodeGenOpts.InstrProfileOutput;

    // TODO: Surface the option to emit atomic profile counter increments at
    // the driver level.
    Options.Atomic = LangOpts.Sanitize.has(SanitizerKind::Thread);

    MPM.add(createInstrProfilingLegacyPass(Options));
  }
  if (CodeGenOpts.hasProfileIRInstr()) {
    PMBuilder.EnablePGOInstrGen = true;
    if (!CodeGenOpts.InstrProfileOutput.empty())
      PMBuilder.PGOInstrGen = CodeGenOpts.InstrProfileOutput;
    else
      PMBuilder.PGOInstrGen = DefaultProfileGenName;
  }
  if (CodeGenOpts.hasProfileIRUse())
    PMBuilder.PGOInstrUse = CodeGenOpts.ProfileInstrumentUsePath;

  if (!CodeGenOpts.SampleProfileFile.empty())
    PMBuilder.PGOSampleUse = CodeGenOpts.SampleProfileFile;

  PMBuilder.populateFunctionPassManager(FPM);
  PMBuilder.populateModulePassManager(MPM);
}

static void setCommandLineOpts(const CodeGenOptions &CodeGenOpts) {
  SmallVector<const char *, 16> BackendArgs;
  BackendArgs.push_back("clang"); // Fake program name.
  if (!CodeGenOpts.DebugPass.empty()) {
    BackendArgs.push_back("-debug-pass");
    BackendArgs.push_back(CodeGenOpts.DebugPass.c_str());
  }
  if (!CodeGenOpts.LimitFloatPrecision.empty()) {
    BackendArgs.push_back("-limit-float-precision");
    BackendArgs.push_back(CodeGenOpts.LimitFloatPrecision.c_str());
  }
  BackendArgs.push_back(nullptr);
  llvm::cl::ParseCommandLineOptions(BackendArgs.size() - 1,
                                    BackendArgs.data());
}

void EmitAssemblyHelper::CreateTargetMachine(bool MustCreateTM) {
  // Create the TargetMachine for generating code.
  std::string Error;
  std::string Triple = TheModule->getTargetTriple();
  const llvm::Target *TheTarget = TargetRegistry::lookupTarget(Triple, Error);
  if (!TheTarget) {
    if (MustCreateTM)
      Diags.Report(diag::err_fe_unable_to_create_target) << Error;
    return;
  }

  Optional<llvm::CodeModel::Model> CM = getCodeModel(CodeGenOpts);
  std::string FeaturesStr =
      llvm::join(TargetOpts.Features.begin(), TargetOpts.Features.end(), ",");
  llvm::Reloc::Model RM = CodeGenOpts.RelocationModel;
  CodeGenOpt::Level OptLevel = getCGOptLevel(CodeGenOpts);

  llvm::TargetOptions Options;
  initTargetOptions(Options, CodeGenOpts, TargetOpts, LangOpts, HSOpts);
  TM.reset(TheTarget->createTargetMachine(Triple, TargetOpts.CPU, FeaturesStr,
                                          Options, RM, CM, OptLevel));
}

bool EmitAssemblyHelper::AddEmitPasses(legacy::PassManager &CodeGenPasses,
                                       BackendAction Action,
                                       raw_pwrite_stream &OS,
                                       raw_pwrite_stream *DwoOS) {
  // Add LibraryInfo.
  llvm::Triple TargetTriple(TheModule->getTargetTriple());
  std::unique_ptr<TargetLibraryInfoImpl> TLII(
      createTLII(TargetTriple, CodeGenOpts));
  CodeGenPasses.add(new TargetLibraryInfoWrapperPass(*TLII));

  // Normal mode, emit a .s or .o file by running the code generator. Note,
  // this also adds codegenerator level optimization passes.
  TargetMachine::CodeGenFileType CGFT = getCodeGenFileType(Action);

  // Add ObjC ARC final-cleanup optimizations. This is done as part of the
  // "codegen" passes so that it isn't run multiple times when there is
  // inlining happening.
  if (CodeGenOpts.OptimizationLevel > 0)
    CodeGenPasses.add(createObjCARCContractPass());

  if (TM->addPassesToEmitFile(CodeGenPasses, OS, DwoOS, CGFT,
                              /*DisableVerify=*/!CodeGenOpts.VerifyModule)) {
    Diags.Report(diag::err_fe_unable_to_interface_with_target);
    return false;
  }

  return true;
}

void EmitAssemblyHelper::EmitAssembly(BackendAction Action,
                                      std::unique_ptr<raw_pwrite_stream> OS) {
  TimeRegion Region(FrontendTimesIsEnabled ? &CodeGenerationTime : nullptr);

  setCommandLineOpts(CodeGenOpts);

  bool UsesCodeGen = (Action != Backend_EmitNothing &&
                      Action != Backend_EmitBC &&
                      Action != Backend_EmitLL);
  CreateTargetMachine(UsesCodeGen);

  if (UsesCodeGen && !TM)
    return;
  if (TM)
    TheModule->setDataLayout(TM->createDataLayout());

  legacy::PassManager PerModulePasses;
  PerModulePasses.add(
      createTargetTransformInfoWrapperPass(getTargetIRAnalysis()));

  legacy::FunctionPassManager PerFunctionPasses(TheModule);
  PerFunctionPasses.add(
      createTargetTransformInfoWrapperPass(getTargetIRAnalysis()));

  CreatePasses(PerModulePasses, PerFunctionPasses);

  legacy::PassManager CodeGenPasses;
  CodeGenPasses.add(
      createTargetTransformInfoWrapperPass(getTargetIRAnalysis()));

  std::unique_ptr<llvm::ToolOutputFile> ThinLinkOS, DwoOS;

  switch (Action) {
  case Backend_EmitNothing:
    break;

  case Backend_EmitBC:
    if (CodeGenOpts.PrepareForThinLTO && !CodeGenOpts.DisableLLVMPasses) {
      if (!CodeGenOpts.ThinLinkBitcodeFile.empty()) {
        ThinLinkOS = openOutputFile(CodeGenOpts.ThinLinkBitcodeFile);
        if (!ThinLinkOS)
          return;
      }
      TheModule->addModuleFlag(Module::Error, "EnableSplitLTOUnit",
                               CodeGenOpts.EnableSplitLTOUnit);
      PerModulePasses.add(createWriteThinLTOBitcodePass(
          *OS, ThinLinkOS ? &ThinLinkOS->os() : nullptr));
    } else {
      // Emit a module summary by default for Regular LTO except for ld64
      // targets
      bool EmitLTOSummary =
          (CodeGenOpts.PrepareForLTO &&
           !CodeGenOpts.DisableLLVMPasses &&
           llvm::Triple(TheModule->getTargetTriple()).getVendor() !=
               llvm::Triple::Apple);
      if (EmitLTOSummary) {
        if (!TheModule->getModuleFlag("ThinLTO"))
          TheModule->addModuleFlag(Module::Error, "ThinLTO", uint32_t(0));
        TheModule->addModuleFlag(Module::Error, "EnableSplitLTOUnit",
                                 CodeGenOpts.EnableSplitLTOUnit);
      }

      PerModulePasses.add(createBitcodeWriterPass(
          *OS, CodeGenOpts.EmitLLVMUseLists, EmitLTOSummary));
    }
    break;

  case Backend_EmitLL:
    PerModulePasses.add(
        createPrintModulePass(*OS, "", CodeGenOpts.EmitLLVMUseLists));
    break;

  default:
    if (!CodeGenOpts.SplitDwarfFile.empty() &&
        (CodeGenOpts.getSplitDwarfMode() == CodeGenOptions::SplitFileFission)) {
      DwoOS = openOutputFile(CodeGenOpts.SplitDwarfFile);
      if (!DwoOS)
        return;
    }
    if (!AddEmitPasses(CodeGenPasses, Action, *OS,
                       DwoOS ? &DwoOS->os() : nullptr))
      return;
  }

  // Before executing passes, print the final values of the LLVM options.
  cl::PrintOptionValues();

  // Run passes. For now we do all passes at once, but eventually we
  // would like to have the option of streaming code generation.

  {
    PrettyStackTraceString CrashInfo("Per-function optimization");

    PerFunctionPasses.doInitialization();
    for (Function &F : *TheModule)
      if (!F.isDeclaration())
        PerFunctionPasses.run(F);
    PerFunctionPasses.doFinalization();
  }

  {
    PrettyStackTraceString CrashInfo("Per-module optimization passes");
    PerModulePasses.run(*TheModule);
  }

  {
    PrettyStackTraceString CrashInfo("Code generation");
    CodeGenPasses.run(*TheModule);
  }

  if (ThinLinkOS)
    ThinLinkOS->keep();
  if (DwoOS)
    DwoOS->keep();
}

static PassBuilder::OptimizationLevel mapToLevel(const CodeGenOptions &Opts) {
  switch (Opts.OptimizationLevel) {
  default:
    llvm_unreachable("Invalid optimization level!");

  case 1:
    return PassBuilder::O1;

  case 2:
    switch (Opts.OptimizeSize) {
    default:
      llvm_unreachable("Invalid optimization level for size!");

    case 0:
      return PassBuilder::O2;

    case 1:
      return PassBuilder::Os;

    case 2:
      return PassBuilder::Oz;
    }

  case 3:
    return PassBuilder::O3;
  }
}

/// A clean version of `EmitAssembly` that uses the new pass manager.
///
/// Not all features are currently supported in this system, but where
/// necessary it falls back to the legacy pass manager to at least provide
/// basic functionality.
///
/// This API is planned to have its functionality finished and then to replace
/// `EmitAssembly` at some point in the future when the default switches.
void EmitAssemblyHelper::EmitAssemblyWithNewPassManager(
    BackendAction Action, std::unique_ptr<raw_pwrite_stream> OS) {
  TimeRegion Region(FrontendTimesIsEnabled ? &CodeGenerationTime : nullptr);
  setCommandLineOpts(CodeGenOpts);

  // The new pass manager always makes a target machine available to passes
  // during construction.
  CreateTargetMachine(/*MustCreateTM*/ true);
  if (!TM)
    // This will already be diagnosed, just bail.
    return;
  TheModule->setDataLayout(TM->createDataLayout());

  Optional<PGOOptions> PGOOpt;

  if (CodeGenOpts.hasProfileIRInstr())
    // -fprofile-generate.
    PGOOpt = PGOOptions(CodeGenOpts.InstrProfileOutput.empty()
                            ? DefaultProfileGenName
                            : CodeGenOpts.InstrProfileOutput,
                        "", "", "", true,
                        CodeGenOpts.DebugInfoForProfiling);
  else if (CodeGenOpts.hasProfileIRUse())
    // -fprofile-use.
    PGOOpt = PGOOptions("", CodeGenOpts.ProfileInstrumentUsePath, "",
                        CodeGenOpts.ProfileRemappingFile, false,
                        CodeGenOpts.DebugInfoForProfiling);
  else if (!CodeGenOpts.SampleProfileFile.empty())
    // -fprofile-sample-use
    PGOOpt = PGOOptions("", "", CodeGenOpts.SampleProfileFile,
                        CodeGenOpts.ProfileRemappingFile, false,
                        CodeGenOpts.DebugInfoForProfiling);
  else if (CodeGenOpts.DebugInfoForProfiling)
    // -fdebug-info-for-profiling
    PGOOpt = PGOOptions("", "", "", "", false, true);

  PassBuilder PB(TM.get(), PGOOpt);

  LoopAnalysisManager LAM(CodeGenOpts.DebugPassManager);
  FunctionAnalysisManager FAM(CodeGenOpts.DebugPassManager);
  CGSCCAnalysisManager CGAM(CodeGenOpts.DebugPassManager);
  ModuleAnalysisManager MAM(CodeGenOpts.DebugPassManager);

  // Register the AA manager first so that our version is the one used.
  FAM.registerPass([&] { return PB.buildDefaultAAPipeline(); });

  // Register the target library analysis directly and give it a customized
  // preset TLI.
  Triple TargetTriple(TheModule->getTargetTriple());
  std::unique_ptr<TargetLibraryInfoImpl> TLII(
      createTLII(TargetTriple, CodeGenOpts));
  FAM.registerPass([&] { return TargetLibraryAnalysis(*TLII); });
  MAM.registerPass([&] { return TargetLibraryAnalysis(*TLII); });

  // Register all the basic analyses with the managers.
  PB.registerModuleAnalyses(MAM);
  PB.registerCGSCCAnalyses(CGAM);
  PB.registerFunctionAnalyses(FAM);
  PB.registerLoopAnalyses(LAM);
  PB.crossRegisterProxies(LAM, FAM, CGAM, MAM);

  ModulePassManager MPM(CodeGenOpts.DebugPassManager);

  if (!CodeGenOpts.DisableLLVMPasses) {
    bool IsThinLTO = CodeGenOpts.PrepareForThinLTO;
    bool IsLTO = CodeGenOpts.PrepareForLTO;

    if (CodeGenOpts.OptimizationLevel == 0) {
      if (Optional<GCOVOptions> Options = getGCOVOptions(CodeGenOpts))
        MPM.addPass(GCOVProfilerPass(*Options));

      // Build a minimal pipeline based on the semantics required by Clang,
      // which is just that always inlining occurs.
      MPM.addPass(AlwaysInlinerPass());

      // At -O0 we directly run necessary sanitizer passes.
      if (LangOpts.Sanitize.has(SanitizerKind::LocalBounds))
        MPM.addPass(createModuleToFunctionPassAdaptor(BoundsCheckingPass()));

      // Lastly, add semantically necessary passes for LTO.
      if (IsLTO || IsThinLTO) {
        MPM.addPass(CanonicalizeAliasesPass());
        MPM.addPass(NameAnonGlobalPass());
      }
    } else {
      // Map our optimization levels into one of the distinct levels used to
      // configure the pipeline.
      PassBuilder::OptimizationLevel Level = mapToLevel(CodeGenOpts);

      // Register callbacks to schedule sanitizer passes at the appropriate part of
      // the pipeline.
      if (LangOpts.Sanitize.has(SanitizerKind::LocalBounds))
        PB.registerScalarOptimizerLateEPCallback(
            [](FunctionPassManager &FPM, PassBuilder::OptimizationLevel Level) {
              FPM.addPass(BoundsCheckingPass());
            });
      if (Optional<GCOVOptions> Options = getGCOVOptions(CodeGenOpts))
        PB.registerPipelineStartEPCallback([Options](ModulePassManager &MPM) {
          MPM.addPass(GCOVProfilerPass(*Options));
        });

      if (IsThinLTO) {
        MPM = PB.buildThinLTOPreLinkDefaultPipeline(
            Level, CodeGenOpts.DebugPassManager);
        MPM.addPass(CanonicalizeAliasesPass());
        MPM.addPass(NameAnonGlobalPass());
      } else if (IsLTO) {
        MPM = PB.buildLTOPreLinkDefaultPipeline(Level,
                                                CodeGenOpts.DebugPassManager);
        MPM.addPass(CanonicalizeAliasesPass());
        MPM.addPass(NameAnonGlobalPass());
      } else {
        MPM = PB.buildPerModuleDefaultPipeline(Level,
                                               CodeGenOpts.DebugPassManager);
      }
    }
  }

  // FIXME: We still use the legacy pass manager to do code generation. We
  // create that pass manager here and use it as needed below.
  legacy::PassManager CodeGenPasses;
  bool NeedCodeGen = false;
  std::unique_ptr<llvm::ToolOutputFile> ThinLinkOS, DwoOS;

  // Append any output we need to the pass manager.
  switch (Action) {
  case Backend_EmitNothing:
    break;

  case Backend_EmitBC:
    if (CodeGenOpts.PrepareForThinLTO && !CodeGenOpts.DisableLLVMPasses) {
      if (!CodeGenOpts.ThinLinkBitcodeFile.empty()) {
        ThinLinkOS = openOutputFile(CodeGenOpts.ThinLinkBitcodeFile);
        if (!ThinLinkOS)
          return;
      }
      TheModule->addModuleFlag(Module::Error, "EnableSplitLTOUnit",
                               CodeGenOpts.EnableSplitLTOUnit);
      MPM.addPass(ThinLTOBitcodeWriterPass(*OS, ThinLinkOS ? &ThinLinkOS->os()
                                                           : nullptr));
    } else {
      // Emit a module summary by default for Regular LTO except for ld64
      // targets
      bool EmitLTOSummary =
          (CodeGenOpts.PrepareForLTO &&
           !CodeGenOpts.DisableLLVMPasses &&
           llvm::Triple(TheModule->getTargetTriple()).getVendor() !=
               llvm::Triple::Apple);
      if (EmitLTOSummary) {
        if (!TheModule->getModuleFlag("ThinLTO"))
          TheModule->addModuleFlag(Module::Error, "ThinLTO", uint32_t(0));
        TheModule->addModuleFlag(Module::Error, "EnableSplitLTOUnit",
                                 CodeGenOpts.EnableSplitLTOUnit);
      }
      MPM.addPass(
          BitcodeWriterPass(*OS, CodeGenOpts.EmitLLVMUseLists, EmitLTOSummary));
    }
    break;

  case Backend_EmitLL:
    MPM.addPass(PrintModulePass(*OS, "", CodeGenOpts.EmitLLVMUseLists));
    break;

  case Backend_EmitAssembly:
  case Backend_EmitMCNull:
  case Backend_EmitObj:
    NeedCodeGen = true;
    CodeGenPasses.add(
        createTargetTransformInfoWrapperPass(getTargetIRAnalysis()));
    if (!CodeGenOpts.SplitDwarfFile.empty()) {
      DwoOS = openOutputFile(CodeGenOpts.SplitDwarfFile);
      if (!DwoOS)
        return;
    }
    if (!AddEmitPasses(CodeGenPasses, Action, *OS,
                       DwoOS ? &DwoOS->os() : nullptr))
      // FIXME: Should we handle this error differently?
      return;
    break;
  }

  // Before executing passes, print the final values of the LLVM options.
  cl::PrintOptionValues();

  // Now that we have all of the passes ready, run them.
  {
    PrettyStackTraceString CrashInfo("Optimizer");
    MPM.run(*TheModule, MAM);
  }

  // Now if needed, run the legacy PM for codegen.
  if (NeedCodeGen) {
    PrettyStackTraceString CrashInfo("Code generation");
    CodeGenPasses.run(*TheModule);
  }

  if (ThinLinkOS)
    ThinLinkOS->keep();
  if (DwoOS)
    DwoOS->keep();
}

Expected<BitcodeModule> clang::FindThinLTOModule(MemoryBufferRef MBRef) {
  Expected<std::vector<BitcodeModule>> BMsOrErr = getBitcodeModuleList(MBRef);
  if (!BMsOrErr)
    return BMsOrErr.takeError();

  // The bitcode file may contain multiple modules, we want the one that is
  // marked as being the ThinLTO module.
  if (const BitcodeModule *Bm = FindThinLTOModule(*BMsOrErr))
    return *Bm;

  return make_error<StringError>("Could not find module summary",
                                 inconvertibleErrorCode());
}

BitcodeModule *clang::FindThinLTOModule(MutableArrayRef<BitcodeModule> BMs) {
  for (BitcodeModule &BM : BMs) {
    Expected<BitcodeLTOInfo> LTOInfo = BM.getLTOInfo();
    if (LTOInfo && LTOInfo->IsThinLTO)
      return &BM;
  }
  return nullptr;
}

static void runThinLTOBackend(ModuleSummaryIndex *CombinedIndex, Module *M,
                              const HeaderSearchOptions &HeaderOpts,
                              const CodeGenOptions &CGOpts,
                              const clang::TargetOptions &TOpts,
                              const LangOptions &LOpts,
                              std::unique_ptr<raw_pwrite_stream> OS,
                              std::string SampleProfile,
                              std::string ProfileRemapping,
                              BackendAction Action) {
  StringMap<DenseMap<GlobalValue::GUID, GlobalValueSummary *>>
      ModuleToDefinedGVSummaries;
  CombinedIndex->collectDefinedGVSummariesPerModule(ModuleToDefinedGVSummaries);

  setCommandLineOpts(CGOpts);

  // We can simply import the values mentioned in the combined index, since
  // we should only invoke this using the individual indexes written out
  // via a WriteIndexesThinBackend.
  FunctionImporter::ImportMapTy ImportList;
  for (auto &GlobalList : *CombinedIndex) {
    // Ignore entries for undefined references.
    if (GlobalList.second.SummaryList.empty())
      continue;

    auto GUID = GlobalList.first;
    for (auto &Summary : GlobalList.second.SummaryList) {
      // Skip the summaries for the importing module. These are included to
      // e.g. record required linkage changes.
      if (Summary->modulePath() == M->getModuleIdentifier())
        continue;
      // Add an entry to provoke importing by thinBackend.
      ImportList[Summary->modulePath()].insert(GUID);
    }
  }

  std::vector<std::unique_ptr<llvm::MemoryBuffer>> OwnedImports;
  MapVector<llvm::StringRef, llvm::BitcodeModule> ModuleMap;

  for (auto &I : ImportList) {
    ErrorOr<std::unique_ptr<llvm::MemoryBuffer>> MBOrErr =
        llvm::MemoryBuffer::getFile(I.first());
    if (!MBOrErr) {
      errs() << "Error loading imported file '" << I.first()
             << "': " << MBOrErr.getError().message() << "\n";
      return;
    }

    Expected<BitcodeModule> BMOrErr = FindThinLTOModule(**MBOrErr);
    if (!BMOrErr) {
      handleAllErrors(BMOrErr.takeError(), [&](ErrorInfoBase &EIB) {
        errs() << "Error loading imported file '" << I.first()
               << "': " << EIB.message() << '\n';
      });
      return;
    }
    ModuleMap.insert({I.first(), *BMOrErr});

    OwnedImports.push_back(std::move(*MBOrErr));
  }
  auto AddStream = [&](size_t Task) {
    return llvm::make_unique<lto::NativeObjectStream>(std::move(OS));
  };
  lto::Config Conf;
  if (CGOpts.SaveTempsFilePrefix != "") {
    if (Error E = Conf.addSaveTemps(CGOpts.SaveTempsFilePrefix + ".",
                                    /* UseInputModulePath */ false)) {
      handleAllErrors(std::move(E), [&](ErrorInfoBase &EIB) {
        errs() << "Error setting up ThinLTO save-temps: " << EIB.message()
               << '\n';
      });
    }
  }
  Conf.CPU = TOpts.CPU;
  Conf.CodeModel = getCodeModel(CGOpts);
  Conf.MAttrs = TOpts.Features;
  Conf.RelocModel = CGOpts.RelocationModel;
  Conf.CGOptLevel = getCGOptLevel(CGOpts);
  initTargetOptions(Conf.Options, CGOpts, TOpts, LOpts, HeaderOpts);
  Conf.SampleProfile = std::move(SampleProfile);
  Conf.ProfileRemapping = std::move(ProfileRemapping);
  Conf.UseNewPM = CGOpts.ExperimentalNewPassManager;
  Conf.DebugPassManager = CGOpts.DebugPassManager;
  Conf.RemarksWithHotness = CGOpts.DiagnosticsWithHotness;
  Conf.RemarksFilename = CGOpts.OptRecordFile;
  Conf.DwoPath = CGOpts.SplitDwarfFile;
  switch (Action) {
  case Backend_EmitNothing:
    Conf.PreCodeGenModuleHook = [](size_t Task, const Module &Mod) {
      return false;
    };
    break;
  case Backend_EmitLL:
    Conf.PreCodeGenModuleHook = [&](size_t Task, const Module &Mod) {
      M->print(*OS, nullptr, CGOpts.EmitLLVMUseLists);
      return false;
    };
    break;
  case Backend_EmitBC:
    Conf.PreCodeGenModuleHook = [&](size_t Task, const Module &Mod) {
      WriteBitcodeToFile(*M, *OS, CGOpts.EmitLLVMUseLists);
      return false;
    };
    break;
  default:
    Conf.CGFileType = getCodeGenFileType(Action);
    break;
  }
  if (Error E = thinBackend(
          Conf, -1, AddStream, *M, *CombinedIndex, ImportList,
          ModuleToDefinedGVSummaries[M->getModuleIdentifier()], ModuleMap)) {
    handleAllErrors(std::move(E), [&](ErrorInfoBase &EIB) {
      errs() << "Error running ThinLTO backend: " << EIB.message() << '\n';
    });
  }
}

void clang::EmitBackendOutput(DiagnosticsEngine &Diags,
                              const HeaderSearchOptions &HeaderOpts,
                              const CodeGenOptions &CGOpts,
                              const clang::TargetOptions &TOpts,
                              const LangOptions &LOpts,
                              const llvm::DataLayout &TDesc, Module *M,
                              BackendAction Action,
                              std::unique_ptr<raw_pwrite_stream> OS) {
  std::unique_ptr<llvm::Module> EmptyModule;
  if (!CGOpts.ThinLTOIndexFile.empty()) {
    // If we are performing a ThinLTO importing compile, load the function index
    // into memory and pass it into runThinLTOBackend, which will run the
    // function importer and invoke LTO passes.
    Expected<std::unique_ptr<ModuleSummaryIndex>> IndexOrErr =
        llvm::getModuleSummaryIndexForFile(CGOpts.ThinLTOIndexFile,
                                           /*IgnoreEmptyThinLTOIndexFile*/true);
    if (!IndexOrErr) {
      logAllUnhandledErrors(IndexOrErr.takeError(), errs(),
                            "Error loading index file '" +
                            CGOpts.ThinLTOIndexFile + "': ");
      return;
    }
    std::unique_ptr<ModuleSummaryIndex> CombinedIndex = std::move(*IndexOrErr);
    // A null CombinedIndex means we should skip ThinLTO compilation
    // (LLVM will optionally ignore empty index files, returning null instead
    // of an error).
    if (CombinedIndex) {
      if (!CombinedIndex->skipModuleByDistributedBackend()) {
        runThinLTOBackend(CombinedIndex.get(), M, HeaderOpts, CGOpts, TOpts,
                          LOpts, std::move(OS), CGOpts.SampleProfileFile,
                          CGOpts.ProfileRemappingFile, Action);
        return;
      }
      // Distributed indexing detected that nothing from the module is needed
      // for the final linking. So we can skip the compilation. We sill need to
      // output an empty object file to make sure that a linker does not fail
      // trying to read it. Also for some features, like CFI, we must skip
      // the compilation as CombinedIndex does not contain all required
      // information.
      EmptyModule = llvm::make_unique<llvm::Module>("empty", M->getContext());
      EmptyModule->setTargetTriple(M->getTargetTriple());
      M = EmptyModule.get();
    }
  }

  EmitAssemblyHelper AsmHelper(Diags, HeaderOpts, CGOpts, TOpts, LOpts, M);

  if (CGOpts.ExperimentalNewPassManager)
    AsmHelper.EmitAssemblyWithNewPassManager(Action, std::move(OS));
  else
    AsmHelper.EmitAssembly(Action, std::move(OS));

  // Verify clang's TargetInfo DataLayout against the LLVM TargetMachine's
  // DataLayout.
  if (AsmHelper.TM) {
    std::string DLDesc = M->getDataLayout().getStringRepresentation();
    if (DLDesc != TDesc.getStringRepresentation()) {
      unsigned DiagID = Diags.getCustomDiagID(
          DiagnosticsEngine::Error, "backend data layout '%0' does not match "
                                    "expected target description '%1'");
      Diags.Report(DiagID) << DLDesc << TDesc.getStringRepresentation();
    }
  }
}

static const char* getSectionNameForBitcode(const Triple &T) {
  switch (T.getObjectFormat()) {
  case Triple::MachO:
    return "__LLVM,__bitcode";
  case Triple::COFF:
  case Triple::ELF:
  case Triple::Wasm:
  case Triple::UnknownObjectFormat:
    return ".llvmbc";
  }
  llvm_unreachable("Unimplemented ObjectFormatType");
}

static const char* getSectionNameForCommandline(const Triple &T) {
  switch (T.getObjectFormat()) {
  case Triple::MachO:
    return "__LLVM,__cmdline";
  case Triple::COFF:
  case Triple::ELF:
  case Triple::Wasm:
  case Triple::UnknownObjectFormat:
    return ".llvmcmd";
  }
  llvm_unreachable("Unimplemented ObjectFormatType");
}

// With -fembed-bitcode, save a copy of the llvm IR as data in the
// __LLVM,__bitcode section.
void clang::EmbedBitcode(llvm::Module *M, const CodeGenOptions &CGOpts,
                         llvm::MemoryBufferRef Buf) {
  if (CGOpts.getEmbedBitcode() == CodeGenOptions::Embed_Off)
    return;

  // Save llvm.compiler.used and remote it.
  SmallVector<Constant*, 2> UsedArray;
  SmallPtrSet<GlobalValue*, 4> UsedGlobals;
  Type *UsedElementType = Type::getInt8Ty(M->getContext())->getPointerTo(0);
  GlobalVariable *Used = collectUsedGlobalVariables(*M, UsedGlobals, true);
  for (auto *GV : UsedGlobals) {
    if (GV->getName() != "llvm.embedded.module" &&
        GV->getName() != "llvm.cmdline")
      UsedArray.push_back(
          ConstantExpr::getPointerBitCastOrAddrSpaceCast(GV, UsedElementType));
  }
  if (Used)
    Used->eraseFromParent();

  // Embed the bitcode for the llvm module.
  std::string Data;
  ArrayRef<uint8_t> ModuleData;
  Triple T(M->getTargetTriple());
  // Create a constant that contains the bitcode.
  // In case of embedding a marker, ignore the input Buf and use the empty
  // ArrayRef. It is also legal to create a bitcode marker even Buf is empty.
  if (CGOpts.getEmbedBitcode() != CodeGenOptions::Embed_Marker) {
    if (!isBitcode((const unsigned char *)Buf.getBufferStart(),
                   (const unsigned char *)Buf.getBufferEnd())) {
      // If the input is LLVM Assembly, bitcode is produced by serializing
      // the module. Use-lists order need to be perserved in this case.
      llvm::raw_string_ostream OS(Data);
      llvm::WriteBitcodeToFile(*M, OS, /* ShouldPreserveUseListOrder */ true);
      ModuleData =
          ArrayRef<uint8_t>((const uint8_t *)OS.str().data(), OS.str().size());
    } else
      // If the input is LLVM bitcode, write the input byte stream directly.
      ModuleData = ArrayRef<uint8_t>((const uint8_t *)Buf.getBufferStart(),
                                     Buf.getBufferSize());
  }
  llvm::Constant *ModuleConstant =
      llvm::ConstantDataArray::get(M->getContext(), ModuleData);
  llvm::GlobalVariable *GV = new llvm::GlobalVariable(
      *M, ModuleConstant->getType(), true, llvm::GlobalValue::PrivateLinkage,
      ModuleConstant);
  GV->setSection(getSectionNameForBitcode(T));
  UsedArray.push_back(
      ConstantExpr::getPointerBitCastOrAddrSpaceCast(GV, UsedElementType));
  if (llvm::GlobalVariable *Old =
          M->getGlobalVariable("llvm.embedded.module", true)) {
    assert(Old->hasOneUse() &&
           "llvm.embedded.module can only be used once in llvm.compiler.used");
    GV->takeName(Old);
    Old->eraseFromParent();
  } else {
    GV->setName("llvm.embedded.module");
  }

  // Skip if only bitcode needs to be embedded.
  if (CGOpts.getEmbedBitcode() != CodeGenOptions::Embed_Bitcode) {
    // Embed command-line options.
    ArrayRef<uint8_t> CmdData(const_cast<uint8_t *>(CGOpts.CmdArgs.data()),
                              CGOpts.CmdArgs.size());
    llvm::Constant *CmdConstant =
      llvm::ConstantDataArray::get(M->getContext(), CmdData);
    GV = new llvm::GlobalVariable(*M, CmdConstant->getType(), true,
                                  llvm::GlobalValue::PrivateLinkage,
                                  CmdConstant);
    GV->setSection(getSectionNameForCommandline(T));
    UsedArray.push_back(
        ConstantExpr::getPointerBitCastOrAddrSpaceCast(GV, UsedElementType));
    if (llvm::GlobalVariable *Old =
            M->getGlobalVariable("llvm.cmdline", true)) {
      assert(Old->hasOneUse() &&
             "llvm.cmdline can only be used once in llvm.compiler.used");
      GV->takeName(Old);
      Old->eraseFromParent();
    } else {
      GV->setName("llvm.cmdline");
    }
  }

  if (UsedArray.empty())
    return;

  // Recreate llvm.compiler.used.
  ArrayType *ATy = ArrayType::get(UsedElementType, UsedArray.size());
  auto *NewUsed = new GlobalVariable(
      *M, ATy, false, llvm::GlobalValue::AppendingLinkage,
      llvm::ConstantArray::get(ATy, UsedArray), "llvm.compiler.used");
  NewUsed->setSection("llvm.metadata");
}<|MERGE_RESOLUTION|>--- conflicted
+++ resolved
@@ -566,14 +566,11 @@
     case TapirTargetType::Qthreads:
       PMBuilder.tapirTarget = new llvm::QthreadsABI();
       break;
-<<<<<<< HEAD
     case TapirTargetType::Realm:
       PMBuilder.tapirTarget = new llvm::RealmABI();
-=======
     case TapirTargetType::Cuda:
       llvm_unreachable("need to implement cuda abi");
       //PMBuilder.tapirTarget = new llvm::CudaABI();
->>>>>>> 958b1d3c
       break;
     case TapirTargetType::Serial:
       assert(0 && "TODO MAKE OTHER TAPIR OPTS");
