--- conflicted
+++ resolved
@@ -1134,7 +1134,7 @@
   assert(!isa<Expr>(S) || S == cast<Expr>(S)->IgnoreParens());
 
   switch (S->getStmtClass()) {
-<<<<<<< HEAD
+
   // C++, OpenMP and ARC stuff we don't support yet.
   case Expr::ObjCIndirectCopyRestoreExprClass:
   case Stmt::CXXDependentScopeMemberExprClass:
@@ -1217,92 +1217,6 @@
     Engine.addAbortedBlock(node, currBldrCtx->getBlock());
     break;
   }
-=======
-    // C++, OpenMP and ARC stuff we don't support yet.
-    case Expr::ObjCIndirectCopyRestoreExprClass:
-    case Stmt::CXXDependentScopeMemberExprClass:
-    case Stmt::CXXInheritedCtorInitExprClass:
-    case Stmt::CXXTryStmtClass:
-    case Stmt::CXXTypeidExprClass:
-    case Stmt::CXXUuidofExprClass:
-    case Stmt::CXXFoldExprClass:
-    case Stmt::MSPropertyRefExprClass:
-    case Stmt::MSPropertySubscriptExprClass:
-    case Stmt::CXXUnresolvedConstructExprClass:
-    case Stmt::DependentScopeDeclRefExprClass:
-    case Stmt::ArrayTypeTraitExprClass:
-    case Stmt::ExpressionTraitExprClass:
-    case Stmt::UnresolvedLookupExprClass:
-    case Stmt::UnresolvedMemberExprClass:
-    case Stmt::TypoExprClass:
-    case Stmt::CXXNoexceptExprClass:
-    case Stmt::PackExpansionExprClass:
-    case Stmt::SubstNonTypeTemplateParmPackExprClass:
-    case Stmt::FunctionParmPackExprClass:
-    case Stmt::SpawnStmtClass:
-    case Stmt::SyncStmtClass:
-    case Stmt::CoroutineBodyStmtClass:
-    case Stmt::CoawaitExprClass:
-    case Stmt::DependentCoawaitExprClass:
-    case Stmt::CoreturnStmtClass:
-    case Stmt::CoyieldExprClass:
-    case Stmt::SEHTryStmtClass:
-    case Stmt::SEHExceptStmtClass:
-    case Stmt::SEHLeaveStmtClass:
-    case Stmt::SEHFinallyStmtClass:
-    case Stmt::OMPParallelDirectiveClass:
-    case Stmt::OMPSimdDirectiveClass:
-    case Stmt::OMPForDirectiveClass:
-    case Stmt::OMPForSimdDirectiveClass:
-    case Stmt::OMPSectionsDirectiveClass:
-    case Stmt::OMPSectionDirectiveClass:
-    case Stmt::OMPSingleDirectiveClass:
-    case Stmt::OMPMasterDirectiveClass:
-    case Stmt::OMPCriticalDirectiveClass:
-    case Stmt::OMPParallelForDirectiveClass:
-    case Stmt::OMPParallelForSimdDirectiveClass:
-    case Stmt::OMPParallelSectionsDirectiveClass:
-    case Stmt::OMPTaskDirectiveClass:
-    case Stmt::OMPTaskyieldDirectiveClass:
-    case Stmt::OMPBarrierDirectiveClass:
-    case Stmt::OMPTaskwaitDirectiveClass:
-    case Stmt::OMPTaskgroupDirectiveClass:
-    case Stmt::OMPFlushDirectiveClass:
-    case Stmt::OMPOrderedDirectiveClass:
-    case Stmt::OMPAtomicDirectiveClass:
-    case Stmt::OMPTargetDirectiveClass:
-    case Stmt::OMPTargetDataDirectiveClass:
-    case Stmt::OMPTargetEnterDataDirectiveClass:
-    case Stmt::OMPTargetExitDataDirectiveClass:
-    case Stmt::OMPTargetParallelDirectiveClass:
-    case Stmt::OMPTargetParallelForDirectiveClass:
-    case Stmt::OMPTargetUpdateDirectiveClass:
-    case Stmt::OMPTeamsDirectiveClass:
-    case Stmt::OMPCancellationPointDirectiveClass:
-    case Stmt::OMPCancelDirectiveClass:
-    case Stmt::OMPTaskLoopDirectiveClass:
-    case Stmt::OMPTaskLoopSimdDirectiveClass:
-    case Stmt::OMPDistributeDirectiveClass:
-    case Stmt::OMPDistributeParallelForDirectiveClass:
-    case Stmt::OMPDistributeParallelForSimdDirectiveClass:
-    case Stmt::OMPDistributeSimdDirectiveClass:
-    case Stmt::OMPTargetParallelForSimdDirectiveClass:
-    case Stmt::OMPTargetSimdDirectiveClass:
-    case Stmt::OMPTeamsDistributeDirectiveClass:
-    case Stmt::OMPTeamsDistributeSimdDirectiveClass:
-    case Stmt::OMPTeamsDistributeParallelForSimdDirectiveClass:
-    case Stmt::OMPTeamsDistributeParallelForDirectiveClass:
-    case Stmt::OMPTargetTeamsDirectiveClass:
-    case Stmt::OMPTargetTeamsDistributeDirectiveClass:
-    case Stmt::OMPTargetTeamsDistributeParallelForDirectiveClass:
-    case Stmt::OMPTargetTeamsDistributeParallelForSimdDirectiveClass:
-    case Stmt::OMPTargetTeamsDistributeSimdDirectiveClass:
-    case Stmt::CapturedStmtClass: {
-      const ExplodedNode *node = Bldr.generateSink(S, Pred, Pred->getState());
-      Engine.addAbortedBlock(node, currBldrCtx->getBlock());
-      break;
-    }
->>>>>>> 08808e36
 
   case Stmt::ParenExprClass:
     llvm_unreachable("ParenExprs already handled.");
